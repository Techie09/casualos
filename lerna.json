{
    "packages": [
        "src/*"
    ],
<<<<<<< HEAD
    "version": "2.0.10-alpha.1214781442"
=======
    "version": "2.0.10"
>>>>>>> 3d273276
}<|MERGE_RESOLUTION|>--- conflicted
+++ resolved
@@ -2,9 +2,5 @@
     "packages": [
         "src/*"
     ],
-<<<<<<< HEAD
-    "version": "2.0.10-alpha.1214781442"
-=======
     "version": "2.0.10"
->>>>>>> 3d273276
 }