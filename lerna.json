{
    "packages": [
        "src/*"
    ],
<<<<<<< HEAD
    "version": "1.4.7-alpha.33"
=======
    "version": "1.4.7"
>>>>>>> 667aee6c
}<|MERGE_RESOLUTION|>--- conflicted
+++ resolved
@@ -2,9 +2,5 @@
     "packages": [
         "src/*"
     ],
-<<<<<<< HEAD
-    "version": "1.4.7-alpha.33"
-=======
     "version": "1.4.7"
->>>>>>> 667aee6c
 }