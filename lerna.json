{
    "packages": [
        "src/*"
    ],
<<<<<<< HEAD
    "version": "1.5.11-alpha.43"
=======
    "version": "2.0.1"
>>>>>>> 184369e3
}<|MERGE_RESOLUTION|>--- conflicted
+++ resolved
@@ -2,9 +2,5 @@
     "packages": [
         "src/*"
     ],
-<<<<<<< HEAD
-    "version": "1.5.11-alpha.43"
-=======
     "version": "2.0.1"
->>>>>>> 184369e3
 }