--- conflicted
+++ resolved
@@ -2,9 +2,5 @@
     "packages": [
         "src/*"
     ],
-<<<<<<< HEAD
-    "version": "3.0.4-alpha.2073086727"
-=======
     "version": "3.0.4"
->>>>>>> 33b82787
 }