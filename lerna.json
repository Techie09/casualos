{
    "packages": [
        "src/*"
    ],
<<<<<<< HEAD
    "version": "2.0.8-alpha.1152089080"
=======
    "version": "2.0.9"
>>>>>>> 9e39561a
}<|MERGE_RESOLUTION|>--- conflicted
+++ resolved
@@ -2,9 +2,5 @@
     "packages": [
         "src/*"
     ],
-<<<<<<< HEAD
-    "version": "2.0.8-alpha.1152089080"
-=======
     "version": "2.0.9"
->>>>>>> 9e39561a
 }