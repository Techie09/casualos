--- conflicted
+++ resolved
@@ -33,29 +33,8 @@
 copies of the Software, and to permit persons to whom the Software is
 furnished to do so, subject to the following conditions:
 
-<<<<<<< HEAD
-- Build & Run in Watch Mode
-    - `npm run watch`
-    - This will trigger webpack to start in watch mode and run nodemon.
-    - When ready, the server will be available at http://localhost:3000.
-- Build in Production Mode
-    - `npm run build`
-    - This will trigger Webpack in production mode.
-    - The output files will be in the `dist` folders of each project.
-- Test In Watch Mode
-    - `npm run test:watch`
-- Test
-    - `npm test`
-- Add a NPM Package
-    - `lerna add <package-name>`
-    - This will add the given NPM package to all of the projects.
-- Add a NPM Package to a specific project
-    - `lerna add <package-name> src/<project-name>`
-    - This will add the given NPM package to all of the projects matching `src/<project-name>`
-=======
 The above copyright notice and this permission notice shall be included in all
 copies or substantial portions of the Software.
->>>>>>> 68f91824
 
 THE SOFTWARE IS PROVIDED "AS IS", WITHOUT WARRANTY OF ANY KIND, EXPRESS OR
 IMPLIED, INCLUDING BUT NOT LIMITED TO THE WARRANTIES OF MERCHANTABILITY,
