{
    "name": "@casual-simulation/causal-tree-server-socketio",
    "version": "0.9.12",
    "description": "Casual trees served over socket.io.",
    "keywords": [
        "socket.io",
        "crdt",
        "realtime",
        "causal-tree"
    ],
    "author": "Casual Simulation, Inc.",
    "homepage": "https://github.com/casual-simulation/aux",
    "license": "MIT",
    "main": "index.js",
    "types": "index.d.ts",
    "module": "index.js",
    "directories": {
        "lib": "."
    },
    "files": [
        "/README.md",
        "/LICENSE.txt",
        "**/*.js",
        "**/*.js.map",
        "**/*.d.ts"
    ],
    "repository": {
        "type": "git",
        "url": "git+https://github.com/casual-simulation/aux.git"
    },
    "scripts": {
        "watch": "tsc --watch",
        "watch:player": "npm run watch",
        "build": "echo \"Nothing to do.\"",
        "build:docs": "typedoc --mode file --excludeNotExported --out ../../docs/causal-tree-server-socketio .",
        "test": "jest",
        "test:watch": "jest --watchAll"
    },
    "publishConfig": {
        "access": "public"
    },
    "bugs": {
        "url": "https://github.com/casual-simulation/aux/issues"
    },
    "dependencies": {
<<<<<<< HEAD
        "@casual-simulation/causal-tree-server": "^0.9.11",
        "@casual-simulation/causal-trees": "^0.9.7",
=======
        "@casual-simulation/causal-trees": "^0.9.12",
>>>>>>> b15b3789
        "@casual-simulation/crypto": "^0.9.7",
        "@casual-simulation/crypto-node": "^0.9.7",
        "@types/lodash": "^4.14.123",
        "@types/socket.io": "^2.1.2",
        "lodash": "^4.17.11",
        "rxjs": "^6.5.2",
        "socket.io": "2.2.0"
    }
}<|MERGE_RESOLUTION|>--- conflicted
+++ resolved
@@ -43,12 +43,8 @@
         "url": "https://github.com/casual-simulation/aux/issues"
     },
     "dependencies": {
-<<<<<<< HEAD
         "@casual-simulation/causal-tree-server": "^0.9.11",
-        "@casual-simulation/causal-trees": "^0.9.7",
-=======
         "@casual-simulation/causal-trees": "^0.9.12",
->>>>>>> b15b3789
         "@casual-simulation/crypto": "^0.9.7",
         "@casual-simulation/crypto-node": "^0.9.7",
         "@types/lodash": "^4.14.123",
