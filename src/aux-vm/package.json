--- conflicted
+++ resolved
@@ -1,12 +1,7 @@
 {
     "name": "@casual-simulation/aux-vm",
-<<<<<<< HEAD
-    "version": "0.9.11",
+    "version": "0.9.12",
     "description": "A set of abstractions required to securely run an AUX.",
-=======
-    "version": "0.9.12",
-    "description": "A set of utilities required to security run an AUX in a web browser.",
->>>>>>> b15b3789
     "keywords": [
         "aux"
     ],
@@ -45,15 +40,10 @@
         "url": "https://github.com/casual-simulation/aux/issues"
     },
     "dependencies": {
-<<<<<<< HEAD
-        "@casual-simulation/aux-common": "^0.9.11",
-        "@casual-simulation/causal-trees": "^0.9.7",
-=======
         "@casual-simulation/aux-common": "^0.9.12",
         "@casual-simulation/causal-tree-client-socketio": "^0.9.12",
         "@casual-simulation/causal-tree-store-browser": "^0.9.12",
         "@casual-simulation/causal-trees": "^0.9.12",
->>>>>>> b15b3789
         "@casual-simulation/crypto": "^0.9.7",
         "lodash": "^4.17.11",
         "rxjs": "^6.5.2",
