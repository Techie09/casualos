{
    "name": "@casual-simulation/aux-vm",
    "version": "3.0.2-alpha.1884665520",
    "description": "A set of abstractions required to securely run an AUX.",
    "keywords": [
        "aux"
    ],
    "author": "Casual Simulation, Inc.",
    "homepage": "https://casualsimulation.com/",
    "license": "MIT",
    "main": "index.js",
    "types": "index.d.ts",
    "module": "index",
    "directories": {
        "lib": "."
    },
    "files": [
        "/README.md",
        "/LICENSE.txt",
        "**/*.js",
        "**/*.js.map",
        "**/*.d.ts"
    ],
    "repository": {
        "type": "git",
        "url": "git+https://github.com/casual-simulation/casualos.git"
    },
    "scripts": {
        "watch": "tsc --watch",
        "watch:player": "npm run watch",
        "build": "echo \"Nothing to do.\"",
        "build:docs": "typedoc --mode file --excludeNotExported --out ../../api-docs/aux-vm .",
        "test": "jest",
        "test:watch": "jest --watchAll"
    },
    "publishConfig": {
        "access": "public"
    },
    "bugs": {
        "url": "https://github.com/casual-simulation/casualos/issues"
    },
    "dependencies": {
<<<<<<< HEAD
        "@casual-simulation/aux-common": "^3.0.2-alpha.1884665520",
        "@casual-simulation/aux-records": "^3.0.2-alpha.1884665520",
        "@casual-simulation/causal-trees": "^3.0.2-alpha.1884665520",
        "@casual-simulation/crypto": "^3.0.2-alpha.1884665520",
        "@casual-simulation/fast-json-stable-stringify": "^3.0.2-alpha.1884665520",
        "@casual-simulation/undom": "^3.0.2-alpha.1884665520",
=======
        "@casual-simulation/aux-common": "^3.0.1",
        "@casual-simulation/aux-records": "^3.0.0",
        "@casual-simulation/causal-trees": "^3.0.0",
        "@casual-simulation/crypto": "^3.0.0",
        "@casual-simulation/fast-json-stable-stringify": "^3.0.0",
        "@casual-simulation/undom": "^3.0.0",
        "@casual-simulation/timesync": "^3.0.0",
>>>>>>> 0dbde061
        "esbuild": "^0.13.8",
        "esbuild-wasm": "^0.8.43",
        "lodash": "4.17.21",
        "rollup": "^2.39.0",
        "rxjs": "^6.5.2",
        "uuid": "^8.3.2"
    }
}<|MERGE_RESOLUTION|>--- conflicted
+++ resolved
@@ -40,14 +40,6 @@
         "url": "https://github.com/casual-simulation/casualos/issues"
     },
     "dependencies": {
-<<<<<<< HEAD
-        "@casual-simulation/aux-common": "^3.0.2-alpha.1884665520",
-        "@casual-simulation/aux-records": "^3.0.2-alpha.1884665520",
-        "@casual-simulation/causal-trees": "^3.0.2-alpha.1884665520",
-        "@casual-simulation/crypto": "^3.0.2-alpha.1884665520",
-        "@casual-simulation/fast-json-stable-stringify": "^3.0.2-alpha.1884665520",
-        "@casual-simulation/undom": "^3.0.2-alpha.1884665520",
-=======
         "@casual-simulation/aux-common": "^3.0.1",
         "@casual-simulation/aux-records": "^3.0.0",
         "@casual-simulation/causal-trees": "^3.0.0",
@@ -55,7 +47,6 @@
         "@casual-simulation/fast-json-stable-stringify": "^3.0.0",
         "@casual-simulation/undom": "^3.0.0",
         "@casual-simulation/timesync": "^3.0.0",
->>>>>>> 0dbde061
         "esbuild": "^0.13.8",
         "esbuild-wasm": "^0.8.43",
         "lodash": "4.17.21",
