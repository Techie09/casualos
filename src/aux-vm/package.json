{
    "name": "@casual-simulation/aux-vm",
<<<<<<< HEAD
    "version": "1.5.3-alpha.37",
=======
    "version": "1.5.5",
>>>>>>> 5d80cb35
    "description": "A set of abstractions required to securely run an AUX.",
    "keywords": [
        "aux"
    ],
    "author": "Casual Simulation, Inc.",
    "homepage": "https://casualsimulation.com/",
    "license": "MIT",
    "main": "index.js",
    "types": "index.d.ts",
    "module": "index.js",
    "directories": {
        "lib": "."
    },
    "files": [
        "/README.md",
        "/LICENSE.txt",
        "**/*.js",
        "**/*.js.map",
        "**/*.d.ts"
    ],
    "repository": {
        "type": "git",
        "url": "git+https://github.com/casual-simulation/casualos.git"
    },
    "scripts": {
        "watch": "tsc --watch",
        "watch:player": "npm run watch",
        "build": "echo \"Nothing to do.\"",
        "build:docs": "typedoc --mode file --excludeNotExported --out ../../api-docs/aux-vm .",
        "test": "jest",
        "test:watch": "jest --watchAll"
    },
    "publishConfig": {
        "access": "public"
    },
    "bugs": {
        "url": "https://github.com/casual-simulation/casualos/issues"
    },
    "dependencies": {
<<<<<<< HEAD
        "@casual-simulation/aux-common": "^1.5.3-alpha.37",
=======
        "@casual-simulation/aux-common": "^1.5.5",
>>>>>>> 5d80cb35
        "@casual-simulation/causal-tree-client-socketio": "^1.5.0",
        "@casual-simulation/causal-trees": "^1.5.0",
        "@casual-simulation/crypto": "^1.5.0",
        "esbuild": "^0.8.43",
        "esbuild-wasm": "^0.8.43",
        "lodash": "4.17.19",
        "rollup": "^2.39.0",
        "rxjs": "^6.5.2",
        "uuid": "^8.3.2"
    }
}<|MERGE_RESOLUTION|>--- conflicted
+++ resolved
@@ -1,10 +1,6 @@
 {
     "name": "@casual-simulation/aux-vm",
-<<<<<<< HEAD
-    "version": "1.5.3-alpha.37",
-=======
     "version": "1.5.5",
->>>>>>> 5d80cb35
     "description": "A set of abstractions required to securely run an AUX.",
     "keywords": [
         "aux"
@@ -44,11 +40,7 @@
         "url": "https://github.com/casual-simulation/casualos/issues"
     },
     "dependencies": {
-<<<<<<< HEAD
-        "@casual-simulation/aux-common": "^1.5.3-alpha.37",
-=======
         "@casual-simulation/aux-common": "^1.5.5",
->>>>>>> 5d80cb35
         "@casual-simulation/causal-tree-client-socketio": "^1.5.0",
         "@casual-simulation/causal-trees": "^1.5.0",
         "@casual-simulation/crypto": "^1.5.0",
