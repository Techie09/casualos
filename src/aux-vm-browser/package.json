{
    "name": "@casual-simulation/aux-vm-browser",
<<<<<<< HEAD
    "version": "2.0.11-alpha.1283868397",
=======
    "version": "2.0.11",
>>>>>>> 32024924
    "description": "A set of utilities required to securely run an AUX in a web browser.",
    "keywords": [
        "aux"
    ],
    "author": "Casual Simulation, Inc.",
    "homepage": "https://casualsimulation.com/",
    "license": "MIT",
    "main": "index.js",
    "types": "index.d.ts",
    "module": "index.js",
    "directories": {
        "lib": "."
    },
    "files": [
        "/README.md",
        "/LICENSE.txt",
        "**/*.js",
        "**/*.js.map",
        "**/*.d.ts",
        "html/iframe_host.html"
    ],
    "repository": {
        "type": "git",
        "url": "git+https://github.com/casual-simulation/casualos.git"
    },
    "scripts": {
        "watch": "tsc --watch",
        "watch:player": "npm run watch",
        "build": "echo \"Nothing to do.\"",
        "build:docs": "typedoc --mode file --excludeNotExported --out ../../api-docs/aux-vm .",
        "test": "jest",
        "test:watch": "jest --watchAll"
    },
    "publishConfig": {
        "access": "public"
    },
    "bugs": {
        "url": "https://github.com/casual-simulation/casualos/issues"
    },
    "dependencies": {
<<<<<<< HEAD
        "@casual-simulation/aux-common": "^2.0.11-alpha.1283868397",
        "@casual-simulation/aux-vm": "^2.0.11-alpha.1283868397",
        "@casual-simulation/aux-vm-client": "^2.0.11-alpha.1283868397",
        "@casual-simulation/causal-tree-client-socketio": "^2.0.11-alpha.1283868397",
        "@casual-simulation/causal-trees": "^2.0.11-alpha.1283868397",
=======
        "@casual-simulation/aux-common": "^2.0.11",
        "@casual-simulation/aux-vm": "^2.0.11",
        "@casual-simulation/aux-vm-client": "^2.0.11",
        "@casual-simulation/causal-tree-client-socketio": "^2.0.11",
        "@casual-simulation/causal-trees": "^2.0.11",
>>>>>>> 32024924
        "@casual-simulation/crypto": "^2.0.0",
        "@casual-simulation/crypto-browser": "^2.0.0",
        "comlink": "^4.0.1",
        "lodash": "4.17.21",
        "rxjs": "^6.5.2",
        "socket.io-client": "2.1.1",
        "uuid": "^8.3.2"
    },
    "devDependencies": {
        "worker-loader": "^3.0.6"
    }
}<|MERGE_RESOLUTION|>--- conflicted
+++ resolved
@@ -1,10 +1,6 @@
 {
     "name": "@casual-simulation/aux-vm-browser",
-<<<<<<< HEAD
-    "version": "2.0.11-alpha.1283868397",
-=======
     "version": "2.0.11",
->>>>>>> 32024924
     "description": "A set of utilities required to securely run an AUX in a web browser.",
     "keywords": [
         "aux"
@@ -45,19 +41,11 @@
         "url": "https://github.com/casual-simulation/casualos/issues"
     },
     "dependencies": {
-<<<<<<< HEAD
-        "@casual-simulation/aux-common": "^2.0.11-alpha.1283868397",
-        "@casual-simulation/aux-vm": "^2.0.11-alpha.1283868397",
-        "@casual-simulation/aux-vm-client": "^2.0.11-alpha.1283868397",
-        "@casual-simulation/causal-tree-client-socketio": "^2.0.11-alpha.1283868397",
-        "@casual-simulation/causal-trees": "^2.0.11-alpha.1283868397",
-=======
         "@casual-simulation/aux-common": "^2.0.11",
         "@casual-simulation/aux-vm": "^2.0.11",
         "@casual-simulation/aux-vm-client": "^2.0.11",
         "@casual-simulation/causal-tree-client-socketio": "^2.0.11",
         "@casual-simulation/causal-trees": "^2.0.11",
->>>>>>> 32024924
         "@casual-simulation/crypto": "^2.0.0",
         "@casual-simulation/crypto-browser": "^2.0.0",
         "comlink": "^4.0.1",
