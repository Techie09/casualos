--- conflicted
+++ resolved
@@ -1,10 +1,6 @@
 {
     "name": "@casual-simulation/causal-tree-server-websocket",
-<<<<<<< HEAD
-    "version": "3.0.0-alpha.1826142686",
-=======
     "version": "3.0.0",
->>>>>>> 96dc15eb
     "description": "Casual trees served over websockets.",
     "keywords": [
         "websocket",
@@ -47,19 +43,11 @@
         "url": "https://github.com/casual-simulation/casualos/issues"
     },
     "dependencies": {
-<<<<<<< HEAD
-        "@casual-simulation/causal-tree-server": "^3.0.0-alpha.1826142686",
-        "@casual-simulation/causal-trees": "^3.0.0-alpha.1826142686",
-        "@casual-simulation/crypto": "^3.0.0-alpha.1826142686",
-        "@casual-simulation/crypto-node": "^3.0.0-alpha.1826142686",
-        "@casual-simulation/websocket": "^3.0.0-alpha.1826142686",
-=======
         "@casual-simulation/causal-tree-server": "^3.0.0",
         "@casual-simulation/causal-trees": "^3.0.0",
         "@casual-simulation/crypto": "^3.0.0",
         "@casual-simulation/crypto-node": "^3.0.0",
         "@casual-simulation/websocket": "^3.0.0",
->>>>>>> 96dc15eb
         "@types/lodash": "^4.14.176",
         "lodash": "4.17.21",
         "rxjs": "^6.5.2",
