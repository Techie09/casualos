{
    "name": "@casual-simulation/aux-custom-portals",
<<<<<<< HEAD
    "version": "1.5.11-alpha.43",
=======
    "version": "2.0.1",
>>>>>>> 184369e3
    "description": "A set of utilities that can be used to help custom portals interface with CasualOS.",
    "keywords": [
        "aux"
    ],
    "author": "Casual Simulation, Inc.",
    "homepage": "https://casualsimulation.com/",
    "license": "MIT",
    "files": [
        "/README.md",
        "/LICENSE.txt",
        "**/*.js",
        "**/*.js.map",
        "**/*.d.ts"
    ],
    "bin": {
        "build": "./bin/build.js"
    },
    "repository": {
        "type": "git",
        "url": "git+https://github.com/casual-simulation/casualos.git"
    },
    "scripts": {
        "watch": "node ./bin/watch",
        "watch:player": "npm run watch",
        "build": "node ./bin/build",
        "fastbuild": "node ./bin/prebuild",
        "test": "jest",
        "test:watch": "jest --watchAll",
        "import-typescript": "node ./scripts/importTypescript.js"
    },
    "publishConfig": {
        "access": "public"
    },
    "bugs": {
        "url": "https://github.com/casual-simulation/casualos/issues"
    },
    "dependencies": {
<<<<<<< HEAD
        "@casual-simulation/aux-common": "^1.5.11-alpha.43",
        "@casual-simulation/aux-vm": "^1.5.11-alpha.43",
        "@casual-simulation/aux-vm-browser": "^1.5.11-alpha.43",
        "@casual-simulation/aux-vm-client": "^1.5.11-alpha.43",
        "@casual-simulation/causal-tree-client-socketio": "^1.5.11-alpha.43",
        "@casual-simulation/causal-trees": "^1.5.11-alpha.43",
        "@casual-simulation/crypto": "^1.5.11-alpha.43",
        "@casual-simulation/crypto-browser": "^1.5.11-alpha.43",
=======
        "@casual-simulation/aux-common": "^2.0.1",
        "@casual-simulation/aux-vm": "^2.0.1",
        "@casual-simulation/aux-vm-browser": "^2.0.1",
        "@casual-simulation/aux-vm-client": "^2.0.1",
        "@casual-simulation/causal-tree-client-socketio": "^2.0.0",
        "@casual-simulation/causal-trees": "^2.0.0",
        "@casual-simulation/crypto": "^2.0.0",
        "@casual-simulation/crypto-browser": "^2.0.0",
>>>>>>> 184369e3
        "comlink": "^4.0.1",
        "lodash": "4.17.21",
        "rxjs": "^6.5.2",
        "socket.io-client": "2.1.1",
        "uuid": "^8.3.2"
    },
    "devDependencies": {
        "@rollup/plugin-node-resolve": "^11.2.0",
        "@wessberg/rollup-plugin-ts": "^1.3.7",
        "esbuild": "^0.8.43",
        "rollup": "^2.39.0",
        "rollup-plugin-dts": "^2.0.1"
    }
}<|MERGE_RESOLUTION|>--- conflicted
+++ resolved
@@ -1,10 +1,6 @@
 {
     "name": "@casual-simulation/aux-custom-portals",
-<<<<<<< HEAD
-    "version": "1.5.11-alpha.43",
-=======
     "version": "2.0.1",
->>>>>>> 184369e3
     "description": "A set of utilities that can be used to help custom portals interface with CasualOS.",
     "keywords": [
         "aux"
@@ -42,16 +38,6 @@
         "url": "https://github.com/casual-simulation/casualos/issues"
     },
     "dependencies": {
-<<<<<<< HEAD
-        "@casual-simulation/aux-common": "^1.5.11-alpha.43",
-        "@casual-simulation/aux-vm": "^1.5.11-alpha.43",
-        "@casual-simulation/aux-vm-browser": "^1.5.11-alpha.43",
-        "@casual-simulation/aux-vm-client": "^1.5.11-alpha.43",
-        "@casual-simulation/causal-tree-client-socketio": "^1.5.11-alpha.43",
-        "@casual-simulation/causal-trees": "^1.5.11-alpha.43",
-        "@casual-simulation/crypto": "^1.5.11-alpha.43",
-        "@casual-simulation/crypto-browser": "^1.5.11-alpha.43",
-=======
         "@casual-simulation/aux-common": "^2.0.1",
         "@casual-simulation/aux-vm": "^2.0.1",
         "@casual-simulation/aux-vm-browser": "^2.0.1",
@@ -60,7 +46,6 @@
         "@casual-simulation/causal-trees": "^2.0.0",
         "@casual-simulation/crypto": "^2.0.0",
         "@casual-simulation/crypto-browser": "^2.0.0",
->>>>>>> 184369e3
         "comlink": "^4.0.1",
         "lodash": "4.17.21",
         "rxjs": "^6.5.2",
