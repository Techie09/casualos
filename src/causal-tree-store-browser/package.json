--- conflicted
+++ resolved
@@ -1,10 +1,6 @@
 {
     "name": "@casual-simulation/causal-tree-store-browser",
-<<<<<<< HEAD
-    "version": "1.4.0-alpha.31",
-=======
     "version": "1.4.4",
->>>>>>> b1bf15ce
     "description": "A causal tree store that supports browser environments",
     "keywords": [
         "crdt",
@@ -45,11 +41,7 @@
         "url": "https://github.com/casual-simulation/casualos/issues"
     },
     "dependencies": {
-<<<<<<< HEAD
-        "@casual-simulation/causal-trees": "^1.4.0-alpha.31",
-=======
         "@casual-simulation/causal-trees": "^1.4.4",
->>>>>>> b1bf15ce
         "dexie": "^2.0.4"
     }
 }