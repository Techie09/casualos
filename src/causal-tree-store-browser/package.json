{
    "name": "@casual-simulation/causal-tree-store-browser",
<<<<<<< HEAD
    "version": "2.0.22-alpha.1651045562",
=======
    "version": "2.0.30",
>>>>>>> 62942ba5
    "description": "A causal tree store that supports browser environments",
    "keywords": [
        "crdt",
        "causal-tree"
    ],
    "author": "Casual Simulation, Inc.",
    "homepage": "https://github.com/casual-simulation/casualos",
    "license": "MIT",
    "main": "index.js",
    "types": "index.d.ts",
    "module": "index",
    "directories": {
        "lib": "."
    },
    "files": [
        "/README.md",
        "/LICENSE.txt",
        "**/*.js",
        "**/*.js.map",
        "**/*.d.ts"
    ],
    "repository": {
        "type": "git",
        "url": "git+https://github.com/casual-simulation/casualos.git"
    },
    "scripts": {
        "watch": "tsc --watch",
        "watch:player": "npm run watch",
        "build": "echo \"Nothing to do.\"",
        "build:docs": "typedoc --mode file --excludeNotExported --out ../../api-docs/causal-tree-store-browser .",
        "test": "jest",
        "test:watch": "jest --watchAll"
    },
    "publishConfig": {
        "access": "public"
    },
    "bugs": {
        "url": "https://github.com/casual-simulation/casualos/issues"
    },
    "dependencies": {
<<<<<<< HEAD
        "@casual-simulation/causal-trees": "^2.0.22-alpha.1651045562",
        "dexie": "^2.0.4"
=======
        "@casual-simulation/causal-trees": "^2.0.22"
>>>>>>> 62942ba5
    }
}<|MERGE_RESOLUTION|>--- conflicted
+++ resolved
@@ -1,10 +1,6 @@
 {
     "name": "@casual-simulation/causal-tree-store-browser",
-<<<<<<< HEAD
-    "version": "2.0.22-alpha.1651045562",
-=======
     "version": "2.0.30",
->>>>>>> 62942ba5
     "description": "A causal tree store that supports browser environments",
     "keywords": [
         "crdt",
@@ -45,11 +41,6 @@
         "url": "https://github.com/casual-simulation/casualos/issues"
     },
     "dependencies": {
-<<<<<<< HEAD
-        "@casual-simulation/causal-trees": "^2.0.22-alpha.1651045562",
-        "dexie": "^2.0.4"
-=======
         "@casual-simulation/causal-trees": "^2.0.22"
->>>>>>> 62942ba5
     }
 }