--- conflicted
+++ resolved
@@ -1,10 +1,6 @@
 {
     "name": "@casual-simulation/aux-vm-client",
-<<<<<<< HEAD
-    "version": "2.0.10-alpha.1214781442",
-=======
     "version": "2.0.10",
->>>>>>> 3d273276
     "description": "A set of utilities required to securely run an AUX as a client.",
     "keywords": [
         "aux"
@@ -44,13 +40,8 @@
         "url": "https://github.com/casual-simulation/casualos/issues"
     },
     "dependencies": {
-<<<<<<< HEAD
-        "@casual-simulation/aux-common": "^2.0.10-alpha.1214781442",
-        "@casual-simulation/aux-vm": "^2.0.10-alpha.1214781442",
-=======
         "@casual-simulation/aux-common": "^2.0.10",
         "@casual-simulation/aux-vm": "^2.0.10",
->>>>>>> 3d273276
         "@casual-simulation/causal-tree-client-apiary": "^2.0.3",
         "@casual-simulation/causal-tree-client-socketio": "^2.0.3",
         "@casual-simulation/causal-trees": "^2.0.3",
