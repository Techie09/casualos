{
    "name": "@casual-simulation/aux-vm-client",
    "version": "3.0.2-alpha.1884665520",
    "description": "A set of utilities required to securely run an AUX as a client.",
    "keywords": [
        "aux"
    ],
    "author": "Casual Simulation, Inc.",
    "homepage": "https://casualsimulation.com/",
    "license": "MIT",
    "main": "index.js",
    "types": "index.d.ts",
    "module": "index",
    "directories": {
        "lib": "."
    },
    "files": [
        "/README.md",
        "/LICENSE.txt",
        "**/*.js",
        "**/*.js.map",
        "**/*.d.ts"
    ],
    "repository": {
        "type": "git",
        "url": "git+https://github.com/casual-simulation/casualos.git"
    },
    "scripts": {
        "watch": "tsc --watch",
        "watch:player": "npm run watch",
        "build": "echo \"Nothing to do.\"",
        "build:docs": "typedoc --mode file --excludeNotExported --out ../../api-docs/aux-vm .",
        "test": "jest",
        "test:watch": "jest --watchAll"
    },
    "publishConfig": {
        "access": "public"
    },
    "bugs": {
        "url": "https://github.com/casual-simulation/casualos/issues"
    },
    "dependencies": {
<<<<<<< HEAD
        "@casual-simulation/aux-common": "^3.0.2-alpha.1884665520",
        "@casual-simulation/aux-vm": "^3.0.2-alpha.1884665520",
        "@casual-simulation/causal-tree-client-apiary": "^3.0.2-alpha.1884665520",
        "@casual-simulation/causal-tree-client-websocket": "^3.0.2-alpha.1884665520",
        "@casual-simulation/causal-trees": "^3.0.2-alpha.1884665520",
        "@casual-simulation/crypto": "^3.0.2-alpha.1884665520",
        "@casual-simulation/websocket": "^3.0.2-alpha.1884665520",
=======
        "@casual-simulation/aux-common": "^3.0.1",
        "@casual-simulation/aux-vm": "^3.0.1",
        "@casual-simulation/causal-tree-client-apiary": "^3.0.0",
        "@casual-simulation/causal-tree-client-websocket": "^3.0.0",
        "@casual-simulation/causal-trees": "^3.0.0",
        "@casual-simulation/crypto": "^3.0.0",
        "@casual-simulation/websocket": "^3.0.0",
        "@casual-simulation/timesync": "^3.0.0",
>>>>>>> 0dbde061
        "axios": "0.25.0",
        "lodash": "4.17.21",
        "rxjs": "^6.5.2",
        "uuid": "^8.3.2"
    }
}<|MERGE_RESOLUTION|>--- conflicted
+++ resolved
@@ -40,15 +40,6 @@
         "url": "https://github.com/casual-simulation/casualos/issues"
     },
     "dependencies": {
-<<<<<<< HEAD
-        "@casual-simulation/aux-common": "^3.0.2-alpha.1884665520",
-        "@casual-simulation/aux-vm": "^3.0.2-alpha.1884665520",
-        "@casual-simulation/causal-tree-client-apiary": "^3.0.2-alpha.1884665520",
-        "@casual-simulation/causal-tree-client-websocket": "^3.0.2-alpha.1884665520",
-        "@casual-simulation/causal-trees": "^3.0.2-alpha.1884665520",
-        "@casual-simulation/crypto": "^3.0.2-alpha.1884665520",
-        "@casual-simulation/websocket": "^3.0.2-alpha.1884665520",
-=======
         "@casual-simulation/aux-common": "^3.0.1",
         "@casual-simulation/aux-vm": "^3.0.1",
         "@casual-simulation/causal-tree-client-apiary": "^3.0.0",
@@ -57,7 +48,6 @@
         "@casual-simulation/crypto": "^3.0.0",
         "@casual-simulation/websocket": "^3.0.0",
         "@casual-simulation/timesync": "^3.0.0",
->>>>>>> 0dbde061
         "axios": "0.25.0",
         "lodash": "4.17.21",
         "rxjs": "^6.5.2",
