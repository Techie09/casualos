--- conflicted
+++ resolved
@@ -1,10 +1,6 @@
 {
     "name": "@casual-simulation/causal-tree-server",
-<<<<<<< HEAD
-    "version": "3.0.0-alpha.1826142686",
-=======
     "version": "3.0.0",
->>>>>>> 96dc15eb
     "description": "Abstractions for serving causal trees in Node.js.",
     "keywords": [
         "crdt",
@@ -46,13 +42,8 @@
         "url": "https://github.com/casual-simulation/casualos/issues"
     },
     "dependencies": {
-<<<<<<< HEAD
-        "@casual-simulation/causal-trees": "^3.0.0-alpha.1826142686",
-        "@casual-simulation/crypto": "^3.0.0-alpha.1826142686",
-=======
         "@casual-simulation/causal-trees": "^3.0.0",
         "@casual-simulation/crypto": "^3.0.0",
->>>>>>> 96dc15eb
         "rxjs": "^6.5.2"
     }
 }