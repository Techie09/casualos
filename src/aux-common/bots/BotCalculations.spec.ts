--- conflicted
+++ resolved
@@ -47,12 +47,9 @@
     isBotDate,
     parseBotDate,
     formatBotDate,
-<<<<<<< HEAD
     parseTaggedString,
-=======
     parseNumber,
     parseTaggedNumber,
->>>>>>> c7eb7405
 } from './BotCalculations';
 import { Bot, BotsState, DNA_TAG_PREFIX } from './Bot';
 import { v4 as uuid } from 'uuid';
