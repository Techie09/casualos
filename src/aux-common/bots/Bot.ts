import { TagEditOp } from '../aux-format-2';

export type PartialBot = Partial<Bot>;

export type AuxDomain = 'builder' | 'player';

export type Workspace = Bot;

/**
 * Defines a symbol that is used to clear changes on a runtime bot.
 */
export const CLEAR_CHANGES_SYMBOL = Symbol('clear_changes');

/**
 * Defines a symbol that is used to set a tag mask on a runtime bot.
 */
export const SET_TAG_MASK_SYMBOL = Symbol('set_tag_mask');

/**
 * Defines a symbol that is used to get a tag mask on a runtime bot.
 */
export const GET_TAG_MASK_SYMBOL = Symbol('get_tag_mask');

/**
 * Defines a symbol that is used to get all the tag masks on a runtime bot.
 */
export const CLEAR_TAG_MASKS_SYMBOL = Symbol('clear_tag_masks');

/**
 * Defines a symbol that is used to edit a tag.
 */
export const EDIT_TAG_SYMBOL = Symbol('edit_tag');

/**
 * Defines a symbol that is used to edit a  tag mask.
 */
export const EDIT_TAG_MASK_SYMBOL = Symbol('edit_tag_mask');

/**
 * Defines a symbol that is used to get tag masks for a bot.
 */
export const GET_TAG_MASKS_SYMBOL = Symbol('get_tag_masks');

/**
 * Defines an interface for a bot in a script/formula.
 *
 * The difference between this and Bot is that the tags
 * are calculated values and raw is the original tag values.
 *
 * i.e. tags will evaluate formulas while raw will return the formula scripts themselves.
 */
export interface RuntimeBot {
    id: string;
    link: string;
    space?: BotSpace;

    /**
     * The calculated tag values.
     * This lets you get the calculated values from formulas.
     */
    tags: ScriptTags;

    /**
     * The raw tag values. This lets you get the raw script text from formulas.
     */
    raw: BotTags;

    /**
     * The tag masks that have been applied to this bot.
     */
    masks: BotTags;

    /**
     * The tags on the bot that link to other bots.
     */
    links: RuntimeBotLinks;

    /**
     * The variables that the bot contains.
     */
    vars: RuntimeBotVars;

    /**
     * The changes that have been made to the bot.
     */
    changes: BotTags;

    /**
     * The tag mask changes that have been made to the bot.
     */
    maskChanges: BotTagMasks;

    /**
     * The signatures that are on the bot.
     */
    signatures: BotSignatures;

    /**
     * The calculated listener functions.
     * This lets you get the compiled listener functions.
     */
    listeners: CompiledBotListeners;

    /**
     * A function that can clear all the changes from the runtime bot.
     */
    [CLEAR_CHANGES_SYMBOL]: () => void;

    /**
     * A function that can set a tag mask on the bot.
     */
    [SET_TAG_MASK_SYMBOL]: (tag: string, value: any, space?: string) => void;

    /**
     * A function that can be used to get the tag masks for a bot.
     */
    [GET_TAG_MASKS_SYMBOL]: () => BotTagMasks;

    /**
     * A function that can clear the tag masks from the bot.
     * @param space The space that the masks should be cleared from. If not specified then all tag masks in all spaces will be cleared.
     */
    [CLEAR_TAG_MASKS_SYMBOL]: (space?: string) => any;

    /**
     * A function that can manipulate a tag using the given edit operations.
     */
    [EDIT_TAG_SYMBOL]: (tag: string, ops: TagEditOp[]) => any;

    /**
     * A function that can manipulate a tag mask using the given edit operations.
     */
    [EDIT_TAG_MASK_SYMBOL]: (
        tag: string,
        ops: TagEditOp[],
        space: string
    ) => any;

    /**
     * Gets the listener with the given name.
     */
    [listener: string]: CompiledBotListener | any;
}

/**
 * Defines an interface that represents a bot link that was parsed from a tag.
 */
export interface ParsedBotLink {
    /**
     * The tag that the link was parsed from.
     */
    tag: string;

    /**
     * The bot IDs that the link references.
     */
    botIDs: string[];
}

/**
 * Defines an interface that represents the bot links a bot can have.
 */
export interface RuntimeBotLinks {
    [tag: string]: RuntimeBot | RuntimeBot[];
}

/**
 * Defines an interface that represents the variables a bot can have.
 */
export interface RuntimeBotVars {
    [variable: string]: any;
}

/**
 * An interface that maps tag names to compiled listener functions.
 */
export interface CompiledBotListeners {
    [tag: string]: CompiledBotListener;
}

/**
 * The type of a compiled bot listener.
 */
export type CompiledBotListener = (arg?: any) => any;

/**
 * Defines an interface for a bot that is precalculated.
 */
export interface PrecalculatedBot extends Bot {
    /**
     * Flag indicating that the bot is precalculated.
     */
    precalculated: true;

    /**
     * The precalculated tags.
     */
    values: PrecalculatedTags;
}

/**
 * Defines an interface for an object that holds a set of tags that have been precalculated.
 */
export interface PrecalculatedTags {
    [key: string]: any;
}

/**
 * Defines an interface for a bot.
 */
export interface Bot {
    /**
     * The ID of the bot.
     */
    id: string;

    /**
     * The space the bot lives in.
     */
    space?: BotSpace;

    /**
     * The set of tags that the bot contains.
     */
    tags: BotTags;

    /**
     * The set of signatures that the bot contains.
     */
    signatures?: BotSignatures;

    /**
     * The set of tag masks that have been applied to the bot.
     */
    masks?: BotTagMasks;
}

/**
 * Defines an interface for a record.
 */
export interface Record {
    /**
     * The address that the record was published at.
     */
    address: string;

    /**
     * The space that the record was published to.
     */
    space: RecordSpace;

    /**
     * The auth ID that published the record.
     */
    authID: string;

    /**
     * The data that was stored in the record.
     */
    data?: any;
    dataURL?: string;
}

/**
 * Defines an interface for an object that represents a reference to a specific record.
 */
export interface RecordReference {
    /**
     * The ID of the user that published the record.
     */
    authID: string;

    /**
     * The space that the record lives in.
     */
    space: RecordSpace;

    /**
     * The address that the record was published to.
     */
    address: string;
}

/**
 * Defines an interface that indicates a bot was updated.
 */
export interface UpdatedBot {
    /**
     * The updated bot.
     */
    bot: Bot;

    /**
     * The tags that were updated on the bot.
     */
    tags: string[];

    /**
     * The signatures that were updated on the bot.
     */
    signatures?: string[];
}

/**
 * The possible bot types.
 *
 * - "shared" means that the bot is a normal bot.
 * - "local" means that the bot is stored in the local storage partition.
 * - "tempLocal" means that the bot is stored in the temporary partition.
 * - "history" means that the bot represents a version of another space.
 * - "admin" means that the bot is shared across all instances.
 * - "tempShared" means that the bot is temporary and shared with other devices.
 * - "remoteTempShared" means that the bot is temporary and shared with this device from a remote device.
 * - "certified" means that the bot is a certificate.
 */
export type BotSpace =
    | 'shared'
    | 'local'
    | 'tempLocal'
    | 'history'
    | 'admin'
    | 'tempShared'
    | 'remoteTempShared'
    | 'certified';

/**
 * The possible spaces that records can be stored in.
 *
 * - "tempGlobal" means that the record is temporary and available to anyone.
 * - "tempRestricted" means that the record is temporary and available to a specific user.
 * - "permanentGlobal" means that the record is permanent and available to anyone.
 * - "permanentRestricted" means that the record is permanent and available to a specific user.
 */
export type RecordSpace =
    | 'tempGlobal'
    | 'tempRestricted'
    | 'permanentGlobal'
    | 'permanentRestricted';

/**
 * The space that records should be published to by default.
 */
export const DEFAULT_RECORD_SPACE: RecordSpace = 'tempRestricted';

/**
 * The possible portal types.
 */
export type PortalType =
    | 'grid'
    | 'miniGrid'
    | 'menu'
    | 'sheet'
    | 'meet'
    | string;

export interface ScriptTags extends PrecalculatedTags {
    toJSON(): any;
}

/**
 * Defines an interface for a map of tag+value hashes to tag names.
 *
 * Each key in the object is the hash of an array with the tag name as the first value
 * and the value as the second value using the getHash() function from the crypto package.
 *
 * This means that you can lookup if a tag/value pair has a hash by simply calculating the hash for it and then checking if the corresponding value
 * in the object is set to true.
 */
export interface BotSignatures {
    [hash: string]: string;
}

/**
 * Defines an interface for a map of tag masks to tag names.
 *
 * Tag masks are special tags that can exist in a different space from the bot they are applied to.
 * This makes it possible to have some local-only data applied to a shared bot for example.
 *
 * The actual data structure is similar to the bot tags structure except that tags are additionally
 * split by the space that they originated from. This makes it possible to identify which space a tag came from and also
 * prevents cross-space conflicts.
 */
export interface BotTagMasks {
    [space: string]: BotTags;
}

export interface BotTags {
    // Normal bot tags
    ['color']?: unknown;
    ['draggable']?: unknown;
    ['draggableMode']?: unknown;
    ['destroyable']?: unknown;
    ['editable']?: unknown;
    ['strokeColor']?: unknown;
    ['strokeWidth']?: unknown;
    ['scale']?: number;
    ['scaleX']?: number;
    ['scaleY']?: number;
    ['scaleZ']?: number;
    ['scaleMode']?: BotScaleMode | null | string;
    ['lineTo']?: unknown;
    ['lineWidth']?: number;
    ['lineStyle']?: unknown;
    ['lineColor']?: unknown;
    ['label']?: unknown;
    ['labelColor']?: unknown;
    ['labelSize']?: unknown;
    ['labelSizeMode']?: 'auto' | null;
    ['labelPosition']?: BotLabelAnchor | null | string;
    ['labelAlignment']?: BotLabelAlignment | null | string;
    ['labelFontAddress']?: BotLabelFontAddress;
    ['listening']?: unknown;
    ['form']?: BotShape;
    ['formAnimation']?: string;
    ['formAddress']?: string;
    ['orientationMode']?: string;
    ['anchorPoint']?: string;
    ['creator']?: string;
    ['progressBar']?: unknown;
    ['progressBarColor']?: unknown;
    ['progressBarBackgroundColor']?: unknown;
    ['progressBarPosition']?: unknown;
    ['pointable']?: unknown;
    ['focusable']?: unknown;

    // User tags
    ['auxPlayerActive']?: boolean;
    ['gridPortal']?: string | boolean;
    ['sheetPortal']?: string | boolean;
    ['inst']?: string | string[];
    ['miniGridPortal']?: string;
    ['menuPortal']?: string;
    ['leftWristPortal']?: string;
    ['rightWristPortal']?: string;
    ['editingBot']?: string;
    cursorStartIndex?: number;
    cursorEndIndex?: number;
    ['pixelWidth']?: number;
    ['pixelHeight']?: number;

    // Admin channel task tags
    ['auxRunningTasks']?: boolean;
    ['auxFinishedTasks']?: boolean;
    ['taskOutput']?: unknown;
    ['taskError']?: unknown;
    ['taskTime']?: unknown;
    ['taskShell']?: string;
    ['taskBackup']?: boolean;
    ['taskBackupType']?: BackupType;
    ['taskBackupUrl']?: string;

    // Context related tags
    ['portalColor']?: string;
    ['portalLocked']?: unknown;
    ['portalGridScale']?: number;
    ['portalSurfaceScale']?: number;
    ['portalCameraRotationX']?: number;
    ['portalCameraRotationY']?: number;
    ['portalCameraZoom']?: number;
    ['portalPannable']?: number | null;
    [`portalPannableMinX`]?: number | null;
    [`portalPannableMaxX`]?: number | null;
    [`portalPannableMinY`]?: number | null;
    [`portalPannableMaxY`]?: number | null;
    ['portalZoomable']?: number | null;
    [`portalZoomableMin`]?: number | null;
    [`portalZoomableMax`]?: number | null;
    ['portalRotatable']?: number | null;
    ['portalShowFocusPoint']?: boolean | null;
    ['portalDisableCanvasTransparency']?: boolean;
    ['miniPortalHeight']?: unknown;
    ['miniPortalResizable']?: boolean;
    ['wristPortalHeight']?: number;
    ['wristPortalWidth']?: number;

    // Stripe tags
    ['stripeCharges']?: boolean;
    ['stripeSuccessfulCharges']?: boolean;
    ['stripeFailedCharges']?: boolean;
    ['stripeCharge']?: string;
    ['stripeChargeReceiptUrl']?: string;
    ['stripeChargeReceiptNumber']?: string;
    ['stripeChargeDescription']?: string;
    ['stripeOutcomeNetworkStatus']?: string;
    ['stripeOutcomeReason']?: string;
    ['stripeOutcomeRiskLevel']?: string;
    ['stripeOutcomeRiskScore']?: number;
    ['stripeOutcomeRule']?: string | string[];
    ['stripeOutcomeSellerMessage']?: string;
    ['stripeOutcomeType']?: string;
    ['stripeErrors']?: boolean;
    ['stripeError']?: string;
    ['stripeErrorType']?: string;

    [key: string]: any;
}

/**
 * Defines an interface for the state that an AUX bot can contain.
 */
export interface BotsState {
    [id: string]: Bot;
}

/**
 * Defines an interface for a partial bot state.
 */
export interface PartialBotsState {
    [id: string]: PartialBot;
}

/**
 * Defines an interface for a set of bots that have precalculated formulas.
 */
export interface PrecalculatedBotsState {
    [id: string]: PrecalculatedBot;
}

/**
 * Defines an interface for a partial set of bots that have precalculated formulas.
 */
export interface PartialPrecalculatedBotsState {
    [id: string]: Partial<PrecalculatedBot>;
}

/**
 * Defines an interface for a hex in a workspace.
 */
export interface WorkspaceHex {
    height: number;
}

/**
 * Defines the possible shapes that a bot can appear as.
 */
export type BotShape =
    | 'cube'
    | 'circle'
    | 'sphere'
    | 'sprite'
    | 'mesh'
    | 'iframe'
    | 'frustum'
    | 'helix'
    | 'egg'
    | 'hex'
    | 'cursor'
    | 'portal'
    | 'dimension'
    | 'nothing';

/**
 * Defines the possible forms that a menu bot can appear as.
 */
export type MenuBotForm = 'button' | 'input';

/**
 * Defines the possible hover styles that can be used for a menu bot.
 * Currently only applies to button menu bots.
 */
export type MenuBotHoverStyle = 'auto' | 'hover' | 'none';

/**
 * Defines the possible hover styles that have been resolved from a bot.
 */
export type MenuBotResolvedHoverStyle = 'hover' | 'none';

/**
 * Defines the possible subtypes for shapes that a bot can appear as.
 */
export type BotSubShape = 'gltf' | 'src' | 'html' | null;

/**
 * Defines the possible drag modes that a bot can have.
 *
 * "all" means that the bot is able to be dragged freely inside and across contexts.
 * "none" means that the bot is not able to be dragged at all.
 * "pickupOnly" means that the bot should be able to be dragged across contexts but not within a dimension.
 * "moveOnly" means that the bot should be able to be dragged within a dimension but not across contexts.
 */
export type BotDragMode = 'all' | 'none' | 'moveOnly' | 'pickupOnly';

/**
 * Defines the possible positioning modes that a bot can have.
 *
 * "stack" means the bot is able to stack with other bots.
 * "absolute" means the bot will ignore other bots.
 */
export type BotPositioningMode = 'stack' | 'absolute';

/**
 * Defines the possible scaling modes that a bot's mesh can have.
 *
 * "fit" means that the mesh is scaled to fit inside its bot unit cube.
 * "absolute" means that the mesh is not scaled to fit inside the bot unit cube.
 */
export type BotScaleMode = 'fit' | 'absolute';

/**
 * Defines the possible anchor positions for a label.
 */
export type BotLabelAnchor =
    | 'top'
    | 'front'
    | 'back'
    | 'left'
    | 'right'
    | 'floating';

/**
 * Defines the possible label alignment types.
 */
export type BotLabelAlignment = 'center' | 'left' | 'right';

/**
 * Defines the possible label font addresses.
 */
export type BotLabelFontAddress = 'roboto' | 'noto-sans-kr' | string;

/**
 * Defines the possible label font sizes.
 */
export type BotLabelFontSize = 'auto' | number;

export type BotLabelWordWrap = 'breakWords' | 'breakCharacters' | 'none';

/**
 * Defines the possible bot orientation modes.
 */
export type BotOrientationMode =
    | 'absolute'
    | 'billboard'
    | 'billboardTop'
    | 'billboardFront';

/**
 * Defines the possible bot anchor points.
 */
export type BotAnchorPoint =
    | 'top'
    | 'front'
    | 'back'
    | 'left'
    | 'right'
    | 'bottom'
    | 'center'
    | readonly [number, number, number];

/**
 * Defines the possible meet portal anchor points.
 */
export type MeetPortalAnchorPoint =
    | 'fullscreen'
    | 'top'
    | 'topRight'
    | 'topLeft'
    | 'bottom'
    | 'bottomRight'
    | 'bottomLeft'
    | 'left'
    | 'right'
    | [number | string]
    | [number | string, number | string]
    | [number | string, number | string, number | string]
    | [number | string, number | string, number | string, number | string];

/**
 * Defines the possible backup types.
 */
export type BackupType = 'github' | 'download';

/**
 * Defines the possible dimension visualize modes.
 *
 * true means that the dimension is visible.
 * false means the dimension is not visible.
 * "surface" means the dimension is visible and renders a worksurface.
 */
export type DimensionVisualizeMode = true | false | 'surface';

/**
 * The possible LODs for a bot.
 */
export type BotLOD = 'normal' | 'min' | 'max';

/**
 * The possible camera control modes.
 */
export type PortalCameraControlsMode = 'player' | false;

/**
 * The possible camera types.
 */
export type PortalCameraType = 'orthographic' | 'perspective';

/**
 * The possible bot cursors.
 */
export type BotCursorType =
    | 'auto'
    | 'default'
    | 'none'
    | 'context-menu'
    | 'help'
    | 'pointer'
    | 'progress'
    | 'wait'
    | 'cell'
    | 'crosshair'
    | 'text'
    | 'vertical-text'
    | 'alias'
    | 'copy'
    | 'move'
    | 'no-drop'
    | 'not-allowed'
    | 'grab'
    | 'grabbing'
    | 'all-scroll'
    | 'col-resize'
    | 'row-resize'
    | 'n-resize'
    | 'e-resize'
    | 's-resize'
    | 'w-resize'
    | 'ne-resize'
    | 'nw-resize'
    | 'se-resize'
    | 'sw-resize'
    | 'ew-resize'
    | 'ns-resize'
    | 'nesw-resize'
    | 'nwse-resize'
    | 'zoom-in'
    | 'zoom-out'
    | BotCursorLink;

export interface BotCursorLink {
    type: 'link';
    url: string;
    x: number;
    y: number;
}

/**
 * Defines an interface that represents the padding that a bot label should have.
 */
export interface BotLabelPadding {
    /**
     * The horizontal padding that the label should have.
     */
    horizontal: number;

    /**
     * The vertical padding that the label should have.
     */
    vertical: number;
}

/**
 * The default bot cursor.
 */
export const DEFAULT_BOT_CURSOR: BotCursorType = 'auto';

/**
 * The default bot shape.
 */
export const DEFAULT_BOT_SHAPE: BotShape = 'cube';

/**
 * The default menu bot form.
 */
export const DEFAULT_MENU_BOT_FORM: MenuBotForm = 'button';

/**
 * The default menu bot hover style.
 */
export const DEFAULT_MENU_BOT_HOVER_STYLE: MenuBotHoverStyle = 'auto';

/**
 * The default bot label anchor.
 */
export const DEFAULT_LABEL_ANCHOR: BotLabelAnchor = 'top';

/**
 * The default bot label alignment.
 */
export const DEFAULT_LABEL_ALIGNMENT: BotLabelAlignment = 'center';

/**
 * The default bot scale mode.
 */
export const DEFAULT_SCALE_MODE: BotScaleMode = 'fit';

/**
 * The default bot orientation mode.
 */
export const DEFAULT_ORIENTATION_MODE: BotOrientationMode = 'absolute';

/**
 * The default bot orientation mode.
 */
export const DEFAULT_ANCHOR_POINT: BotAnchorPoint = 'bottom';

/**
 * The default portal camera controls mode.
 */
export const DEFAULT_PORTAL_CAMERA_CONTROLS_MODE: PortalCameraControlsMode =
    'player';

/**
 * The default bot label font address.
 */
export const DEFAULT_LABEL_FONT_ADDRESS: BotLabelFontAddress = 'rotobo';

/**
 * The default bot label font address.
 */
export const DEFAULT_LABEL_FONT_SIZE: BotLabelFontSize = 'auto';

/**
 * The default bot label word wrapping mode.
 */
export const DEFAULT_LABEL_WORD_WRAP_MODE: BotLabelWordWrap = 'breakCharacters';

/**
 * Whether canvas transparency is disabled by default.
 */
export const DEFAULT_PORTAL_DISABLE_CANVAS_TRANSPARENCY: boolean = false;

/**
 * The default height for workspaces.
 */
export const DEFAULT_WORKSPACE_HEIGHT = 0.1;

/**
 * The default size for workspaces.
 */
export const DEFAULT_WORKSPACE_SIZE = 1;

/**
 * The default scale for workspaces.
 */
export const DEFAULT_WORKSPACE_SCALE = 2;

/**
 * The default scale for mini workspaces.
 */
export const DEFAULT_MINI_WORKSPACE_SCALE = DEFAULT_WORKSPACE_SCALE / 3;

/**
 * The default grid scale for workspaces.
 */
export const DEFAULT_WORKSPACE_GRID_SCALE = 0.2;

/**
 * The amount that a hex's height is allowed to change by in a single increment.
 */
export const DEFAULT_WORKSPACE_HEIGHT_INCREMENT = 0.1;

/**
 * The minimum height that hexes in a workspace can be.
 */
export const DEFAULT_WORKSPACE_MIN_HEIGHT = 0.1;

/**
 * The default color for workspaces.
 */
export const DEFAULT_WORKSPACE_COLOR = '#999999';

/**
 * The default color for scene background.
 */
export const DEFAULT_SCENE_BACKGROUND_COLOR = '#263238';

/**
 * The default color for users in AUX Builder.
 */
export const DEFAULT_BUILDER_USER_COLOR = '#00D000';

/**
 * The default color for users in AUX Player.
 */
export const DEFAULT_PLAYER_USER_COLOR = '#DDDD00';

/**
 * The amount of time that a user needs to be inactive for
 * in order to hide their bot.
 */
export const DEFAULT_USER_INACTIVE_TIME = 1000 * 60;

/**
 * The amount of time that a user needs to be inactive for
 * in order to delete their bot.
 */
export const DEFAULT_USER_DELETION_TIME = 1000 * 60 * 60;

/**
 * Whether the miniGridPortal is visible by default.
 */
export const DEFAULT_MINI_PORTAL_VISIBLE = false;

/**
 * Whether the map portal is visible by default.
 */
export const DEFAULT_MAP_PORTAL_VISIBLE = false;

/**
 * The default scale for the map portal grid.
 */
export const DEFAULT_MAP_PORTAL_SCALE = 1;

/**
 * The default grid scale for the map portal.
 */
export const DEFAULT_MAP_PORTAL_GRID_SCALE = 10;

/**
 * The default basemap that should be used for the map portal.
 * See https://developers.arcgis.com/javascript/latest/api-reference/esri-Map.html#basemap
 */
export const DEFAULT_MAP_PORTAL_BASEMAP = 'dark-gray';

/**
 * The default longitude that the map portal should show.
 */
export const DEFAULT_MAP_PORTAL_LONGITUDE = -84.71112905478944;

/**
 * The default latitude that the map portal should show.
 */
export const DEFAULT_MAP_PORTAL_LATITUDE = 43.152972972972975;

/**
 * The default zoom that the map portal should show.
 */
export const DEFAULT_MAP_PORTAL_ZOOM = 7;

/**
 * Whether portals are pannable by default.
 */
export const DEFAULT_PORTAL_PANNABLE = true;

/**
 * Whether portals are rotatable by default.
 */
export const DEFAULT_PORTAL_ROTATABLE = true;

/**
 * Whether portals are zoomable by default.
 */
export const DEFAULT_PORTAL_ZOOMABLE = true;

/**
 * Whether portals should show their focus point.
 */
export const DEFAULT_PORTAL_SHOW_FOCUS_POINT = false;

/**
 * Whether miniGridPortals are resizable by default.
 */
export const DEFAULT_MINI_PORTAL_RESIZABLE = true;

/**
 * The default height for miniGridPortals.
 */
export const DEFAULT_MINI_PORTAL_HEIGHT = 0.2;

/**
 * The default height for wrist portals.
 */
export const DEFAULT_WRIST_PORTAL_HEIGHT = 6;

/**
 * The default width for wrist portals.
 */
export const DEFAULT_WRIST_PORTAL_WIDTH = 6;

/**
 * The default grid scale for wrist portals.
 */
export const DEFAULT_WRIST_PORTAL_GRID_SCALE = 0.025;

/**
 * The default anchor point for the meet portal.
 */
export const DEFAULT_MEET_PORTAL_ANCHOR_POINT: MeetPortalAnchorPoint =
    'fullscreen';

/**
 * The default anchor point for the tag portal.
 */
export const DEFAULT_TAG_PORTAL_ANCHOR_POINT: MeetPortalAnchorPoint =
    'fullscreen';

/**
 * The default anchor point for custom portals.
 */
export const DEFAULT_CUSTOM_PORTAL_ANCHOR_POINT: MeetPortalAnchorPoint = 'top';

/**
 * The default bot LOD.
 */
export const DEFAULT_BOT_LOD: BotLOD = 'normal';

/**
 * The default minimum LOD threshold.
 */
export const DEFAULT_BOT_LOD_MIN_THRESHOLD = 0.0005;

/**
 * The default maximum LOD threshold.
 */
export const DEFAULT_BOT_LOD_MAX_THRESHOLD = 0.03;

/**
 * The ID of the device configuration bot.
 */
export const DEVICE_BOT_ID = 'device';

/**
 * The ID of the local configuration bot.
 */
export const LOCAL_BOT_ID = 'local';

/**
 * The ID of the cookie configuration bot.
 */
export const COOKIE_BOT_ID = 'cookie';

/**
 * THe partition ID for cookie bots.
 */
export const COOKIE_BOT_PARTITION_ID = 'local';

/**
 * The partition ID for temporary bots.
 */
export const TEMPORARY_BOT_PARTITION_ID = 'tempLocal';

/**
 * The partition ID for admin bots.
 */
export const ADMIN_PARTITION_ID = 'admin';

/**
 * The partition ID for temporary shared bots.
 */
export const TEMPORARY_SHARED_PARTITION_ID = 'tempShared';

/**
 * The partition ID for bots that are automatically added to the instance.
 */
export const BOOTSTRAP_PARTITION_ID = 'bootstrap';

/**
 * The partition ID for other temp shared bots.
 */
export const REMOTE_TEMPORARY_SHARED_PARTITION_ID = 'remoteTempShared';

/**
 * The space that tag masks get placed in by default.
 */
export const DEFAULT_TAG_MASK_SPACE: BotSpace = 'tempLocal';

/**
 * The list of spaces that tag masks should be prioritized by.
 * Listed in reverse order of where they actually end up applied.
 */
export const TAG_MASK_SPACE_PRIORITIES_REVERSE = [
    'admin',
    'shared',
    'remoteTempShared',
    'tempShared',
    'local',
    'tempLocal',
] as BotSpace[];

/**
 * The list of spaces that tag masks should be prioritized by.
 */
export const TAG_MASK_SPACE_PRIORITIES = [
    'tempLocal',
    'local',
    'tempShared',
    'remoteTempShared',
    'shared',
    'admin',
] as BotSpace[];

/**
 * The name of the branch that contains admin space.
 */
export const ADMIN_BRANCH_NAME = '$admin';

/**
 * The name of the tag used to represent the space that the bot is
 * stored in.
 */
export const BOT_SPACE_TAG = 'space';

/**
 * The name of the event that represents a bot being diffed into another bot.
 */
export const MOD_DROP_ACTION_NAME: string = 'onModDrop';

/**
 * The name of the event that represents a bot being created.
 */
export const CREATE_ACTION_NAME: string = 'onCreate';

/**
 * The name of the event that represents any bot being created.
 */
export const CREATE_ANY_ACTION_NAME: string = 'onAnyCreate';

/**
 * The name of the event that represents a bot being destroyed.
 */
export const DESTROY_ACTION_NAME: string = 'onDestroy';

/**
 * The name of the event that represents a bot being clicked.
 */
export const CLICK_ACTION_NAME: string = 'onClick';

/**
 * The name of the event that represents any bot being clicked.
 */
export const ANY_CLICK_ACTION_NAME: string = 'onAnyBotClicked';

/**
 * The name of the event that represents a bot entering over another bot.
 */
export const DROP_ENTER_ACTION_NAME: string = 'onDropEnter';

/**
 * The name of the event that represents a bot exiting from over another bot.
 */
export const DROP_EXIT_ACTION_NAME: string = 'onDropExit';

/**
 * The name of the event that represents a bot entering over another bot.
 */
export const ANY_DROP_ENTER_ACTION_NAME: string = 'onAnyBotDropEnter';

/**
 * The name of the event that represents a bot exiting from over another bot.
 */
export const ANY_DROP_EXIT_ACTION_NAME: string = 'onAnyBotDropExit';

/**
 * The name of the event that represents a bot being dropped onto a dimension.
 */
export const DROP_ACTION_NAME: string = 'onDrop';

/**
 * The name of the event that represents any bot being dropped onto a dimension.
 */
export const DROP_ANY_ACTION_NAME: string = 'onAnyBotDrop';

/**
 * The name of the event that represents a bot starting to be dragged.
 */
export const DRAG_ACTION_NAME: string = 'onDrag';

/**
 * The name of the event that represents any bot starting to be dragged.
 */
export const DRAG_ANY_ACTION_NAME: string = 'onAnyBotDrag';

/**
 * The name of the event that represents a bot being dragged.
 */
export const DRAGGING_ACTION_NAME: string = 'onDragging';

/**
 * The name of the event that represents any bot being dragged.
 */
export const DRAGGING_ANY_ACTION_NAME: string = 'onAnyBotDragging';

/**
 * The name of the event that represents a mod entering over a bot.
 */
export const MOD_DROP_ENTER_ACTION_NAME: string = 'onModDropEnter';

/**
 * The name of the event that represents a mod exiting from over a bot.
 */
export const MOD_DROP_EXIT_ACTION_NAME: string = 'onModDropExit';

/**
 * The name of the event that is triggered when a pointer starts hovering a bot.
 */
export const ON_POINTER_ENTER: string = 'onPointerEnter';

/**
 * The name of the event that is triggered when a pointer stops hovering a bot.
 */
export const ON_POINTER_EXIT: string = 'onPointerExit';

/**
 * The name of the event that is triggered when a pointer starts hovering any bot.
 */
export const ON_ANY_POINTER_ENTER: string = 'onAnyBotPointerEnter';

/**
 * The name of the event that is triggered when a pointer stops hovering any bot.
 */
export const ON_ANY_POINTER_EXIT: string = 'onAnyBotPointerExit';

/**
 * The name of the event that is triggered when a pointer starts clicking a bot.
 */
export const ON_POINTER_DOWN: string = 'onPointerDown';

/**
 * The name of the event that is triggered when a pointer stops clicking a bot.
 */
export const ON_POINTER_UP: string = 'onPointerUp';

/**
 * The name of the event that is triggered when a pointer starts hovering any bot.
 */
export const ON_ANY_POINTER_DOWN: string = 'onAnyBotPointerDown';

/**
 * The name of the event that is triggered when a pointer stops hovering any bot.
 */
export const ON_ANY_POINTER_UP: string = 'onAnyBotPointerUp';

/**
 * The name of the event that is triggered when a QR Code is scanned.
 */
export const ON_QR_CODE_SCANNED_ACTION_NAME: string = 'onQRCodeScanned';

/**
 * The name of the event that is triggered when the QR Code scanner is closed.
 */
export const ON_QR_CODE_SCANNER_CLOSED_ACTION_NAME: string =
    'onQRCodeScannerClosed';

/**
 * The name of the event that is triggered when the QR Code scanner is opened.
 */
export const ON_QR_CODE_SCANNER_OPENED_ACTION_NAME: string =
    'onQRCodeScannerOpened';

/**
 * The name of the event that is triggered when the Barcode scanner is closed.
 */
export const ON_BARCODE_SCANNER_CLOSED_ACTION_NAME: string =
    'onBarcodeScannerClosed';

/**
 * The name of the event that is triggered when the Barcode scanner is opened.
 */
export const ON_BARCODE_SCANNER_OPENED_ACTION_NAME: string =
    'onBarcodeScannerOpened';

/**
 * The name of the event that is triggered when a Barcode is scanned.
 */
export const ON_BARCODE_SCANNED_ACTION_NAME: string = 'onBarcodeScanned';

/**
 * The name of the event that is triggered when the image classifier is closed.
 */
export const ON_IMAGE_CLASSIFIER_CLOSED_ACTION_NAME: string =
    'onImageClassifierClosed';

/**
 * The name of the event that is triggered when the image classifier is opened.
 */
export const ON_IMAGE_CLASSIFIER_OPENED_ACTION_NAME: string =
    'onImageClassifierOpened';

/**
 * The name of the event that is triggered when an image is classified.
 */
export const ON_IMAGE_CLASSIFIED_ACTION_NAME: string = 'onImageClassified';

/**
 * The name of the event that is triggered when the checkout process is completed.
 */
export const ON_CHECKOUT_ACTION_NAME: string = 'onCheckout';

/**
 * The name of the event that is triggered when payment has been approved for the checkout.
 */
export const ON_PAYMENT_SUCCESSFUL_ACTION_NAME: string = 'onPaymentSuccessful';

/**
 * The name of the event that is triggered when payment has been rejected for the checkout.
 */
export const ON_PAYMENT_FAILED_ACTION_NAME: string = 'onPaymentFailed';

/**
 * The name of the event that is triggered when webhooks have been received.
 */
export const ON_WEBHOOK_ACTION_NAME: string = 'onWebhook';

/**
 * The name of the event that is triggered on every bot when a shout has been executed.
 */
export const ON_ANY_SHOUT_ACTION_NAME: string = 'onAnyListen';

/**
 * The name of the event that is triggered when a shout has been executed.
 */
export const ON_SHOUT_ACTION_NAME: string = 'onListen';

/**
 * The name of the event that is triggered before an action is executed.
 */
export const ON_ACTION_ACTION_NAME: string = 'onAnyAction';

/**
 * The name of the event that is triggered when a remote whisper is executed.
 */
// TODO: Remove this action
export const ON_REMOTE_WHISPER_ACTION_NAME: string = 'onRemoteWhisper';

/**
 * The name of the event that is triggered when a remote whisper is executed.
 */
export const ON_REMOTE_DATA_ACTION_NAME: string = 'onRemoteData';

/**
 * The name of the event that is triggered when a channel becomes synced.
 */
export const ON_SERVER_STREAMING_ACTION_NAME: string = 'onServerStreaming';

/**
 * The name of the event that is triggered when a channel has become unsynced.
 */
export const ON_SERVER_STREAM_LOST_ACTION_NAME: string = 'onServerStreamLost';

/**
 * The name of the event that is triggered when a inst becomes synced.
 */
export const ON_INST_STREAMING_ACTION_NAME: string = 'onInstStreaming';

/**
 * The name of the event that is triggered when a inst has become unsynced.
 */
export const ON_INST_STREAM_LOST_ACTION_NAME: string = 'onInstStreamLost';

/**
 * The name of the event that is triggered when a channel is loaded.
 */
// TODO: Remove this action
export const ON_SERVER_SUBSCRIBED_ACTION_NAME: string = 'onServerSubscribed';

/**
 * The name of the event that is triggered when a channel is loaded.
 */
export const ON_SERVER_JOINED_ACTION_NAME: string = 'onServerJoined';

/**
 * The name of the event that is triggered when a inst is loaded.
 */
export const ON_INST_JOINED_ACTION_NAME: string = 'onInstJoined';

/**
 * The name of the event that is triggered when a channel is unloaded.
 */
// TODO: Remove this action
export const ON_SERVER_UNSUBSCRIBED_ACTION_NAME: string =
    'onServerUnsubscribed';

/**
 * The name of the event that is triggered when a channel is unloaded.
 */
export const ON_SERVER_LEAVE_ACTION_NAME: string = 'onServerLeave';

/**
 * The name of the event that is triggered when a channel is unloaded.
 */
export const ON_INST_LEAVE_ACTION_NAME: string = 'onInstLeave';

/**
 * The name of the event that is triggered when portal tag is changed on the config bot.
 */
// TODO: Remove this action
export const ON_PLAYER_PORTAL_CHANGED_ACTION_NAME: string =
    'onPlayerPortalChanged';

/**
 * The name of the event that is triggered when portal tag is changed on the config bot.
 */
export const ON_PORTAL_CHANGED_ACTION_NAME: string = 'onPortalChanged';

/**
 * The name of the event that is triggered when a script is executed.
 */
export const ON_RUN_ACTION_NAME: string = 'onRun';

/**
 * The name of the event that is triggered when the text in the chat bar is updated.
 */
export const ON_CHAT_TYPING_ACTION_NAME: string = 'onChatTyping';

/**
 * The name of the event that is triggered when the text in the chat bar is submitted.
 */
export const ON_CHAT_ACTION_NAME: string = 'onChat';

/**
 * The name of the event that is triggered when the text in a menu bot input is submitted.
 */
export const ON_SUBMIT_ACTION_NAME: string = 'onSubmit';

/**
 * The name of the event that is triggered when the text in a menu bot input is updated.
 */
export const ON_INPUT_TYPING_ACTION_NAME: string = 'onInputTyping';

/**
 * The name of the event that is triggered when text is pasted into aux.
 */
export const ON_PASTE_ACTION_NAME: string = 'onPaste';

/**
 * The name of the event that is triggered when the maximum LOD is entered.
 */
export const ON_MAX_LOD_ENTER_ACTION_NAME: string = 'onMaxLODEnter';

/**
 * The name of the event that is triggered when the minimum LOD is entered.
 */
export const ON_MIN_LOD_ENTER_ACTION_NAME: string = 'onMinLODEnter';

/**
 * The name of the event that is triggered when the maximum LOD is exited.
 */
export const ON_MAX_LOD_EXIT_ACTION_NAME: string = 'onMaxLODExit';

/**
 * The name of the event that is triggered when the minimum LOD is exited.
 */
export const ON_MIN_LOD_EXIT_ACTION_NAME: string = 'onMinLODExit';

/**
 * The name of the event that is triggered when the maximum LOD is entered.
 */
export const ON_ANY_MAX_LOD_ENTER_ACTION_NAME: string = 'onAnyMaxLODEnter';

/**
 * The name of the event that is triggered when the minimum LOD is entered.
 */
export const ON_ANY_MIN_LOD_ENTER_ACTION_NAME: string = 'onAnyMinLODEnter';

/**
 * The name of the event that is triggered when the maximum LOD is exited.
 */
export const ON_ANY_MAX_LOD_EXIT_ACTION_NAME: string = 'onAnyMaxLODExit';

/**
 * The name of the event that is triggered when the minimum LOD is exited.
 */
export const ON_ANY_MIN_LOD_EXIT_ACTION_NAME: string = 'onAnyMinLODExit';

/**
 * The name of the event that is triggered when the grid is clicked.
 */
export const ON_GRID_CLICK_ACTION_NAME: string = 'onGridClick';

/**
 * The name of the event that is triggered when the grid starts getting pressed.
 */
export const ON_GRID_UP_ACTION_NAME: string = 'onGridUp';

/**
 * The name of the event that is triggered when the grid stops getting pressed.
 */
export const ON_GRID_DOWN_ACTION_NAME: string = 'onGridDown';

/**
 * The name of the event that is triggered when a file is uploaded.
 */
export const ON_FILE_UPLOAD_ACTION_NAME: string = 'onFileUpload';

/**
 * The name of the event that is triggerd when a bot gains camera focus.
 */
export const ON_FOCUS_ENTER_ACTION_NAME: string = 'onFocusEnter';

/**
 * The name of the event that is triggerd when a bot loses camera focus.
 */
export const ON_FOCUS_EXIT_ACTION_NAME: string = 'onFocusExit';

/**
 * The name of the event that is triggerd when a bot gains camera focus.
 */
export const ON_ANY_FOCUS_ENTER_ACTION_NAME: string = 'onAnyFocusEnter';

/**
 * The name of the event that is triggerd when a bot loses camera focus.
 */
export const ON_ANY_FOCUS_EXIT_ACTION_NAME: string = 'onAnyFocusExit';

/**
 * The name of the event that is triggered when a remote player joins the game.
 */
// TODO: Remove this action
export const ON_REMOTE_PLAYER_SUBSCRIBED_ACTION_NAME: string =
    'onRemotePlayerSubscribed';

/**
 * The name of the event that is triggered when a remote player joins the game.
 */
export const ON_REMOTE_JOINED_ACTION_NAME: string = 'onRemoteJoined';

/**
 * The name of the event that is triggered when a remote player leaves the game.
 */
// TODO: Remove
export const ON_REMOTE_PLAYER_UNSUBSCRIBED_ACTION_NAME: string =
    'onRemotePlayerUnsubscribed';

/**
 * The name of the event that is triggered when a remote player leaves the game.
 */
export const ON_REMOTE_LEAVE_ACTION_NAME: string = 'onRemoteLeave';

/**
 * The name of the event that is triggered when a bot is added to the local simulation.
 */
export const ON_BOT_ADDED_ACTION_NAME = 'onBotAdded';

/**
 * The name of the event that is triggered when any bot is added to the local simulation.
 */
export const ON_ANY_BOTS_ADDED_ACTION_NAME = 'onAnyBotsAdded';

/**
 * The name of the event that is triggered when any bot is removed from the local simulation.
 */
export const ON_ANY_BOTS_REMOVED_ACTION_NAME = 'onAnyBotsRemoved';

/**
 * The name of the event that is triggered when a bot is changed.
 */
export const ON_BOT_CHANGED_ACTION_NAME = 'onBotChanged';

/**
 * The name of the event that is triggered when any bot is changed in the local simulation.
 */
export const ON_ANY_BOTS_CHANGED_ACTION_NAME = 'onAnyBotsChanged';

/**
 * The name of the event that is triggered when a tag is clicked in the sheet.
 */
export const ON_SHEET_TAG_CLICK = 'onSheetTagClick';

/**
 * The name of the event that is triggered when a Bot's ID is clicked in the sheet.
 */
export const ON_SHEET_BOT_ID_CLICK = 'onSheetBotIDClick';

/**
 * The name of the event that is triggered when a Bot is clicked in the sheet.
 */
export const ON_SHEET_BOT_CLICK = 'onSheetBotClick';

/**
 * The name of the event that is triggered when a listen tag encounters an unhandled error.
 */
export const ON_ERROR = 'onError';

/**
 * The name of the event that is triggered when a portal is being configured.
 */
export const ON_APP_SETUP_ACTION_NAME = 'onAppSetup';

/**
 * The tag used to set the space that the tag portal operates in.
 */
export const TAG_PORTAL_SPACE: string = 'tagPortalSpace';

/**
 * The name of the event that is triggered when an audio sample is resolved.
 */
export const ON_AUDIO_SAMPLE: string = 'onAudioChunk';

/**
 * The name of the event that is triggered when audio recording is started.
 */
export const ON_BEGIN_AUDIO_RECORDING: string = 'onBeginAudioRecording';

/**
 * The name of the event that is triggered when audio recording is stopped.
 */
export const ON_END_AUDIO_RECORDING: string = 'onEndAudioRecording';

/**
 * The name of the event that is triggered when VR is entered.
 */
export const ON_ENTER_VR: string = 'onEnterVR';

/**
 * The name of the event that is triggered when VR is exited.
 */
export const ON_EXIT_VR: string = 'onExitVR';

/**
 * The name of the event that is triggered when AR is entered.
 */
export const ON_ENTER_AR: string = 'onEnterAR';

/**
 * The name of the event that is triggered when AR is exited.
 */
export const ON_EXIT_AR: string = 'onExitAR';

/**
 * The name of the event that is triggered when the meet portal is finished loading.
 */
export const ON_MEET_LOADED: string = 'onMeetLoaded';

/**
 * The name of the event that is triggered when the user meet portal is closed.
 */
export const ON_MEET_LEAVE: string = 'onMeetLeave';

/**
 * The current bot format version for AUX Bots.
 * This number increments whenever there are any changes between AUX versions.
 * As a result, it will allow us to make breaking changes but still upgrade people's bots
 * in the future.
 */
export const AUX_BOT_VERSION: number = 1;

/**
 * The name of the miniGridPortal.
 */
export const MINI_PORTAL: string = 'miniGridPortal';

/**
 * The name of the map portal.
 */
export const MAP_PORTAL: string = 'mapPortal';

/**
 * The name of the mini map portal.
 */
export const MINI_MAP_PORTAL: string = 'miniMapPortal';

/**
 * The name of the meet portal.
 */
export const MEET_PORTAL: string = 'meetPortal';

/**
 * The name of the tag portal.
 */
export const TAG_PORTAL: string = 'tagPortal';

/**
 * The name of the data portal.
 */
export const DATA_PORTAL: string = 'dataPortal';

/**
 * The name of the sheet portal.
 */
export const SHEET_PORTAL: string = 'sheetPortal';

/**
 * The name of the IDE portal.
 */
export const IDE_PORTAL: string = 'idePortal';

/**
 * The name of the system portal.
 */
export const SYSTEM_PORTAL: string = 'systemPortal';

/**
 * The name of the system tag.
 */
export const SYSTEM_TAG: string = 'system';

/**
 * The name of the tag that is used to search tags in the system portal.
 */
export const SYSTEM_PORTAL_SEARCH: string = 'systemPortalSearch';

/**
 * The name of the tag used to keep track of the selected bot in the system portal..
 */
export const SYSTEM_PORTAL_BOT: string = 'systemPortalBot';

/**
 * The name of the tag that is selected in the system portal.
 */
export const SYSTEM_PORTAL_TAG: string = 'systemPortalTag';

/**
 * The space of the tag that is selected in the system portal.
 */
export const SYSTEM_PORTAL_TAG_SPACE: string = 'systemPortalTagSpace';

/**
 * The name of the tag that is used to indicate which bot the player is currently editing.
 */
export const EDITING_BOT: string = 'editingBot';

/**
 * The name of the tag that is used to indiciate which tag the player is currently editing.
 */
export const EDITING_TAG: string = 'editingTag';

/**
 * The name of the tag that is used to indiciate which space the tag the player is currently editing is in.
 */
export const EDITING_TAG_SPACE: string = 'editingTagSpace';

/**
 * The name of the IMU portal.
 */
export const IMU_PORTAL: string = 'imuPortal';

/**
 * The prefix for DNA Tags.
 */
export const DNA_TAG_PREFIX: string = '🧬';

/**
 * The prefix for bot links.
 */
export const BOT_LINK_TAG_PREFIX: string = '🔗';

/**
 * The prefix for date tags.
 */
export const DATE_TAG_PREFIX: string = '📅';

/**
<<<<<<< HEAD
 * The prefix for string tags.
 */
 export const STRING_TAG_PREFIX: string = '📝';
=======
 * The prefix for number tags.
 */
export const NUMBER_TAG_PREFIX: string = '🔢';
>>>>>>> c7eb7405

/**
 * The default script prefixes for custom portals.
 */
export const DEFAULT_CUSTOM_PORTAL_SCRIPT_PREFIXES: string[] = ['📖'];

/**
 * The list of known tag prefixes.
 */
export const KNOWN_TAG_PREFIXES: string[] = [
    '@',
    DNA_TAG_PREFIX,
    BOT_LINK_TAG_PREFIX,
    DATE_TAG_PREFIX,
<<<<<<< HEAD
    STRING_TAG_PREFIX,
=======
    NUMBER_TAG_PREFIX,
>>>>>>> c7eb7405
];

/**
 * The list of all portal tags.
 */
export const KNOWN_PORTALS: string[] = [
    'gridPortal',
    SHEET_PORTAL,
    IDE_PORTAL,
    IMU_PORTAL,
    SYSTEM_PORTAL,
    MINI_PORTAL,
    'menuPortal',
    'leftWristPortal',
    'rightWristPortal',
    MEET_PORTAL,
    TAG_PORTAL,
    MAP_PORTAL,
    MINI_MAP_PORTAL,
];

/**
 * The list of portal tags that should always be represented in the query string.
 */
export const QUERY_PORTALS: string[] = [
    'gridPortal',
    SHEET_PORTAL,
    IDE_PORTAL,
    MEET_PORTAL,
    TAG_PORTAL,
    TAG_PORTAL_SPACE,
    MAP_PORTAL,
    SYSTEM_PORTAL,
];

/**
 * The list of portal tags that should cause a new browser history entry to be added
 * when it is updated.
 */
export const QUERY_FULL_HISTORY_TAGS: Set<string> = new Set([
    'gridPortal',
    SHEET_PORTAL,
    IDE_PORTAL,
    MEET_PORTAL,
    TAG_PORTAL,
    TAG_PORTAL_SPACE,
    MAP_PORTAL,
]);

/**
 * The list of portal tags that should cause a new browser history entry to be added
 * only when the tag itself is added or removed from the query.
 */
export const QUERY_PARTIAL_HISTORY_TAGS: Set<string> = new Set([SYSTEM_PORTAL]);

/*
 * The list of all tags that have existing functionality in casual sim
 */
export const KNOWN_TAGS: string[] = [
    'playerActive',
    'gridPortal',
    SHEET_PORTAL,
    IDE_PORTAL,
    SYSTEM_PORTAL,
    SYSTEM_PORTAL_BOT,
    SYSTEM_PORTAL_TAG,
    SYSTEM_PORTAL_TAG_SPACE,
    SYSTEM_PORTAL_SEARCH,
    SYSTEM_TAG,
    'inst',
    MINI_PORTAL,
    'menuPortal',
    MAP_PORTAL,
    MINI_MAP_PORTAL,
    'leftWristPortal',
    'rightWristPortal',

    MEET_PORTAL,
    DATA_PORTAL,
    TAG_PORTAL,
    TAG_PORTAL_SPACE,

    IMU_PORTAL,
    'imuSupported',
    'deviceRotationX',
    'deviceRotationY',
    'deviceRotationZ',
    'deviceRotationW',

    'cameraPositionX',
    'cameraPositionY',
    'cameraPositionZ',
    'cameraPositionOffsetX',
    'cameraPositionOffsetY',
    'cameraPositionOffsetZ',

    'cameraRotationX',
    'cameraRotationY',
    'cameraRotationZ',
    'cameraRotationOffsetX',
    'cameraRotationOffsetY',
    'cameraRotationOffsetZ',
    'cameraRotationOffsetW',

    'cameraFocusX',
    'cameraFocusY',
    'cameraFocusZ',

    'cameraZoom',
    'cameraZoomOffset',

    'pixelWidth',
    'pixelHeight',
    'pixelRatio',
    'defaultPixelRatio',
    'pageTitle',
    'pointerPixelX',
    'pointerPixelY',

    'mousePointerPositionX',
    'mousePointerPositionY',
    'mousePointerPositionZ',
    'rightPointerPositionX',
    'rightPointerPositionY',
    'rightPointerPositionZ',
    'leftPointerPositionX',
    'leftPointerPositionY',
    'leftPointerPositionZ',

    'mousePointerRotationX',
    'mousePointerRotationY',
    'mousePointerRotationZ',
    'rightPointerRotationX',
    'rightPointerRotationY',
    'rightPointerRotationZ',
    'leftPointerRotationX',
    'leftPointerRotationY',
    'leftPointerRotationZ',

    'mousePointerPortal',
    'rightPointerPortal',
    'leftPointerPortal',

    'mousePointer_left',
    'mousePointer_right',
    'mousePointer_middle',
    'leftPointer_primary',
    'leftPointer_squeeze',
    'rightPointer_primary',
    'rightPointer_squeeze',
    'forceSignedScripts',

    EDITING_BOT,
    EDITING_TAG,
    EDITING_TAG_SPACE,
    'cursorStartIndex',
    'cursorEndIndex',

    'portalColor',
    'portalCursor',
    'portalCursorHotspotX',
    'portalCursorHotspotY',
    'portalBackgroundAddress',
    'portalLocked',
    'portalPannable',
    `portalPannableMinX`,
    `portalPannableMaxX`,
    `portalPannableMinY`,
    `portalPannableMaxY`,
    'portalZoomable',
    `portalZoomableMin`,
    `portalZoomableMax`,
    'portalRotatable',
    'portalGridScale',
    'portalSurfaceScale',
    `portalCameraZoom`,
    `portalCameraRotationX`,
    `portalCameraRotationY`,
    'portalCameraControls',
    'portalShowFocusPoint',
    'portalDisableCanvasTransparency',
    'portalCameraType',
    'miniPortalHeight',
    'miniPortalWidth',
    'miniPortalResizable',
    'wristPortalHeight',
    'wristPortalWidth',
    'meetPortalAnchorPoint',
    'meetPortalVisible',
    'meetPortalStyle',
    'meetPortalPrejoinEnabled',
    'meetPortalStartWithVideoMuted',
    'meetPortalStartWithAudioMuted',
    'meetPortalRequireDisplayName',
    'mapPortalBasemap',

    'tagPortalAnchorPoint',
    'tagPortalStyle',
    'tagPortalShowButton',
    'tagPortalButtonIcon',
    'tagPortalButtonHint',
    'sheetPortalShowButton',
    'sheetPortalButtonIcon',
    'sheetPortalButtonHint',
    'sheetPortalAllowedTags',
    'sheetPortalAddedTags',
    'portalShowButton',
    'portalButtonIcon',
    'portalButtonHint',
    'menuPortalStyle',

    'color',
    'creator',
    'cursor',
    'cursorHotspotX',
    'cursorHotspotY',
    'draggable',
    'destroyable',
    'editable',
    'strokeColor',
    'strokeWidth',
    'lineTo',
    'lineStyle',
    'lineWidth',
    'lineColor',
    'label',
    'labelColor',
    'labelFontSize',
    'labelSize',
    'labelSizeMode',
    'labelOpacity',
    'labelPadding',
    'labelPaddingX',
    'labelPaddingY',
    'labelPosition',
    'labelAlignment',
    'labelWordWrapMode',
    'labelFontAddress',
    'listening',
    'scale',
    'scaleX',
    'scaleY',
    'scaleZ',
    'scaleMode',
    'formAddress',
    'formSubtype',
    'form',
    'formAnimation',
    'formAnimationAddress',
    'orientationMode',
    'anchorPoint',
    'gltfVersion',
    'progressBar',
    'progressBarColor',
    'progressBarBackgroundColor',
    'progressBarPosition',
    'maxLODThreshold',
    'minLODThreshold',
    'pointable',
    'focusable',
    'transformer',
    'menuItemStyle',
    'menuItemLabelStyle',
    'menuItemHoverMode',
    'menuItemText',

    'taskOutput',
    'taskError',
    'taskTime',
    'taskShell',
    'taskBackup',
    'taskBackupType',
    'taskBackupUrl',

    'error',
    'errorName',
    'errorMessage',
    'errorStack',
    'errorBot',
    'errorTag',

    'avatarAddress',
    'name',

    CLICK_ACTION_NAME,
    'onAnyBotClicked',
    MOD_DROP_ENTER_ACTION_NAME,
    MOD_DROP_EXIT_ACTION_NAME,
    MOD_DROP_ACTION_NAME,
    'onSaveInput',
    'onCloseInput',
    CREATE_ACTION_NAME,
    CREATE_ANY_ACTION_NAME,
    DESTROY_ACTION_NAME,
    DROP_ENTER_ACTION_NAME,
    DROP_EXIT_ACTION_NAME,
    ANY_DROP_ENTER_ACTION_NAME,
    ANY_DROP_EXIT_ACTION_NAME,
    DROP_ACTION_NAME,
    DROP_ANY_ACTION_NAME,
    DRAG_ACTION_NAME,
    DRAG_ANY_ACTION_NAME,
    DRAGGING_ACTION_NAME,
    DRAGGING_ANY_ACTION_NAME,
    'onTapCode',
    'onQRCodeScanned',
    'onQRCodeScannerClosed',
    'onQRCodeScannerOpened',
    ON_BARCODE_SCANNED_ACTION_NAME,
    ON_BARCODE_SCANNER_CLOSED_ACTION_NAME,
    ON_BARCODE_SCANNER_OPENED_ACTION_NAME,

    ON_IMAGE_CLASSIFIER_CLOSED_ACTION_NAME,
    ON_IMAGE_CLASSIFIER_OPENED_ACTION_NAME,
    ON_IMAGE_CLASSIFIED_ACTION_NAME,

    ON_POINTER_ENTER,
    ON_POINTER_EXIT,
    ON_ANY_POINTER_ENTER,
    ON_ANY_POINTER_EXIT,
    ON_POINTER_DOWN,
    ON_POINTER_UP,
    ON_ANY_POINTER_DOWN,
    ON_ANY_POINTER_UP,
    ON_INST_STREAMING_ACTION_NAME,
    ON_INST_STREAM_LOST_ACTION_NAME,

    ON_INST_JOINED_ACTION_NAME,
    ON_INST_LEAVE_ACTION_NAME,

    ON_PORTAL_CHANGED_ACTION_NAME,
    ON_APP_SETUP_ACTION_NAME,
    'onKeyDown',
    'onKeyUp',
    ON_GRID_CLICK_ACTION_NAME,
    ON_GRID_UP_ACTION_NAME,
    ON_GRID_DOWN_ACTION_NAME,
    'onCheckout',
    'onPaymentSuccessful',
    'onPaymentFailed',
    'onWebhook',
    'onAnyListen',
    'onListen',
    ON_REMOTE_DATA_ACTION_NAME,
    ON_ACTION_ACTION_NAME,
    ON_RUN_ACTION_NAME,
    ON_CHAT_TYPING_ACTION_NAME,
    ON_CHAT_ACTION_NAME,
    ON_SUBMIT_ACTION_NAME,
    ON_INPUT_TYPING_ACTION_NAME,
    ON_PASTE_ACTION_NAME,
    ON_MAX_LOD_ENTER_ACTION_NAME,
    ON_MIN_LOD_ENTER_ACTION_NAME,
    ON_MAX_LOD_EXIT_ACTION_NAME,
    ON_MIN_LOD_EXIT_ACTION_NAME,
    ON_ANY_MAX_LOD_ENTER_ACTION_NAME,
    ON_ANY_MIN_LOD_ENTER_ACTION_NAME,
    ON_ANY_MAX_LOD_EXIT_ACTION_NAME,
    ON_ANY_MIN_LOD_EXIT_ACTION_NAME,
    ON_FILE_UPLOAD_ACTION_NAME,

    ON_FOCUS_ENTER_ACTION_NAME,
    ON_FOCUS_EXIT_ACTION_NAME,
    ON_ANY_FOCUS_ENTER_ACTION_NAME,
    ON_ANY_FOCUS_EXIT_ACTION_NAME,

    ON_REMOTE_JOINED_ACTION_NAME,
    ON_REMOTE_LEAVE_ACTION_NAME,

    ON_BOT_ADDED_ACTION_NAME,
    ON_ANY_BOTS_ADDED_ACTION_NAME,
    ON_ANY_BOTS_REMOVED_ACTION_NAME,

    ON_BOT_CHANGED_ACTION_NAME,
    ON_ANY_BOTS_CHANGED_ACTION_NAME,

    ON_SHEET_TAG_CLICK,
    ON_SHEET_BOT_ID_CLICK,
    ON_SHEET_BOT_CLICK,

    ON_BEGIN_AUDIO_RECORDING,
    ON_AUDIO_SAMPLE,
    ON_END_AUDIO_RECORDING,
    ON_ENTER_VR,
    ON_EXIT_VR,
    ON_ENTER_AR,
    ON_EXIT_AR,
    ON_MEET_LOADED,
    ON_MEET_LEAVE,
];

export function onClickArg(face: string, dimension: string) {
    return {
        face,
        dimension,
    };
}

export function onAnyClickArg(face: string, dimension: string, bot: Bot) {
    return {
        ...onClickArg(face, dimension),
        bot,
    };
}

export function onDragArg(bot: Bot, from: BotDropDestination, face: string) {
    return {
        face,
        bot,
        from,
    };
}

export function onDraggingArg(
    bot: Bot,
    to: BotDropToDestination,
    from: BotDropDestination
) {
    return {
        bot,
        to,
        from,
    };
}

export function onModDropArg(mod: BotTags, dimension: string) {
    return {
        mod,
        dimension,
    };
}

export function onDropArg(
    dragBot: Bot,
    to: BotDropToDestination,
    from: BotDropDestination
) {
    return {
        dragBot,
        bot: dragBot,
        to,
        from,
    };
}

export function onServerStreamingArg(server: string) {
    return {
        server,
        inst: server,
    };
}

export function onServerStreamLostArg(server: string) {
    return {
        server,
        inst: server,
    };
}

export function onServerSubscribedArg(server: string) {
    return {
        server,
        inst: server,
    };
}

export function onServerUnsubscribedArg(server: string) {
    return {
        server,
        inst: server,
    };
}

export function onChatTypingArg(message: string) {
    return {
        message,
    };
}

export function onChatArg(message: string) {
    return {
        message,
    };
}

export function onPasteArg(text: string) {
    return {
        text,
    };
}

export function onLODArg(bot: Bot, dimension: string) {
    return {
        bot,
        dimension,
    };
}

export function onPointerEnterExitArg(bot: Bot, dimension: string) {
    return {
        bot,
        dimension,
    };
}

export function onPointerUpDownArg(bot: Bot, dimension: string) {
    return {
        bot,
        dimension,
    };
}

export function onSubmitArg(text: string) {
    return {
        text,
    };
}

export interface BotDropDestination {
    x: number;
    y: number;
    dimension: string;
}

export interface BotDropToDestination extends BotDropDestination {
    bot: Bot;
}<|MERGE_RESOLUTION|>--- conflicted
+++ resolved
@@ -1739,15 +1739,14 @@
 export const DATE_TAG_PREFIX: string = '📅';
 
 /**
-<<<<<<< HEAD
  * The prefix for string tags.
  */
  export const STRING_TAG_PREFIX: string = '📝';
-=======
+
+/*
  * The prefix for number tags.
  */
 export const NUMBER_TAG_PREFIX: string = '🔢';
->>>>>>> c7eb7405
 
 /**
  * The default script prefixes for custom portals.
@@ -1762,11 +1761,8 @@
     DNA_TAG_PREFIX,
     BOT_LINK_TAG_PREFIX,
     DATE_TAG_PREFIX,
-<<<<<<< HEAD
     STRING_TAG_PREFIX,
-=======
     NUMBER_TAG_PREFIX,
->>>>>>> c7eb7405
 ];
 
 /**
