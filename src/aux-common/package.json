--- conflicted
+++ resolved
@@ -1,10 +1,6 @@
 {
     "name": "@casual-simulation/aux-common",
-<<<<<<< HEAD
-    "version": "2.0.3-alpha.1046404096",
-=======
     "version": "2.0.7",
->>>>>>> efb6e564
     "description": "Common library for AUX projects",
     "main": "index.js",
     "types": "index.d.ts",
@@ -37,11 +33,7 @@
         "access": "public"
     },
     "dependencies": {
-<<<<<<< HEAD
-        "@casual-simulation/causal-trees": "^2.0.3-alpha.1046404096",
-=======
         "@casual-simulation/causal-trees": "^2.0.3",
->>>>>>> efb6e564
         "@casual-simulation/crypto": "^2.0.0",
         "@casual-simulation/error-stack-parser": "^2.0.7",
         "@casual-simulation/stacktrace": "^2.0.0",
