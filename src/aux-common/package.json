{
    "name": "@casual-simulation/aux-common",
<<<<<<< HEAD
    "version": "3.0.0-alpha.1826142686",
=======
    "version": "3.0.1",
>>>>>>> 96dc15eb
    "description": "Common library for AUX projects",
    "main": "index.js",
    "types": "index.d.ts",
    "module": "index",
    "scripts": {
        "watch": "tsc --build --watch",
        "watch:player": "npm run watch",
        "build": "echo \"Nothing to do.\"",
        "build:docs": "typedoc --mode file --excludeNotExported --out ../../api-docs/aux-common .",
        "test": "jest",
        "test:watch": "jest --watchAll"
    },
    "repository": {
        "type": "git",
        "url": "git+https://github.com/casual-simulation/casualos.git"
    },
    "keywords": [
        "aux",
        "so4",
        "realtime",
        "crdt"
    ],
    "author": "Casual Simulation, Inc.",
    "license": "MIT",
    "bugs": {
        "url": "https://github.com/casual-simulation/casualos/issues"
    },
    "homepage": "https://github.com/casual-simulation/casualos#readme",
    "publishConfig": {
        "access": "public"
    },
    "dependencies": {
<<<<<<< HEAD
        "@casual-simulation/aux-records": "^3.0.0-alpha.1826142686",
        "@casual-simulation/causal-trees": "^3.0.0-alpha.1826142686",
        "@casual-simulation/crypto": "^3.0.0-alpha.1826142686",
        "@casual-simulation/error-stack-parser": "^2.0.7",
        "@casual-simulation/expect": "^3.0.0-alpha.1826142686",
        "@casual-simulation/fast-json-stable-stringify": "^2.0.14",
        "@casual-simulation/stacktrace": "^2.0.14",
=======
        "@casual-simulation/aux-records": "^3.0.0",
        "@casual-simulation/causal-trees": "^3.0.0",
        "@casual-simulation/crypto": "^3.0.0",
        "@casual-simulation/error-stack-parser": "^2.0.7",
        "@casual-simulation/expect": "^3.0.0",
        "@casual-simulation/fast-json-stable-stringify": "^3.0.0",
        "@casual-simulation/stacktrace": "^3.0.0",
>>>>>>> 96dc15eb
        "@casual-simulation/three": "^0.125.4",
        "@tweenjs/tween.js": "18.6.0",
        "@types/acorn": "^4.0.6",
        "@types/estraverse": "^5.1.1",
        "@types/uuid": "^8.3.1",
        "acorn": "^8.0.1",
        "acorn-jsx": "^5.3.2",
        "astring": "1.7.5",
        "estraverse": "^5.2.0",
        "expect": "27.3.1",
        "hash.js": "1.1.7",
        "htm": "3.1.0",
        "lru-cache": "^5.1.1",
        "luxon": "2.3.0",
        "preact": "10.5.14",
        "rxjs": "^6.5.2",
        "seedrandom": "3.0.5",
        "stackframe": "^1.2.0",
        "uuid": "^8.3.2",
        "yjs": "13.5.24"
    },
    "devDependencies": {
        "benchmark": "2.1.4",
        "platform": "1.3.5"
    },
    "files": [
        "/README.md",
        "/LICENSE.txt",
        "**/*.js",
        "**/*.js.map",
        "**/*.d.ts",
        "**/*.def"
    ]
}<|MERGE_RESOLUTION|>--- conflicted
+++ resolved
@@ -1,10 +1,6 @@
 {
     "name": "@casual-simulation/aux-common",
-<<<<<<< HEAD
-    "version": "3.0.0-alpha.1826142686",
-=======
     "version": "3.0.1",
->>>>>>> 96dc15eb
     "description": "Common library for AUX projects",
     "main": "index.js",
     "types": "index.d.ts",
@@ -37,15 +33,6 @@
         "access": "public"
     },
     "dependencies": {
-<<<<<<< HEAD
-        "@casual-simulation/aux-records": "^3.0.0-alpha.1826142686",
-        "@casual-simulation/causal-trees": "^3.0.0-alpha.1826142686",
-        "@casual-simulation/crypto": "^3.0.0-alpha.1826142686",
-        "@casual-simulation/error-stack-parser": "^2.0.7",
-        "@casual-simulation/expect": "^3.0.0-alpha.1826142686",
-        "@casual-simulation/fast-json-stable-stringify": "^2.0.14",
-        "@casual-simulation/stacktrace": "^2.0.14",
-=======
         "@casual-simulation/aux-records": "^3.0.0",
         "@casual-simulation/causal-trees": "^3.0.0",
         "@casual-simulation/crypto": "^3.0.0",
@@ -53,7 +40,6 @@
         "@casual-simulation/expect": "^3.0.0",
         "@casual-simulation/fast-json-stable-stringify": "^3.0.0",
         "@casual-simulation/stacktrace": "^3.0.0",
->>>>>>> 96dc15eb
         "@casual-simulation/three": "^0.125.4",
         "@tweenjs/tween.js": "18.6.0",
         "@types/acorn": "^4.0.6",
