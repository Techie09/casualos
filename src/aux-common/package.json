--- conflicted
+++ resolved
@@ -36,12 +36,8 @@
         "@casual-simulation/causal-trees": "^1.5.11-alpha.41",
         "@casual-simulation/crypto": "^1.5.11-alpha.41",
         "@casual-simulation/stacktrace": "^1.5.0",
-<<<<<<< HEAD
-        "@casual-simulation/three": "^0.125.4",
-=======
         "@casual-simulation/error-stack-parser": "^2.0.7",
         "stackframe": "^1.2.0",
->>>>>>> 2096f8fb
         "@tweenjs/tween.js": "18.6.0",
         "@types/acorn": "^4.0.5",
         "@types/astring": "1.3.0",
