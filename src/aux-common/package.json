{
    "name": "@casual-simulation/aux-common",
<<<<<<< HEAD
    "version": "1.4.0-alpha.31",
=======
    "version": "1.4.5",
>>>>>>> b1bf15ce
    "description": "Common library for AUX projects",
    "main": "index.js",
    "types": "index.d.ts",
    "module": "index.js",
    "scripts": {
        "watch": "tsc --build --watch",
        "watch:player": "npm run watch",
        "build": "echo \"Nothing to do.\"",
        "build:docs": "typedoc --mode file --excludeNotExported --out ../../api-docs/aux-common .",
        "test": "jest",
        "test:watch": "jest --watchAll"
    },
    "repository": {
        "type": "git",
        "url": "git+https://github.com/casual-simulation/casualos.git"
    },
    "keywords": [
        "aux",
        "so4",
        "realtime",
        "crdt"
    ],
    "author": "Casual Simulation, Inc.",
    "license": "MIT",
    "bugs": {
        "url": "https://github.com/casual-simulation/casualos/issues"
    },
    "homepage": "https://github.com/casual-simulation/casualos#readme",
    "publishConfig": {
        "access": "public"
    },
    "dependencies": {
<<<<<<< HEAD
        "@casual-simulation/causal-trees": "^1.4.0-alpha.31",
        "@casual-simulation/crypto": "^1.2.2",
=======
        "@casual-simulation/causal-trees": "^1.4.4",
        "@casual-simulation/crypto": "^1.4.4",
>>>>>>> b1bf15ce
        "@tweenjs/tween.js": "18.6.0",
        "@types/acorn": "^4.0.5",
        "@types/astring": "1.3.0",
        "@types/estraverse": "^5.1.0",
        "@types/uuid": "^8.3.0",
        "acorn": "^8.0.1",
        "astring": "1.6.2",
        "estraverse": "^5.2.0",
        "fast-json-stable-stringify": "2.1.0",
        "hash.js": "1.1.7",
        "lru-cache": "^5.1.1",
        "rxjs": "^6.5.2",
        "three": "0.125.2",
        "uuid": "^8.3.2"
    },
    "devDependencies": {
        "benchmark": "2.1.4",
        "platform": "1.3.5"
    },
    "files": [
        "/README.md",
        "/LICENSE.txt",
        "**/*.js",
        "**/*.js.map",
        "**/*.d.ts",
        "**/*.def"
    ]
}<|MERGE_RESOLUTION|>--- conflicted
+++ resolved
@@ -1,10 +1,6 @@
 {
     "name": "@casual-simulation/aux-common",
-<<<<<<< HEAD
-    "version": "1.4.0-alpha.31",
-=======
     "version": "1.4.5",
->>>>>>> b1bf15ce
     "description": "Common library for AUX projects",
     "main": "index.js",
     "types": "index.d.ts",
@@ -37,13 +33,8 @@
         "access": "public"
     },
     "dependencies": {
-<<<<<<< HEAD
-        "@casual-simulation/causal-trees": "^1.4.0-alpha.31",
-        "@casual-simulation/crypto": "^1.2.2",
-=======
         "@casual-simulation/causal-trees": "^1.4.4",
         "@casual-simulation/crypto": "^1.4.4",
->>>>>>> b1bf15ce
         "@tweenjs/tween.js": "18.6.0",
         "@types/acorn": "^4.0.5",
         "@types/astring": "1.3.0",
