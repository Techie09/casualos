--- conflicted
+++ resolved
@@ -1,10 +1,6 @@
 {
     "name": "@casual-simulation/undom",
-<<<<<<< HEAD
-    "version": "2.0.3-alpha.1046404096",
-=======
     "version": "2.0.4",
->>>>>>> efb6e564
     "description": "Minimal DOM implementation",
     "keywords": [],
     "author": "Casual Simulation, Inc.",
