{
    "name": "@casual-simulation/aux-benchmarks",
<<<<<<< HEAD
    "version": "2.0.11-alpha.1283868397",
=======
    "version": "2.0.11",
>>>>>>> 32024924
    "description": "The package for AUX-related benchmarks.",
    "main": "dist/index.js",
    "private": true,
    "scripts": {
        "build": "webpack --config webpack.config.js",
        "exec": "node dist/index.js",
        "exec:profile": "0x -o dist/index.js",
        "bench": "npm run build && npm run exec",
        "bench:profile": "npm run build && npm run exec:profile"
    },
    "repository": {
        "type": "git",
        "url": "git+https://github.com/casual-simulation/casualos.git"
    },
    "author": "Casual Simulation, Inc.",
    "license": "MIT",
    "bugs": {
        "url": "https://github.com/casual-simulation/casualos/issues"
    },
    "homepage": "https://github.com/casual-simulation/casualos#readme",
    "files": [
        "dist",
        "/README.md",
        "/CHANGELOG.md",
        "/docker-compose.yml",
        "/LICENSE.txt"
    ],
    "dependencies": {
<<<<<<< HEAD
        "@casual-simulation/aux-common": "^2.0.11-alpha.1283868397",
        "@casual-simulation/causal-trees": "^2.0.11-alpha.1283868397",
=======
        "@casual-simulation/aux-common": "^2.0.11",
        "@casual-simulation/causal-trees": "^2.0.11",
>>>>>>> 32024924
        "benchmark": "2.1.4",
        "lodash": "4.17.21",
        "platform": "1.3.5",
        "vue": "^2.5.17",
        "vue-material": "^1.0.0-beta-10.2",
        "vue-router": "^3.0.1"
    },
    "devDependencies": {
        "0x": "4.8.2"
    }
}<|MERGE_RESOLUTION|>--- conflicted
+++ resolved
@@ -1,10 +1,6 @@
 {
     "name": "@casual-simulation/aux-benchmarks",
-<<<<<<< HEAD
-    "version": "2.0.11-alpha.1283868397",
-=======
     "version": "2.0.11",
->>>>>>> 32024924
     "description": "The package for AUX-related benchmarks.",
     "main": "dist/index.js",
     "private": true,
@@ -33,13 +29,8 @@
         "/LICENSE.txt"
     ],
     "dependencies": {
-<<<<<<< HEAD
-        "@casual-simulation/aux-common": "^2.0.11-alpha.1283868397",
-        "@casual-simulation/causal-trees": "^2.0.11-alpha.1283868397",
-=======
         "@casual-simulation/aux-common": "^2.0.11",
         "@casual-simulation/causal-trees": "^2.0.11",
->>>>>>> 32024924
         "benchmark": "2.1.4",
         "lodash": "4.17.21",
         "platform": "1.3.5",
