{
    "name": "@casual-simulation/aux-benchmarks",
<<<<<<< HEAD
    "version": "2.0.22-alpha.1651045562",
=======
    "version": "2.0.36",
>>>>>>> 62942ba5
    "description": "The package for AUX-related benchmarks.",
    "main": "dist/index.js",
    "private": true,
    "scripts": {
        "build": "node ./script/build-bench.js",
        "exec": "node dist/index.js",
        "exec:profile": "0x -o dist/index.js",
        "bench": "npm run build && npm run exec",
        "bench:profile": "npm run build && npm run exec:profile"
    },
    "repository": {
        "type": "git",
        "url": "git+https://github.com/casual-simulation/casualos.git"
    },
    "author": "Casual Simulation, Inc.",
    "license": "MIT",
    "bugs": {
        "url": "https://github.com/casual-simulation/casualos/issues"
    },
    "homepage": "https://github.com/casual-simulation/casualos#readme",
    "files": [
        "dist",
        "/README.md",
        "/CHANGELOG.md",
        "/docker-compose.yml",
        "/LICENSE.txt"
    ],
    "dependencies": {
<<<<<<< HEAD
        "@casual-simulation/aux-common": "^2.0.22-alpha.1651045562",
        "@casual-simulation/causal-trees": "^2.0.22-alpha.1651045562",
=======
        "@casual-simulation/aux-common": "^2.0.36",
        "@casual-simulation/causal-trees": "^2.0.22",
>>>>>>> 62942ba5
        "benchmark": "2.1.4",
        "lodash": "4.17.21",
        "platform": "1.3.5",
        "vue": "^2.5.17",
        "vue-material": "^1.0.0-beta-10.2",
        "vue-router": "^3.0.1"
    },
    "devDependencies": {
        "0x": "4.8.2"
    }
}<|MERGE_RESOLUTION|>--- conflicted
+++ resolved
@@ -1,10 +1,6 @@
 {
     "name": "@casual-simulation/aux-benchmarks",
-<<<<<<< HEAD
-    "version": "2.0.22-alpha.1651045562",
-=======
     "version": "2.0.36",
->>>>>>> 62942ba5
     "description": "The package for AUX-related benchmarks.",
     "main": "dist/index.js",
     "private": true,
@@ -33,13 +29,8 @@
         "/LICENSE.txt"
     ],
     "dependencies": {
-<<<<<<< HEAD
-        "@casual-simulation/aux-common": "^2.0.22-alpha.1651045562",
-        "@casual-simulation/causal-trees": "^2.0.22-alpha.1651045562",
-=======
         "@casual-simulation/aux-common": "^2.0.36",
         "@casual-simulation/causal-trees": "^2.0.22",
->>>>>>> 62942ba5
         "benchmark": "2.1.4",
         "lodash": "4.17.21",
         "platform": "1.3.5",
