--- conflicted
+++ resolved
@@ -1,10 +1,6 @@
 {
     "name": "@casual-simulation/aux-benchmarks",
-<<<<<<< HEAD
-    "version": "1.4.7-alpha.33",
-=======
     "version": "1.4.7",
->>>>>>> 667aee6c
     "description": "The package for AUX-related benchmarks.",
     "main": "dist/index.js",
     "private": true,
@@ -33,13 +29,8 @@
         "/LICENSE.txt"
     ],
     "dependencies": {
-<<<<<<< HEAD
-        "@casual-simulation/aux-common": "^1.4.7-alpha.33",
-        "@casual-simulation/causal-trees": "^1.4.7-alpha.33",
-=======
         "@casual-simulation/aux-common": "^1.4.7",
         "@casual-simulation/causal-trees": "^1.4.4",
->>>>>>> 667aee6c
         "benchmark": "2.1.4",
         "lodash": "4.17.19",
         "platform": "1.3.5",
