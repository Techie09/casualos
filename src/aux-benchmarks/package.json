--- conflicted
+++ resolved
@@ -1,10 +1,6 @@
 {
     "name": "@casual-simulation/aux-benchmarks",
-<<<<<<< HEAD
-    "version": "2.0.10-alpha.1214781442",
-=======
     "version": "2.0.10",
->>>>>>> 3d273276
     "description": "The package for AUX-related benchmarks.",
     "main": "dist/index.js",
     "private": true,
@@ -33,11 +29,7 @@
         "/LICENSE.txt"
     ],
     "dependencies": {
-<<<<<<< HEAD
-        "@casual-simulation/aux-common": "^2.0.10-alpha.1214781442",
-=======
         "@casual-simulation/aux-common": "^2.0.10",
->>>>>>> 3d273276
         "@casual-simulation/causal-trees": "^2.0.3",
         "benchmark": "2.1.4",
         "lodash": "4.17.21",
