--- conflicted
+++ resolved
@@ -1,10 +1,6 @@
 {
     "name": "@casual-simulation/aux-benchmarks",
-<<<<<<< HEAD
-    "version": "1.4.0-alpha.31",
-=======
     "version": "1.4.5",
->>>>>>> b1bf15ce
     "description": "The package for AUX-related benchmarks.",
     "main": "dist/index.js",
     "private": true,
@@ -33,13 +29,8 @@
         "/LICENSE.txt"
     ],
     "dependencies": {
-<<<<<<< HEAD
-        "@casual-simulation/aux-common": "^1.4.0-alpha.31",
-        "@casual-simulation/causal-trees": "^1.4.0-alpha.31",
-=======
         "@casual-simulation/aux-common": "^1.4.5",
         "@casual-simulation/causal-trees": "^1.4.4",
->>>>>>> b1bf15ce
         "benchmark": "2.1.4",
         "lodash": "4.17.19",
         "platform": "1.3.5",
