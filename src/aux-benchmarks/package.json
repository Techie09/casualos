{
    "name": "@casual-simulation/aux-benchmarks",
<<<<<<< HEAD
    "version": "3.0.4-alpha.2073086727",
=======
    "version": "3.0.4",
>>>>>>> 33b82787
    "description": "The package for AUX-related benchmarks.",
    "main": "dist/index.js",
    "private": true,
    "scripts": {
        "build": "node ./script/build-bench.js",
        "exec": "node dist/index.js",
        "exec:profile": "0x -o dist/index.js",
        "bench": "npm run build && npm run exec",
        "bench:profile": "npm run build && npm run exec:profile"
    },
    "repository": {
        "type": "git",
        "url": "git+https://github.com/casual-simulation/casualos.git"
    },
    "author": "Casual Simulation, Inc.",
    "license": "MIT",
    "bugs": {
        "url": "https://github.com/casual-simulation/casualos/issues"
    },
    "homepage": "https://github.com/casual-simulation/casualos#readme",
    "files": [
        "dist",
        "/README.md",
        "/CHANGELOG.md",
        "/docker-compose.yml",
        "/LICENSE.txt"
    ],
    "dependencies": {
<<<<<<< HEAD
        "@casual-simulation/aux-common": "^3.0.4-alpha.2073086727",
=======
        "@casual-simulation/aux-common": "^3.0.4",
>>>>>>> 33b82787
        "@casual-simulation/causal-trees": "^3.0.2",
        "benchmark": "2.1.4",
        "lodash": "4.17.21",
        "platform": "1.3.5",
        "vue": "^2.5.17",
        "vue-material": "^1.0.0-beta-10.2",
        "vue-router": "^3.0.1"
    },
    "devDependencies": {
        "0x": "4.8.2"
    }
}<|MERGE_RESOLUTION|>--- conflicted
+++ resolved
@@ -1,10 +1,6 @@
 {
     "name": "@casual-simulation/aux-benchmarks",
-<<<<<<< HEAD
-    "version": "3.0.4-alpha.2073086727",
-=======
     "version": "3.0.4",
->>>>>>> 33b82787
     "description": "The package for AUX-related benchmarks.",
     "main": "dist/index.js",
     "private": true,
@@ -33,11 +29,7 @@
         "/LICENSE.txt"
     ],
     "dependencies": {
-<<<<<<< HEAD
-        "@casual-simulation/aux-common": "^3.0.4-alpha.2073086727",
-=======
         "@casual-simulation/aux-common": "^3.0.4",
->>>>>>> 33b82787
         "@casual-simulation/causal-trees": "^3.0.2",
         "benchmark": "2.1.4",
         "lodash": "4.17.21",
