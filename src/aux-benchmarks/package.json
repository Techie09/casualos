{
    "name": "@casual-simulation/aux-benchmarks",
<<<<<<< HEAD
    "version": "2.0.12-alpha.1309003371",
=======
    "version": "2.0.13",
>>>>>>> c60ac6e3
    "description": "The package for AUX-related benchmarks.",
    "main": "dist/index.js",
    "private": true,
    "scripts": {
        "build": "node ./script/build-bench.js",
        "exec": "node dist/index.js",
        "exec:profile": "0x -o dist/index.js",
        "bench": "npm run build && npm run exec",
        "bench:profile": "npm run build && npm run exec:profile"
    },
    "repository": {
        "type": "git",
        "url": "git+https://github.com/casual-simulation/casualos.git"
    },
    "author": "Casual Simulation, Inc.",
    "license": "MIT",
    "bugs": {
        "url": "https://github.com/casual-simulation/casualos/issues"
    },
    "homepage": "https://github.com/casual-simulation/casualos#readme",
    "files": [
        "dist",
        "/README.md",
        "/CHANGELOG.md",
        "/docker-compose.yml",
        "/LICENSE.txt"
    ],
    "dependencies": {
<<<<<<< HEAD
        "@casual-simulation/aux-common": "^2.0.12-alpha.1309003371",
        "@casual-simulation/causal-trees": "^2.0.12-alpha.1309003371",
=======
        "@casual-simulation/aux-common": "^2.0.13",
        "@casual-simulation/causal-trees": "^2.0.12",
>>>>>>> c60ac6e3
        "benchmark": "2.1.4",
        "lodash": "4.17.21",
        "platform": "1.3.5",
        "vue": "^2.5.17",
        "vue-material": "^1.0.0-beta-10.2",
        "vue-router": "^3.0.1"
    },
    "devDependencies": {
        "0x": "4.8.2"
    }
}<|MERGE_RESOLUTION|>--- conflicted
+++ resolved
@@ -1,10 +1,6 @@
 {
     "name": "@casual-simulation/aux-benchmarks",
-<<<<<<< HEAD
-    "version": "2.0.12-alpha.1309003371",
-=======
     "version": "2.0.13",
->>>>>>> c60ac6e3
     "description": "The package for AUX-related benchmarks.",
     "main": "dist/index.js",
     "private": true,
@@ -33,13 +29,8 @@
         "/LICENSE.txt"
     ],
     "dependencies": {
-<<<<<<< HEAD
-        "@casual-simulation/aux-common": "^2.0.12-alpha.1309003371",
-        "@casual-simulation/causal-trees": "^2.0.12-alpha.1309003371",
-=======
         "@casual-simulation/aux-common": "^2.0.13",
         "@casual-simulation/causal-trees": "^2.0.12",
->>>>>>> c60ac6e3
         "benchmark": "2.1.4",
         "lodash": "4.17.21",
         "platform": "1.3.5",
