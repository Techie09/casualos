{
    "name": "@casual-simulation/aux-server",
    "version": "2.0.7",
    "description": "The repository for the AUX server project.",
    "main": "server/dist/main.js",
    "private": true,
    "scripts": {
        "start": "node server/dist/main.js",
        "watch": "npm run watch:projector",
        "watch:projector": "concurrently \"npm:watch:server\" \"npm:watch:web\" \"nodemon server/dist/main.js\"",
        "watch:player": "concurrently \"npm:watch:server\" \"npm:watch:web\" \"nodemon server/dist/main.js player\"",
        "build": "npm run build:web && npm run build:server",
        "build:profile": "npm run build:web:profile && npm run build:server:profile",
        "build:dev:profile": "npm run build:web:dev:profile && npm run build:server:dev:profile",
        "build:web": "node --max_old_space_size=6144 ../../node_modules/webpack/bin/webpack --config aux-web/webpack.prod.js",
        "build:web:profile": "node --max_old_space_size=6144 ../../node_modules/webpack/bin/webpack --config aux-web/webpack.prod.js --profile --json > web_bundle_stats.json",
        "build:server:profile": "node --max_old_space_size=6144 ../../node_modules/webpack/bin/webpack --config server/webpack.prod.js --profile --json > server_bundle_stats.json",
        "build:web:dev:profile": "node --max_old_space_size=6144 ../../node_modules/webpack/bin/webpack --config aux-web/webpack.dev.js --profile --json > web_bundle_stats.json",
        "build:server:dev:profile": "node --max_old_space_size=6144 ../../node_modules/webpack/bin/webpack --config server/webpack.dev.js --profile --json > server_bundle_stats.json",
        "build:server": "node --max_old_space_size=6144 ../../node_modules/webpack/bin/webpack --config server/webpack.prod.js",
        "build:docs": "echo \"Nothing to build...\"",
        "watch:server": "node --max_old_space_size=6144 ../../node_modules/webpack/bin/webpack --config server/webpack.dev.js --watch",
        "watch:web": "node --max_old_space_size=6144 ../../node_modules/webpack/bin/webpack --config aux-web/webpack.dev.js --watch",
        "view:server:profile": "webpack-bundle-analyzer server/dist/server_bundle_stats.json",
        "view:web:profile": "webpack-bundle-analyzer aux-web/dist/web_bundle_stats.json",
        "test": "jest",
        "test:watch": "jest --watchAll",
        "test:ci": "jest --ci --reporters=default --reporters=jest-junit",
        "clean": "echo \"Nothing to clean\""
    },
    "repository": {
        "type": "git",
        "url": "git+https://github.com/casual-simulation/casualos.git"
    },
    "author": "Casual Simulation, Inc.",
    "license": "MIT",
    "bugs": {
        "url": "https://github.com/casual-simulation/casualos/issues"
    },
    "homepage": "https://github.com/casual-simulation/casualos#readme",
    "files": [
        "dist",
        "/README.md",
        "/CHANGELOG.md",
        "/docker-compose.yml",
        "/LICENSE.txt"
    ],
    "dependencies": {
<<<<<<< HEAD
        "@casual-simulation/aux-common": "^2.0.4",
        "@casual-simulation/aux-components": "^2.0.5",
        "@casual-simulation/aux-custom-portals": "^2.0.4",
        "@casual-simulation/aux-vm": "^2.0.4",
        "@casual-simulation/aux-vm-browser": "^2.0.4",
        "@casual-simulation/aux-vm-client": "^2.0.4",
        "@casual-simulation/aux-vm-deno": "^2.0.4",
        "@casual-simulation/aux-vm-node": "^2.0.4",
=======
        "@casual-simulation/aux-common": "^2.0.7",
        "@casual-simulation/aux-custom-portals": "^2.0.7",
        "@casual-simulation/aux-vm": "^2.0.7",
        "@casual-simulation/aux-vm-browser": "^2.0.7",
        "@casual-simulation/aux-vm-client": "^2.0.7",
        "@casual-simulation/aux-vm-deno": "^2.0.7",
        "@casual-simulation/aux-vm-node": "^2.0.7",
>>>>>>> 9511b6c7
        "@casual-simulation/causal-tree-client-socketio": "^2.0.3",
        "@casual-simulation/causal-tree-server": "^2.0.3",
        "@casual-simulation/causal-tree-server-socketio": "^2.0.3",
        "@casual-simulation/causal-tree-store-cassandradb": "^2.0.3",
        "@casual-simulation/causal-tree-store-mongodb": "^2.0.3",
        "@casual-simulation/causal-trees": "^2.0.3",
        "@casual-simulation/crypto": "^2.0.0",
        "@casual-simulation/crypto-browser": "^2.0.0",
        "@casual-simulation/crypto-node": "^2.0.0",
        "@casual-simulation/three": "^0.125.4",
        "@casual-simulation/tunnel": "^2.0.0",
        "@chenfengyuan/vue-qrcode": "^1.0.0",
        "@hapi/joi": "15.1.1",
        "@juggle/resize-observer": "2.3.0",
        "@octokit/rest": "16.35.2",
        "@sentry/browser": "^4.4.2",
        "@tweenjs/tween.js": "18.6.0",
        "@webxr-input-profiles/assets": "1.0.5",
        "@webxr-input-profiles/motion-controllers": "1.0.0",
        "acorn": "^8.0.1",
        "astring": "1.6.2",
        "axios": "^0.21.1",
        "bcryptjs": "2.4.3",
        "buffer": "6.0.3",
        "cassandra-driver": "4.5.1",
        "compression": "1.7.4",
        "cors": "2.8.5",
        "d3": "^5.9.2",
        "deno-vm": "^0.8.1",
        "dexie": "^2.0.4",
        "downloadjs": "^1.4.7",
        "es6-promise": "^4.2.5",
        "esri-loader": "3.1.0",
        "estraverse": "^5.2.0",
        "event-stream": "^4.0.1",
        "express": "^4.16.4",
        "filepond": "^3.8.2",
        "filepond-plugin-file-validate-type": "^1.2.1",
        "helmet-csp": "2.9.3",
        "howler": "2.1.3",
        "http-proxy": "1.18.1",
        "inherits": "2.0.4",
        "jsbarcode": "3.11.0",
        "jsonwebtoken": "8.5.1",
        "jsqr": "1.2.0",
        "jszip": "3.2.2",
        "lodash": "4.17.21",
        "mime": "2.4.6",
        "monaco-editor": "0.22.3",
        "mongodb": "3.6.2",
        "onoff": "6.0.0",
        "quagga": "0.12.1",
        "redis": "2.8.0",
        "rpio": "2.2.0",
        "rxjs": "^6.5.2",
        "serialport": "9.0.2",
        "socket.io": "2.1.1",
        "socket.io-client": "2.1.1",
        "stripe": "7.9.0",
        "troika-three-text": "0.36.1",
        "unique-names-generator": "4.2.0",
        "useragent": "^2.3.0",
        "uuid": "^8.3.2",
        "vhost": "^3.0.2",
        "vm2": "3.8.2",
        "vue": "^2.5.17",
        "vue-class-component": "^6.3.2",
        "vue-clipboard2": "0.3.1",
        "vue-color": "^2.7.0",
        "vue-filepond": "^4.0.3",
        "vue-material": "^1.0.0-beta-10.2",
        "vue-property-decorator": "^7.2.0",
        "vue-router": "^3.0.1",
        "vue-shortkey": "^3.1.6",
        "workbox-webpack-plugin": "6.0.2"
    },
    "devDependencies": {
        "loader-utils": "^2.0.0",
        "schema-utils": "^3.0.0"
    }
}<|MERGE_RESOLUTION|>--- conflicted
+++ resolved
@@ -46,24 +46,14 @@
         "/LICENSE.txt"
     ],
     "dependencies": {
-<<<<<<< HEAD
-        "@casual-simulation/aux-common": "^2.0.4",
-        "@casual-simulation/aux-components": "^2.0.5",
-        "@casual-simulation/aux-custom-portals": "^2.0.4",
-        "@casual-simulation/aux-vm": "^2.0.4",
-        "@casual-simulation/aux-vm-browser": "^2.0.4",
-        "@casual-simulation/aux-vm-client": "^2.0.4",
-        "@casual-simulation/aux-vm-deno": "^2.0.4",
-        "@casual-simulation/aux-vm-node": "^2.0.4",
-=======
         "@casual-simulation/aux-common": "^2.0.7",
+        "@casual-simulation/aux-components": "^2.0.7",
         "@casual-simulation/aux-custom-portals": "^2.0.7",
         "@casual-simulation/aux-vm": "^2.0.7",
         "@casual-simulation/aux-vm-browser": "^2.0.7",
         "@casual-simulation/aux-vm-client": "^2.0.7",
         "@casual-simulation/aux-vm-deno": "^2.0.7",
         "@casual-simulation/aux-vm-node": "^2.0.7",
->>>>>>> 9511b6c7
         "@casual-simulation/causal-tree-client-socketio": "^2.0.3",
         "@casual-simulation/causal-tree-server": "^2.0.3",
         "@casual-simulation/causal-tree-server-socketio": "^2.0.3",
