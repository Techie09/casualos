--- conflicted
+++ resolved
@@ -8,14 +8,9 @@
     getFileIndex,
     getFilePosition,
     objectsAtContextGridPosition,
-<<<<<<< HEAD
     isFileMovable,
     getFileConfigContexts
-} from '@yeti-cgi/aux-common';
-=======
-    isFileMovable
 } from '@casual-simulation/aux-common';
->>>>>>> 59a3d16b
 import { appManager } from '../../../shared/AppManager';
 import { BaseFileClickOperation } from '../../../shared/interaction/ClickOperation/BaseFileClickOperation';
 import { BaseFileDragOperation } from '../../../shared/interaction/DragOperation/BaseFileDragOperation';
