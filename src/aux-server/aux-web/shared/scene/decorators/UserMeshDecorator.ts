import {
    Object3D,
    Vector3,
    Camera,
    PerspectiveCamera,
    CameraHelper,
    Euler
} from "three";
import { Text3D } from "../Text3D";
import { isFormula, FileCalculationContext, Object, File, AuxObject, AuxFile, getFilePosition, getFileRotation } from '@yeti-cgi/aux-common'
import { appManager } from '../../AppManager';
import { setLayer } from "../SceneUtils";
import { LayersHelper } from "../LayersHelper";
import { AuxFile3DDecorator } from "../AuxFile3DDecorator";
import { AuxFile3D } from "../AuxFile3D";


/**
 * The amount of time that a user needs to be inactive for
 * in order to hide their file.
 */
export const DEFAULT_USER_INACTIVE_TIME = 1000 * 60;

/**
 * The amount of time between checking a user's mouse for activity.
 */
export const DEFAULT_USER_ACTIVE_CHECK_INTERVAL = 1000 * 10;

/**
 * The distance that the user needs to move before updating their position.
 */
export const DEFAULT_USER_MOVEMENT_INCREMENT = 0.1;

/**
 * The angle that the user needs to rotate before updating their position.
 */
export const DEFAULT_USER_ROTATION_INCREMENT = 1 * (Math.PI / 180);

/**
 * Defines a class that represents a mesh for an "user" file.
 */
export class UserMeshDecorator extends AuxFile3DDecorator {

    private _lastActiveCheckTime: number;

    /**
     * The aux file 3d that this decorator is for.
     */
    file3D: AuxFile3D;

    /**
     * The cube that acts as the visual representation of the file.
     */
    cameraHelper: CameraHelper;

    /**
     * The camera that this mesh is displaying.
     */
    camera: Camera;

    /**
     * The container for the meshes.
     */
    container: Object3D;

    /**
     * The label for the file.
     */
    label: Text3D;

    private _mainCamera: Camera;

    constructor(file3D: AuxFile3D, mainCamera?: Camera) {
        super(file3D);
        this._mainCamera = mainCamera;
<<<<<<< HEAD
    }

    fileUpdated(file3D: AuxFile3D, calc: FileCalculationContext): void {
        if (!this.file3D) {
            this.container = new Object3D();
            this.camera = new PerspectiveCamera(60, 1, 0.1, 0.5);
            this.cameraHelper = new CameraHelper(this.camera);
            // this.label = createLabel();
            // this.cameraHelper.add(this.label);
            // setLayer(this.label, LayersHelper.Layer_UIWorld);
            // this.label.setScale(Text3D.defaultScale * 2);
            // this.label.setRotation(0, 180, 0);
            this.container.add(this.cameraHelper);
            this.container.visible = false;
            file3D.display.add(this.camera);
            file3D.add(this.container);

            this.camera.position.set(0, 0, 0);
            this.camera.rotation.set(0, 0, 0);
        }

        this.file3D = file3D;
        
=======

        this.container = new Object3D();
        this.camera = new PerspectiveCamera(60, 1, 0.1, 0.5);
        this.cameraHelper = new CameraHelper(this.camera);
        this.label = new Text3D();
        this.cameraHelper.add(this.label);
        setLayer(this.label, LayersHelper.Layer_UIWorld);
        this.label.setScale(Text3D.defaultScale * 2);
        this.label.setRotation(0, 180, 0);
        this.container.add(this.cameraHelper);
        this.file3D.display.add(this.camera);
        this.file3D.display.add(this.container);
    }

    fileUpdated(calc: FileCalculationContext): void {
>>>>>>> 7d08b874
        this._updateCameraMatrix();
        // this._updateLabel();
        this.cameraHelper.update();
    }

    frameUpdate(calc: FileCalculationContext) {
        let file = <AuxObject>this.file3D.file;

        const isOwnFile = this.file3D.file.tags._user === appManager.user.username;

        // visible if not destroyed, has a position, and was active in the last minute
        this.container.visible = (!file.tags._destroyed &&
            !isOwnFile &&
            this._isActive());

        if (isOwnFile) {
            const camPosition = this._mainCamera.position;
            const camRotation = this._mainCamera.rotation;
            const camRotationVector = new Vector3(0, 0, 1).applyEuler(camRotation);
            const currentPosition = this.file3D.display.position;
            const currentRotation = this.file3D.display.rotation;

            const currentRotationVector = new Vector3(0, 0, 1).applyEuler(currentRotation);
            const distance = camPosition.distanceTo(new Vector3(currentPosition.x, currentPosition.y, currentPosition.z));
            const angle = camRotationVector.angleTo(currentRotationVector);
            if (distance > DEFAULT_USER_MOVEMENT_INCREMENT || angle > DEFAULT_USER_ROTATION_INCREMENT) {
                appManager.fileManager.updateFile(file, {
                    tags: {
                        [`${this.file3D.context}.x`]: camPosition.x,
                        [`${this.file3D.context}.y`]: camPosition.z,
                        [`${this.file3D.context}.z`]: camPosition.y,
                        [`${this.file3D.context}.rotation.x`]: camRotation.x,
                        [`${this.file3D.context}.rotation.y`]: camRotation.z,
                        [`${this.file3D.context}.rotation.z`]: camRotation.y,
                    }
                });
            }

            this._checkIsActive();
        }
    }

    dispose() {
    }

    private _checkIsActive() {
        const timeBetweenChecks = Date.now() - this._lastActiveCheckTime;
        if (!this._lastActiveCheckTime || timeBetweenChecks > DEFAULT_USER_ACTIVE_CHECK_INTERVAL) {
            this._lastActiveCheckTime = Date.now();
            appManager.fileManager.updateFile(<AuxObject>this.file3D.file, {
                tags: {
                    _lastActiveTime: Date.now()
                }
            });
        }
    }

    private _isActive(): boolean {
        if (this.file3D.file.tags._lastActiveTime) {
            const milisecondsFromNow = Date.now() - this.file3D.file.tags._lastActiveTime;
            return milisecondsFromNow < DEFAULT_USER_INACTIVE_TIME;
        } else {
            return false;
        }
    }


    private _updateCameraMatrix(): void {
        // let file = this.file3D.file;

        // if (file.tags._position) {
        //     this.camera.position.set(
        //         file.tags._position.x,
        //         file.tags._position.y,
        //         file.tags._position.z);
        // }

        // if (file.tags._rotation) {
        //     this.camera.rotation.set(
        //         file.tags._rotation.x,
        //         file.tags._rotation.y,
        //         file.tags._rotation.z);
        // }

        // We must call this function so that child objects get their positions updated too.
        // Three render function does this automatically but there are functions in here that depend
        // on accurate positioning of child objects.
        this.camera.updateMatrixWorld(false);
    }

    private _updateLabel(): void {
        let label = this.file3D.file.tags.label || this.file3D.file.id;

        if (label) {
            if (isFormula(label)) {
                let calculatedValue = appManager.fileManager.calculateFormattedFileValue(this.file3D.file, 'label');
                this.label.setText(calculatedValue);
            } else {
                this.label.setText(label);
            }

            this.label.setPositionForObject(this.camera);
        } else {
            this.label.setText("");
        }
    }
}<|MERGE_RESOLUTION|>--- conflicted
+++ resolved
@@ -73,47 +73,21 @@
     constructor(file3D: AuxFile3D, mainCamera?: Camera) {
         super(file3D);
         this._mainCamera = mainCamera;
-<<<<<<< HEAD
-    }
-
-    fileUpdated(file3D: AuxFile3D, calc: FileCalculationContext): void {
-        if (!this.file3D) {
-            this.container = new Object3D();
-            this.camera = new PerspectiveCamera(60, 1, 0.1, 0.5);
-            this.cameraHelper = new CameraHelper(this.camera);
-            // this.label = createLabel();
-            // this.cameraHelper.add(this.label);
-            // setLayer(this.label, LayersHelper.Layer_UIWorld);
-            // this.label.setScale(Text3D.defaultScale * 2);
-            // this.label.setRotation(0, 180, 0);
-            this.container.add(this.cameraHelper);
-            this.container.visible = false;
-            file3D.display.add(this.camera);
-            file3D.add(this.container);
-
-            this.camera.position.set(0, 0, 0);
-            this.camera.rotation.set(0, 0, 0);
-        }
-
-        this.file3D = file3D;
-        
-=======
 
         this.container = new Object3D();
         this.camera = new PerspectiveCamera(60, 1, 0.1, 0.5);
         this.cameraHelper = new CameraHelper(this.camera);
-        this.label = new Text3D();
-        this.cameraHelper.add(this.label);
-        setLayer(this.label, LayersHelper.Layer_UIWorld);
-        this.label.setScale(Text3D.defaultScale * 2);
-        this.label.setRotation(0, 180, 0);
+        // this.label = new Text3D();
+        // this.cameraHelper.add(this.label);
+        // setLayer(this.label, LayersHelper.Layer_UIWorld);
+        // this.label.setScale(Text3D.defaultScale * 2);
+        // this.label.setRotation(0, 180, 0);
         this.container.add(this.cameraHelper);
         this.file3D.display.add(this.camera);
-        this.file3D.display.add(this.container);
+        this.file3D.add(this.container);
     }
 
     fileUpdated(calc: FileCalculationContext): void {
->>>>>>> 7d08b874
         this._updateCameraMatrix();
         // this._updateLabel();
         this.cameraHelper.update();
