--- conflicted
+++ resolved
@@ -27,12 +27,8 @@
 
         if (!!this.gameView) {
             decorators.push(
-<<<<<<< HEAD
-                new LabelDecorator(file3d, this.gameView.mainCamera, this.gameView.scene)
-=======
-                new LabelDecorator(file3d, this.gameView.mainCamera),
+                new LabelDecorator(file3d, this.gameView.mainCamera, this.gameView.scene),
                 new LineToDecorator(file3d, this.gameView)
->>>>>>> 52f45e71
             );
         }
 
