{
    "name": "@casual-simulation/aux-records",
<<<<<<< HEAD
    "version": "3.0.0-alpha.1826142686",
=======
    "version": "3.0.0",
>>>>>>> 96dc15eb
    "description": "Helpers and managers used by the CasualOS records system.",
    "keywords": [],
    "author": "Casual Simulation, Inc.",
    "homepage": "https://github.com/casual-simulation/casualos",
    "license": "MIT",
    "main": "index.js",
    "types": "index.d.ts",
    "module": "index",
    "directories": {
        "lib": "."
    },
    "files": [
        "/README.md",
        "/LICENSE.txt",
        "**/*.js",
        "**/*.js.map",
        "**/*.d.ts"
    ],
    "repository": {
        "type": "git",
        "url": "git+https://github.com/casual-simulation/casualos.git"
    },
    "scripts": {
        "watch": "tsc --watch",
        "watch:player": "npm run watch",
        "build": "echo \"Nothing to do.\"",
        "build:docs": "typedoc --mode file --excludeNotExported --out ../../api-docs/crypto .",
        "test": "jest",
        "test:watch": "jest --watchAll"
    },
    "bugs": {
        "url": "https://github.com/casual-simulation/casualos/issues"
    },
    "publishConfig": {
        "access": "public"
    },
    "dependencies": {
<<<<<<< HEAD
        "@casual-simulation/crypto": "^3.0.0-alpha.1826142686",
=======
        "@casual-simulation/crypto": "^3.0.0",
>>>>>>> 96dc15eb
        "tweetnacl": "1.0.3"
    }
}<|MERGE_RESOLUTION|>--- conflicted
+++ resolved
@@ -1,10 +1,6 @@
 {
     "name": "@casual-simulation/aux-records",
-<<<<<<< HEAD
-    "version": "3.0.0-alpha.1826142686",
-=======
     "version": "3.0.0",
->>>>>>> 96dc15eb
     "description": "Helpers and managers used by the CasualOS records system.",
     "keywords": [],
     "author": "Casual Simulation, Inc.",
@@ -42,11 +38,7 @@
         "access": "public"
     },
     "dependencies": {
-<<<<<<< HEAD
-        "@casual-simulation/crypto": "^3.0.0-alpha.1826142686",
-=======
         "@casual-simulation/crypto": "^3.0.0",
->>>>>>> 96dc15eb
         "tweetnacl": "1.0.3"
     }
 }