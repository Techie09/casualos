--- conflicted
+++ resolved
@@ -1,10 +1,6 @@
 {
     "name": "@casual-simulation/crypto-browser",
-<<<<<<< HEAD
-    "version": "2.0.22-alpha.1651045562",
-=======
     "version": "2.0.22",
->>>>>>> 62942ba5
     "description": "An implemenation of @casual-simulation/crypto for web browsers.",
     "keywords": [
         "crypto"
@@ -44,11 +40,7 @@
         "access": "public"
     },
     "dependencies": {
-<<<<<<< HEAD
-        "@casual-simulation/crypto": "^2.0.22-alpha.1651045562",
-=======
         "@casual-simulation/crypto": "^2.0.22",
->>>>>>> 62942ba5
         "bowser": "^2.4.0"
     }
 }