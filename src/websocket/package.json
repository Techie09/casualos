{
    "name": "@casual-simulation/websocket",
<<<<<<< HEAD
    "version": "3.0.0-alpha.1826142686",
=======
    "version": "3.0.0",
>>>>>>> 96dc15eb
    "description": "Minimal WebSocket implementation",
    "keywords": [],
    "author": "Casual Simulation, Inc.",
    "homepage": "https://github.com/casual-simulation/casualos",
    "license": "MIT",
    "main": "index.js",
    "types": "index.d.ts",
    "module": "index",
    "directories": {
        "lib": "."
    },
    "files": [
        "/README.md",
        "/LICENSE.txt",
        "**/*.js",
        "**/*.js.map",
        "**/*.d.ts"
    ],
    "repository": {
        "type": "git",
        "url": "git+https://github.com/casual-simulation/casualos.git"
    },
    "scripts": {
        "watch": "tsc --watch",
        "watch:player": "npm run watch",
        "build": "echo \"Nothing to do.\"",
        "build:docs": "typedoc --mode file --excludeNotExported --out ../../api-docs/crypto .",
        "test": "jest",
        "test:watch": "jest --watchAll"
    },
    "bugs": {
        "url": "https://github.com/casual-simulation/casualos/issues"
    },
    "publishConfig": {
        "access": "public"
    }
}<|MERGE_RESOLUTION|>--- conflicted
+++ resolved
@@ -1,10 +1,6 @@
 {
     "name": "@casual-simulation/websocket",
-<<<<<<< HEAD
-    "version": "3.0.0-alpha.1826142686",
-=======
     "version": "3.0.0",
->>>>>>> 96dc15eb
     "description": "Minimal WebSocket implementation",
     "keywords": [],
     "author": "Casual Simulation, Inc.",
