--- conflicted
+++ resolved
@@ -1,10 +1,6 @@
 {
     "name": "@casual-simulation/causal-trees",
-<<<<<<< HEAD
-    "version": "3.0.0-alpha.1826142686",
-=======
     "version": "3.0.0",
->>>>>>> 96dc15eb
     "description": "Create persistent, distributed, realtime, and conflict-free data types.",
     "keywords": [
         "crdt",
@@ -45,11 +41,7 @@
         "url": "https://github.com/casual-simulation/casualos/issues"
     },
     "dependencies": {
-<<<<<<< HEAD
-        "@casual-simulation/crypto": "^3.0.0-alpha.1826142686",
-=======
         "@casual-simulation/crypto": "^3.0.0",
->>>>>>> 96dc15eb
         "@types/base64-js": "^1.3.0",
         "@types/lodash": "^4.14.176",
         "base64-js": "^1.3.0",
