--- conflicted
+++ resolved
@@ -1,10 +1,6 @@
 {
     "name": "@casual-simulation/causal-trees",
-<<<<<<< HEAD
-    "version": "1.3.3-alpha.19",
-=======
     "version": "1.3.3",
->>>>>>> 7686ce70
     "description": "Create persistent, distributed, realtime, and conflict-free data types.",
     "keywords": [
         "crdt",
