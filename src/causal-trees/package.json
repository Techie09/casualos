{
    "name": "@casual-simulation/causal-trees",
<<<<<<< HEAD
    "version": "1.5.11-alpha.43",
=======
    "version": "2.0.0",
>>>>>>> 184369e3
    "description": "Create persistent, distributed, realtime, and conflict-free data types.",
    "keywords": [
        "crdt",
        "causal-tree"
    ],
    "author": "Casual Simulation, Inc.",
    "homepage": "https://github.com/casual-simulation/casualos",
    "license": "MIT",
    "main": "index.js",
    "types": "index.d.ts",
    "module": "index.js",
    "directories": {
        "lib": "."
    },
    "files": [
        "/README.md",
        "/LICENSE.txt",
        "**/*.js",
        "**/*.js.map",
        "**/*.d.ts"
    ],
    "repository": {
        "type": "git",
        "url": "git+https://github.com/casual-simulation/casualos.git"
    },
    "scripts": {
        "watch": "tsc --watch",
        "watch:player": "npm run watch",
        "build": "echo \"Nothing to do.\"",
        "build:docs": "typedoc --mode file --excludeNotExported --out ../../api-docs/causal-trees .",
        "test": "jest",
        "test:watch": "jest --watchAll"
    },
    "publishConfig": {
        "access": "public"
    },
    "bugs": {
        "url": "https://github.com/casual-simulation/casualos/issues"
    },
    "dependencies": {
<<<<<<< HEAD
        "@casual-simulation/crypto": "^1.5.11-alpha.43",
=======
        "@casual-simulation/crypto": "^2.0.0",
>>>>>>> 184369e3
        "@types/base64-js": "^1.2.5",
        "@types/lodash": "^4.14.123",
        "base64-js": "^1.3.0",
        "lodash": "4.17.21",
        "rxjs": "^6.5.2"
    },
    "devDependencies": {
        "benchmark": "2.1.4",
        "platform": "1.3.5"
    }
}<|MERGE_RESOLUTION|>--- conflicted
+++ resolved
@@ -1,10 +1,6 @@
 {
     "name": "@casual-simulation/causal-trees",
-<<<<<<< HEAD
-    "version": "1.5.11-alpha.43",
-=======
     "version": "2.0.0",
->>>>>>> 184369e3
     "description": "Create persistent, distributed, realtime, and conflict-free data types.",
     "keywords": [
         "crdt",
@@ -45,11 +41,7 @@
         "url": "https://github.com/casual-simulation/casualos/issues"
     },
     "dependencies": {
-<<<<<<< HEAD
-        "@casual-simulation/crypto": "^1.5.11-alpha.43",
-=======
         "@casual-simulation/crypto": "^2.0.0",
->>>>>>> 184369e3
         "@types/base64-js": "^1.2.5",
         "@types/lodash": "^4.14.123",
         "base64-js": "^1.3.0",
