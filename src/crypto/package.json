{
    "name": "@casual-simulation/crypto",
<<<<<<< HEAD
    "version": "2.0.22-alpha.1651045562",
=======
    "version": "2.0.22",
>>>>>>> 62942ba5
    "description": "Crypto helpers used by AUX",
    "keywords": [
        "cryptography",
        "crypto"
    ],
    "author": "Casual Simulation, Inc.",
    "homepage": "https://github.com/casual-simulation/casualos",
    "license": "MIT",
    "main": "index.js",
    "types": "index.d.ts",
    "module": "index",
    "directories": {
        "lib": "."
    },
    "files": [
        "/README.md",
        "/LICENSE.txt",
        "**/*.js",
        "**/*.js.map",
        "**/*.d.ts"
    ],
    "repository": {
        "type": "git",
        "url": "git+https://github.com/casual-simulation/casualos.git"
    },
    "scripts": {
        "watch": "tsc --watch",
        "watch:player": "npm run watch",
        "build": "echo \"Nothing to do.\"",
        "build:docs": "typedoc --mode file --excludeNotExported --out ../../api-docs/crypto .",
        "test": "jest",
        "test:watch": "jest --watchAll"
    },
    "bugs": {
        "url": "https://github.com/casual-simulation/casualos/issues"
    },
    "publishConfig": {
        "access": "public"
    },
    "dependencies": {
        "@types/scrypt-async": "^1.3.1",
        "base64-js": "^1.3.0",
        "hash.js": "1.1.7",
        "scrypt-js": "3.0.1",
        "tweetnacl": "1.0.3"
    }
}<|MERGE_RESOLUTION|>--- conflicted
+++ resolved
@@ -1,10 +1,6 @@
 {
     "name": "@casual-simulation/crypto",
-<<<<<<< HEAD
-    "version": "2.0.22-alpha.1651045562",
-=======
     "version": "2.0.22",
->>>>>>> 62942ba5
     "description": "Crypto helpers used by AUX",
     "keywords": [
         "cryptography",
