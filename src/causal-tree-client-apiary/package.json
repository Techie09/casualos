{
    "name": "@casual-simulation/causal-tree-client-apiary",
<<<<<<< HEAD
    "version": "2.0.11-alpha.1283868397",
=======
    "version": "2.0.11",
>>>>>>> 32024924
    "description": "A set of services that can be used to network with a Casual Apiary.",
    "keywords": [
        "crdt",
        "realtime",
        "causal-tree"
    ],
    "author": "Casual Simulation, Inc.",
    "homepage": "https://github.com/casual-simulation/casualos",
    "license": "MIT",
    "main": "index.js",
    "types": "index.d.ts",
    "module": "index.js",
    "directories": {
        "lib": "."
    },
    "files": [
        "/README.md",
        "/LICENSE.txt",
        "**/*.js",
        "**/*.js.map",
        "**/*.d.ts"
    ],
    "repository": {
        "type": "git",
        "url": "git+https://github.com/casual-simulation/casualos.git"
    },
    "scripts": {
        "watch": "tsc --watch",
        "watch:player": "npm run watch",
        "build": "echo \"Nothing to do.\"",
        "build:docs": "typedoc --mode file --excludeNotExported --out ../../api-docs/causal-tree-client-socketio .",
        "test": "jest",
        "test:watch": "jest --watchAll"
    },
    "publishConfig": {
        "access": "public"
    },
    "bugs": {
        "url": "https://github.com/casual-simulation/casualos/issues"
    },
    "dependencies": {
<<<<<<< HEAD
        "@casual-simulation/causal-trees": "^2.0.11-alpha.1283868397",
=======
        "@casual-simulation/causal-trees": "^2.0.11",
>>>>>>> 32024924
        "@casual-simulation/crypto": "^2.0.0",
        "@casual-simulation/crypto-browser": "^2.0.0",
        "axios": "^0.21.1",
        "rxjs": "^6.5.2"
    }
}<|MERGE_RESOLUTION|>--- conflicted
+++ resolved
@@ -1,10 +1,6 @@
 {
     "name": "@casual-simulation/causal-tree-client-apiary",
-<<<<<<< HEAD
-    "version": "2.0.11-alpha.1283868397",
-=======
     "version": "2.0.11",
->>>>>>> 32024924
     "description": "A set of services that can be used to network with a Casual Apiary.",
     "keywords": [
         "crdt",
@@ -46,11 +42,7 @@
         "url": "https://github.com/casual-simulation/casualos/issues"
     },
     "dependencies": {
-<<<<<<< HEAD
-        "@casual-simulation/causal-trees": "^2.0.11-alpha.1283868397",
-=======
         "@casual-simulation/causal-trees": "^2.0.11",
->>>>>>> 32024924
         "@casual-simulation/crypto": "^2.0.0",
         "@casual-simulation/crypto-browser": "^2.0.0",
         "axios": "^0.21.1",
