--- conflicted
+++ resolved
@@ -1,10 +1,6 @@
 {
     "name": "@casual-simulation/causal-tree-store-cassandradb",
-<<<<<<< HEAD
-    "version": "1.4.0-alpha.31",
-=======
     "version": "1.4.4",
->>>>>>> b1bf15ce
     "description": "A causal tree store that interfaces with CassandraDB",
     "keywords": [
         "cassandra",
@@ -47,11 +43,7 @@
         "url": "https://github.com/casual-simulation/casualos/issues"
     },
     "dependencies": {
-<<<<<<< HEAD
-        "@casual-simulation/causal-trees": "^1.4.0-alpha.31",
-=======
         "@casual-simulation/causal-trees": "^1.4.4",
->>>>>>> b1bf15ce
         "cassandra-driver": "4.5.1"
     }
 }