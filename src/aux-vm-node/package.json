{
    "name": "@casual-simulation/aux-vm-node",
<<<<<<< HEAD
    "version": "2.0.19-alpha.1523438944",
=======
    "version": "2.0.21",
>>>>>>> e08f05b3
    "description": "A set of utilities required to security run an AUX in Node.js.",
    "keywords": [
        "aux"
    ],
    "author": "Casual Simulation, Inc.",
    "homepage": "https://casualsimulation.com/",
    "license": "MIT",
    "main": "index.js",
    "types": "index.d.ts",
    "module": "index",
    "files": [
        "/README.md",
        "/LICENSE.txt",
        "**/*.js",
        "**/*.js.map",
        "**/*.d.ts"
    ],
    "repository": {
        "type": "git",
        "url": "git+https://github.com/casual-simulation/casualos.git"
    },
    "scripts": {
        "watch": "tsc --watch",
        "watch:player": "npm run watch",
        "build": "echo \"Nothing to do.\"",
        "build:docs": "typedoc --mode file --excludeNotExported --out ../../api-docs/aux-vm .",
        "test": "jest",
        "test:watch": "jest --watchAll"
    },
    "publishConfig": {
        "access": "public"
    },
    "bugs": {
        "url": "https://github.com/casual-simulation/casualos/issues"
    },
    "dependencies": {
<<<<<<< HEAD
        "@casual-simulation/aux-common": "^2.0.19-alpha.1523438944",
        "@casual-simulation/aux-vm": "^2.0.19-alpha.1523438944",
        "@casual-simulation/aux-vm-client": "^2.0.19-alpha.1523438944",
=======
        "@casual-simulation/aux-common": "^2.0.21",
        "@casual-simulation/aux-vm": "^2.0.21",
        "@casual-simulation/aux-vm-client": "^2.0.21",
>>>>>>> e08f05b3
        "@casual-simulation/causal-tree-server": "^2.0.14",
        "@casual-simulation/causal-trees": "^2.0.14",
        "@casual-simulation/crypto": "^2.0.14",
        "@casual-simulation/crypto-node": "^2.0.14",
        "lodash": "4.17.21",
        "rxjs": "^6.5.2",
        "uuid": "^8.3.2"
    }
}<|MERGE_RESOLUTION|>--- conflicted
+++ resolved
@@ -1,10 +1,6 @@
 {
     "name": "@casual-simulation/aux-vm-node",
-<<<<<<< HEAD
-    "version": "2.0.19-alpha.1523438944",
-=======
     "version": "2.0.21",
->>>>>>> e08f05b3
     "description": "A set of utilities required to security run an AUX in Node.js.",
     "keywords": [
         "aux"
@@ -41,15 +37,9 @@
         "url": "https://github.com/casual-simulation/casualos/issues"
     },
     "dependencies": {
-<<<<<<< HEAD
-        "@casual-simulation/aux-common": "^2.0.19-alpha.1523438944",
-        "@casual-simulation/aux-vm": "^2.0.19-alpha.1523438944",
-        "@casual-simulation/aux-vm-client": "^2.0.19-alpha.1523438944",
-=======
         "@casual-simulation/aux-common": "^2.0.21",
         "@casual-simulation/aux-vm": "^2.0.21",
         "@casual-simulation/aux-vm-client": "^2.0.21",
->>>>>>> e08f05b3
         "@casual-simulation/causal-tree-server": "^2.0.14",
         "@casual-simulation/causal-trees": "^2.0.14",
         "@casual-simulation/crypto": "^2.0.14",
