{
    "name": "@casual-simulation/aux-vm-node",
<<<<<<< HEAD
    "version": "1.5.6-alpha.38",
=======
    "version": "1.5.10",
>>>>>>> 6fc98694
    "description": "A set of utilities required to security run an AUX in Node.js.",
    "keywords": [
        "aux"
    ],
    "author": "Casual Simulation, Inc.",
    "homepage": "https://casualsimulation.com/",
    "license": "MIT",
    "main": "index.js",
    "types": "index.d.ts",
    "module": "index.js",
    "files": [
        "/README.md",
        "/LICENSE.txt",
        "**/*.js",
        "**/*.js.map",
        "**/*.d.ts"
    ],
    "repository": {
        "type": "git",
        "url": "git+https://github.com/casual-simulation/casualos.git"
    },
    "scripts": {
        "watch": "tsc --watch",
        "watch:player": "npm run watch",
        "build": "echo \"Nothing to do.\"",
        "build:docs": "typedoc --mode file --excludeNotExported --out ../../api-docs/aux-vm .",
        "test": "jest",
        "test:watch": "jest --watchAll"
    },
    "publishConfig": {
        "access": "public"
    },
    "bugs": {
        "url": "https://github.com/casual-simulation/casualos/issues"
    },
    "dependencies": {
<<<<<<< HEAD
        "@casual-simulation/aux-common": "^1.5.6-alpha.38",
        "@casual-simulation/aux-vm": "^1.5.6-alpha.38",
        "@casual-simulation/aux-vm-client": "^1.5.6-alpha.38",
        "@casual-simulation/causal-tree-server": "^1.5.0",
        "@casual-simulation/causal-trees": "^1.5.0",
        "@casual-simulation/crypto": "^1.5.0",
        "@casual-simulation/crypto-node": "^1.5.0",
=======
        "@casual-simulation/aux-common": "^1.5.10",
        "@casual-simulation/aux-vm": "^1.5.10",
        "@casual-simulation/aux-vm-client": "^1.5.10",
        "@casual-simulation/causal-tree-server": "^1.5.9",
        "@casual-simulation/causal-trees": "^1.5.9",
        "@casual-simulation/crypto": "^1.5.7",
        "@casual-simulation/crypto-node": "^1.5.7",
>>>>>>> 6fc98694
        "lodash": "4.17.19",
        "rxjs": "^6.5.2",
        "uuid": "^8.3.2",
        "vm2": "3.8.2"
    }
}<|MERGE_RESOLUTION|>--- conflicted
+++ resolved
@@ -1,10 +1,6 @@
 {
     "name": "@casual-simulation/aux-vm-node",
-<<<<<<< HEAD
-    "version": "1.5.6-alpha.38",
-=======
     "version": "1.5.10",
->>>>>>> 6fc98694
     "description": "A set of utilities required to security run an AUX in Node.js.",
     "keywords": [
         "aux"
@@ -41,15 +37,6 @@
         "url": "https://github.com/casual-simulation/casualos/issues"
     },
     "dependencies": {
-<<<<<<< HEAD
-        "@casual-simulation/aux-common": "^1.5.6-alpha.38",
-        "@casual-simulation/aux-vm": "^1.5.6-alpha.38",
-        "@casual-simulation/aux-vm-client": "^1.5.6-alpha.38",
-        "@casual-simulation/causal-tree-server": "^1.5.0",
-        "@casual-simulation/causal-trees": "^1.5.0",
-        "@casual-simulation/crypto": "^1.5.0",
-        "@casual-simulation/crypto-node": "^1.5.0",
-=======
         "@casual-simulation/aux-common": "^1.5.10",
         "@casual-simulation/aux-vm": "^1.5.10",
         "@casual-simulation/aux-vm-client": "^1.5.10",
@@ -57,7 +44,6 @@
         "@casual-simulation/causal-trees": "^1.5.9",
         "@casual-simulation/crypto": "^1.5.7",
         "@casual-simulation/crypto-node": "^1.5.7",
->>>>>>> 6fc98694
         "lodash": "4.17.19",
         "rxjs": "^6.5.2",
         "uuid": "^8.3.2",
