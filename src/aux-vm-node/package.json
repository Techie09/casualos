{
    "name": "@casual-simulation/aux-vm-node",
<<<<<<< HEAD
    "version": "1.3.11-alpha.28",
=======
    "version": "1.3.14",
>>>>>>> 54583cfd
    "description": "A set of utilities required to security run an AUX in Node.js.",
    "keywords": [
        "aux"
    ],
    "author": "Casual Simulation, Inc.",
    "homepage": "https://casualsimulation.com/",
    "license": "MIT",
    "main": "index.js",
    "types": "index.d.ts",
    "module": "index.js",
    "files": [
        "/README.md",
        "/LICENSE.txt",
        "**/*.js",
        "**/*.js.map",
        "**/*.d.ts"
    ],
    "repository": {
        "type": "git",
        "url": "git+https://github.com/casual-simulation/casualos.git"
    },
    "scripts": {
        "watch": "tsc --watch",
        "watch:player": "npm run watch",
        "build": "echo \"Nothing to do.\"",
        "build:docs": "typedoc --mode file --excludeNotExported --out ../../api-docs/aux-vm .",
        "test": "jest",
        "test:watch": "jest --watchAll"
    },
    "publishConfig": {
        "access": "public"
    },
    "bugs": {
        "url": "https://github.com/casual-simulation/casualos/issues"
    },
    "dependencies": {
<<<<<<< HEAD
        "@casual-simulation/aux-common": "^1.3.11-alpha.28",
        "@casual-simulation/aux-vm": "^1.3.11-alpha.28",
        "@casual-simulation/aux-vm-client": "^1.3.11-alpha.28",
        "@casual-simulation/causal-tree-server": "^1.3.11-alpha.28",
        "@casual-simulation/causal-trees": "^1.3.11-alpha.28",
=======
        "@casual-simulation/aux-common": "^1.3.14",
        "@casual-simulation/aux-vm": "^1.3.14",
        "@casual-simulation/aux-vm-client": "^1.3.14",
        "@casual-simulation/causal-tree-server": "^1.3.12",
        "@casual-simulation/causal-trees": "^1.3.12",
>>>>>>> 54583cfd
        "@casual-simulation/crypto": "^1.2.2",
        "@casual-simulation/crypto-node": "^1.2.2",
        "lodash": "4.17.19",
        "rxjs": "^6.5.2",
        "uuid": "^3.3.2",
        "vm2": "3.8.2"
    }
}<|MERGE_RESOLUTION|>--- conflicted
+++ resolved
@@ -1,10 +1,6 @@
 {
     "name": "@casual-simulation/aux-vm-node",
-<<<<<<< HEAD
-    "version": "1.3.11-alpha.28",
-=======
     "version": "1.3.14",
->>>>>>> 54583cfd
     "description": "A set of utilities required to security run an AUX in Node.js.",
     "keywords": [
         "aux"
@@ -41,19 +37,11 @@
         "url": "https://github.com/casual-simulation/casualos/issues"
     },
     "dependencies": {
-<<<<<<< HEAD
-        "@casual-simulation/aux-common": "^1.3.11-alpha.28",
-        "@casual-simulation/aux-vm": "^1.3.11-alpha.28",
-        "@casual-simulation/aux-vm-client": "^1.3.11-alpha.28",
-        "@casual-simulation/causal-tree-server": "^1.3.11-alpha.28",
-        "@casual-simulation/causal-trees": "^1.3.11-alpha.28",
-=======
         "@casual-simulation/aux-common": "^1.3.14",
         "@casual-simulation/aux-vm": "^1.3.14",
         "@casual-simulation/aux-vm-client": "^1.3.14",
         "@casual-simulation/causal-tree-server": "^1.3.12",
         "@casual-simulation/causal-trees": "^1.3.12",
->>>>>>> 54583cfd
         "@casual-simulation/crypto": "^1.2.2",
         "@casual-simulation/crypto-node": "^1.2.2",
         "lodash": "4.17.19",
