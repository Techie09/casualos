--- conflicted
+++ resolved
@@ -1,10 +1,6 @@
 {
     "name": "@casual-simulation/aux-vm-node",
-<<<<<<< HEAD
-    "version": "1.5.11-alpha.43",
-=======
     "version": "2.0.1",
->>>>>>> 184369e3
     "description": "A set of utilities required to security run an AUX in Node.js.",
     "keywords": [
         "aux"
@@ -41,16 +37,6 @@
         "url": "https://github.com/casual-simulation/casualos/issues"
     },
     "dependencies": {
-<<<<<<< HEAD
-        "@casual-simulation/aux-common": "^1.5.11-alpha.43",
-        "@casual-simulation/aux-vm": "^1.5.11-alpha.43",
-        "@casual-simulation/aux-vm-client": "^1.5.11-alpha.43",
-        "@casual-simulation/causal-tree-server": "^1.5.11-alpha.43",
-        "@casual-simulation/causal-trees": "^1.5.11-alpha.43",
-        "@casual-simulation/crypto": "^1.5.11-alpha.43",
-        "@casual-simulation/crypto-node": "^1.5.11-alpha.43",
-        "lodash": "4.17.19",
-=======
         "@casual-simulation/aux-common": "^2.0.1",
         "@casual-simulation/aux-vm": "^2.0.1",
         "@casual-simulation/aux-vm-client": "^2.0.1",
@@ -59,7 +45,6 @@
         "@casual-simulation/crypto": "^2.0.0",
         "@casual-simulation/crypto-node": "^2.0.0",
         "lodash": "4.17.21",
->>>>>>> 184369e3
         "rxjs": "^6.5.2",
         "uuid": "^8.3.2",
         "vm2": "3.8.2"
