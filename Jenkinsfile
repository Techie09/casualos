
pipeline {
    agent any

    environment { 
        NPM_TOKEN = credentials('jenkins-npm-token')
        RPI_HOST = credentials('jenkins-rpi-host')
        RPI_USER = credentials('jenkins-rpi-user')
        RPI_SSH_KEY_FILE = credentials('jenkins-rpi-ssh-key-file')
        DOCKER_ARM32_TAG = "casualsimulation/aux-arm32"
        DOCKER_USERNAME = credentials('jenkins-docker-username')
        DOCKER_PASSWORD = credentials('jenkins-docker-password')
        GITHUB_RELEASE_TOKEN = credentials('AUX_RELEASE_TOKEN')
        AUX_GIT_REPO_OWNER = 'casual-simulation'
        AUX_GIT_REPO_NAME = 'casualos'
    }

    parameters {
        string(name: 'MAIN_BRANCH', defaultValue: 'master', description: 'The main branch that should be used to determine if the current build is the latest production release.')
    }

<<<<<<< HEAD
=======
    tools { }

>>>>>>> 1e5beee5
    stages {
        stage('Setup') {
            steps {
                echo "Building branch: ${env.GIT_BRANCH}"
                echo "Main Release: ${env.GIT_BRANCH.endsWith(params.MAIN_BRANCH)}"

                echo "Using Node v14.16.1"
                sh "nvm use v14.16.1"

                NotifyStarted()
                script {
                    env.PI_IP = sh(returnStdout: true, script: """
                    echo `ping -c1 $RPI_HOST | sed -nE \'s/^PING[^(]+\\(([^)]+)\\).*/\\1/p\'`
                    """).trim()

                    env.gitTag = sh(returnStdout: true, script: """
                        echo `git describe --abbrev=0 --tags`
                    """).trim()
                }

                InstallNPMPackages()
            }
        }
        stage('Create Github Release') {
            steps {
                CreateGithubRelease()
            }
        }
        stage('Test') {
            steps {
                Tests()
            }
        }
        stage('Build Packages') {
            steps {
                // Webpack Build
                BuildWebpack()
            }
        }
        stage('Publish Packages') {
            steps {
                PublishNPM()
            }
        }
        stage('Publish Docs') {
            steps {
                PublishDocs()
            }
        }
        stage('Build/Publish Docker x64') {
            steps {
                BuildDocker()
                PublishDocker()
            }
        }
        stage('Build/Publish Docker ARM') {
            steps {
                BuildDockerArm32()
                PublishDockerArm32()
            }
        }
    }
    post {
        success {
            NotifySuccessful()
            junit 'junit.xml'

            Cleanup()
        }
        failure {
            NotifyFailed()
            Cleanup()
        }
    }
}


def UseNode() {
    sh """#!/bin/bash
    set -e
    . ~/.bashrc

    echo "Checking node version and path"
    node --version
    which node
    """
}

def InstallNPMPackages() {
    sh """#!/bin/bash
    set -e
    . ~/.bashrc

    echo "Installing NPM Packages..."
    npm ci
    npm run bootstrap
    """
}

def Tests() {
    sh """#!/bin/bash
    set -e
    . ~/.bashrc
    
    echo "Running tests..."
    npm run test:ci
    """
}

def BuildWebpack() {
    sh """#!/bin/bash
    set -e
    . ~/.bashrc
    
    echo "Building..."
    NODE_ENV=production
    npm run build
    """
}

def BuildDocker() {
    sh """#!/bin/bash
    set -e
    . ~/.bashrc
    
    echo "Building..."

    /usr/local/bin/docker build -t "casualsimulation/aux:${gitTag}" -t "casualsimulation/aux:latest" -t "casualsimulation/aux:alpha" .
    /usr/local/bin/docker build -t "casualsimulation/aux-proxy:${gitTag}" -t "casualsimulation/aux-proxy:latest" -t "casualsimulation/aux-proxy:alpha" ./src/aux-proxy
    /usr/local/bin/docker build -t "casualsimulation/aux-redirector:${gitTag}" -t "casualsimulation/aux-redirector:latest" -t "casualsimulation/aux-redirector:alpha" ./src/aux-redirector
    """
}

def BuildDockerArm32() {
    sh """#!/bin/bash
    set -e
    . ~/.bashrc
    
    echo "Building..."
    npm run tar:docker
    """

    def remote = [:]
    remote.name = RPI_HOST
    remote.host = PI_IP
    remote.user = RPI_USER
    remote.allowAnyHosts = true
    remote.identityFile = RPI_SSH_KEY_FILE

    sshPut remote: remote, from: './temp/output.tar.gz', into: '/home/pi'
    sshCommand remote: remote, command: "cd /home/pi; mkdir -p output; tar xzf ./output.tar.gz -C output; cd output; docker build -t ${DOCKER_ARM32_TAG}:${gitTag} -t ${DOCKER_ARM32_TAG}:latest -t ${DOCKER_ARM32_TAG}:alpha -f Dockerfile.arm32 ."
    
}

def PublishNPM() {
    sh """#!/bin/bash
    set -e
    . ~/.bashrc
    
    echo "//registry.npmjs.org/:_authToken=${NPM_TOKEN}" > .npmrc
    echo "Publishing NPM Packages..."
    npx lerna publish from-package --yes
    
    echo "Updating package-lock.json..."
    # Sleep for 5 seconds to hopefully give NPM time to update the package listing
    sleep 5
    cd ./src/aux-server

    for i in {1..5}; do 
        npm install --package-lock-only && break || sleep 5;
    done
    """
}

def PublishDocs() {
    if (env.GIT_BRANCH.endsWith(params.MAIN_BRANCH)) {
        sh """#!/bin/bash
        set -e
        cd docs
        
        echo "Installing NPM Packages..."
        yarn install --frozen-lockfile

        echo "Upgrading Casual Simulation NPM Packages.."
        yarn upgrade --scope @casual-simulation --latest

        echo "Building and deploying..."
        GIT_USER="YETi-DevOps" USE_SSH=true yarn deploy
        """
    } else {
        echo "Skipping Docs."
    }
}

def CreateGithubRelease() {
    // Only create a Github release for main branch builds
    if (env.GIT_BRANCH.endsWith(params.MAIN_BRANCH)) {
        sh """#!/bin/bash
        set -e
        . ~/.bashrc
        echo \$(pwd)
        CHANGELOG=\$(./script/most_recent_changelog.sh)
        node ./src/make-github-release/bin/make-github-release.js release --owner "${AUX_GIT_REPO_OWNER}" --repo ${AUX_GIT_REPO_NAME} --text \"\${CHANGELOG}\" --auth ${GITHUB_RELEASE_TOKEN}
        """
    } else {
        echo "Skipping GitHub release."
    }
}

def PublishDocker() {
    sh """#!/bin/bash
    set -e
    . ~/.bashrc
    
    echo "Publishing the x64 Docker Image...."
    /usr/local/bin/docker login -u ${DOCKER_USERNAME} -p ${DOCKER_PASSWORD}
    /usr/local/bin/docker push casualsimulation/aux:${gitTag}
    /usr/local/bin/docker push casualsimulation/aux-proxy:${gitTag}
    /usr/local/bin/docker push casualsimulation/aux-redirector:${gitTag}
    """

    if (env.GIT_BRANCH.endsWith(params.MAIN_BRANCH)) {
        sh """#!/bin/bash
        set -e
        . ~/.bashrc
        
        echo "Publishing the latest tags...."
        /usr/local/bin/docker login -u ${DOCKER_USERNAME} -p ${DOCKER_PASSWORD}
        /usr/local/bin/docker push casualsimulation/aux:latest
        /usr/local/bin/docker push casualsimulation/aux-proxy:latest
        /usr/local/bin/docker push casualsimulation/aux-redirector:latest
        """
    } else {
        sh """#!/bin/bash
        set -e
        . ~/.bashrc
        
        echo "Publishing the alpha tags...."
        /usr/local/bin/docker login -u ${DOCKER_USERNAME} -p ${DOCKER_PASSWORD}
        /usr/local/bin/docker push casualsimulation/aux:alpha
        /usr/local/bin/docker push casualsimulation/aux-proxy:alpha
        /usr/local/bin/docker push casualsimulation/aux-redirector:alpha
        """
    }
}

def PublishDockerArm32() {
    def remote = [:]
    remote.name = RPI_HOST
    remote.host = PI_IP
    remote.user = RPI_USER
    remote.allowAnyHosts = true
    remote.identityFile = RPI_SSH_KEY_FILE

    sshCommand remote: remote, command: "docker push ${DOCKER_ARM32_TAG}:${gitTag}"

    if (env.GIT_BRANCH.endsWith(params.MAIN_BRANCH)) {
        sshCommand remote: remote, command: "docker push ${DOCKER_ARM32_TAG}:latest"
    } else {
        sshCommand remote: remote, command: "docker push ${DOCKER_ARM32_TAG}:alpha"
    }
}

def Cleanup() {
    CleanupDocker()
    CleanupDockerArm32()
}

def CleanupDocker() {
    sh """#!/bin/bash
    set -e
    . ~/.bashrc
    
    echo "Removing Unused Docker Images..."
    /usr/local/bin/docker system prune -a -f
    """
}

def CleanupDockerArm32() {
    def remote = [:]
    remote.name = RPI_HOST
    remote.host = PI_IP
    remote.user = RPI_USER
    remote.allowAnyHosts = true
    remote.identityFile = RPI_SSH_KEY_FILE

    sshCommand remote: remote, command: "docker system prune -a -f"
}


// Slack message notification functions
def NotifyStarted() {
    try {
        echo "JFDebug: Sending Start Message"
        slackSend(channel: '#casualsim-aux', color: '#FFDF17', message: "STARTED: Job '${env.JOB_NAME}'")
    } catch (e) {
        echo "JFDebug: oh well"
    }
}

def NotifySuccessful() {
    try {
        echo "JFDebug: Sending Successful Message"
        slackSend(channel: '#casualsim-aux', color: '#0FAD03', message: "SUCCESSFUL: Job '${env.JOB_NAME}'")
    } catch (e) {
        echo "JFDebug: oh well"
    }
}

def NotifyFailed() {
    try {
        echo "JFDebug: Sending Message Failed"
        slackSend(channel: '#casualsim-aux', color: '#CD2900', message: "FAILED: Job '${env.JOB_NAME}'")
    } catch (e) {
        echo "JFDebug: oh well"
    }
}<|MERGE_RESOLUTION|>--- conflicted
+++ resolved
@@ -19,11 +19,8 @@
         string(name: 'MAIN_BRANCH', defaultValue: 'master', description: 'The main branch that should be used to determine if the current build is the latest production release.')
     }
 
-<<<<<<< HEAD
-=======
     tools { }
 
->>>>>>> 1e5beee5
     stages {
         stage('Setup') {
             steps {
