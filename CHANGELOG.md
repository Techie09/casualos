--- conflicted
+++ resolved
@@ -37,16 +37,6 @@
                 -   `targets` is an array of bots that the shout was sent to.
                 -   `listeners` is an array of bots that ran a script for the shout.
                 -   `responses` is an array of responses that were returned from the listeners.
-<<<<<<< HEAD
-    -   Added in tags to change the state of the inventory's camera controls:
-        -   `aux.context.inventory.pannable` enables and disables the inventory's ability to pan, off by default.
-        -   `aux.context.inventory.resizable` enables and disables the inventory's drag to resize functionality, on by default.
-        -   `aux.context.inventory.rotatable` enables and disables the inventory's ability to rotate, on by default.
-        -   `aux.context.inventory.zoomable` enables and disables the inventory's ability to zoom, on by default.
--   Bug Fixes
-    -   Resolved issue with the near cliiping plane for the sheet's minifile image.
-    -   Resolved issues with the create empty bot button not functioning sometimes on mobile.
-=======
     -   Added events to notify scripts when channels become available.
         -   The following events have been added:
             -   `onChannelSubscribed()` - happens the first time a channel is loaded. Sent to every channel that is currently loaded.
@@ -58,7 +48,14 @@
         -   The following events have been removed:
             -   `onConnected()`
             -   `onDisconnected()`
->>>>>>> 7d0e782b
+    -   Added in tags to change the state of the inventory's camera controls:
+        -   `aux.context.inventory.pannable` enables and disables the inventory's ability to pan, off by default.
+        -   `aux.context.inventory.resizable` enables and disables the inventory's drag to resize functionality, on by default.
+        -   `aux.context.inventory.rotatable` enables and disables the inventory's ability to rotate, on by default.
+        -   `aux.context.inventory.zoomable` enables and disables the inventory's ability to zoom, on by default.
+-   Bug Fixes
+    -   Resolved issue with the near cliiping plane for the sheet's minifile image.
+    -   Resolved issues with the create empty bot button not functioning sometimes on mobile.
 
 ## V0.9.40
 
