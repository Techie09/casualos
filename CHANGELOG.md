# CasualOS Changelog

## V1.3.9

<<<<<<< HEAD
#### Date: 12/22/2020
=======
#### Date: 12/28/2020
>>>>>>> bf5d7c2d

### :boom: Breaking Changes

-   Formulas have been removed and replaced with Mod tags.
    -   Mod tags are tags that start with the DNA Emoji (🧬) and contain JSON data.
    -   Because Mod tags are JSON data, they do not support programmatic computations.
    -   We are making this change because while formulas are powerful, inprecise use of them can result in large slowdowns which is a bad user experience.
    -   The tag data must be valid JSON, so that means using double-quotes `"` for strings and wrapping property names in double-quotes.
        -   Before:
            ```
            =({ color: 'blue', number: 99, toggle: true })
            ```
            After:
            ```
            🧬{ "color": "blue", "number": 99, "toggle": true }
            ```
        -   Before:
            ```
            =([ 1 + 2 ])
            ```
            After:
            ```
            🧬3
            ```
-   Array-like values in tags are now considered strings.
    -   Previously a value like `[1, 2, 3]` was parsed into an array automatically.
    -   This was a little used feature and caused issues for people who simply wanted to store JSON data in a tag.
    -   Now, a value like `[1, 2, 3]` will no longer be parsed and so will appear as the string: `"[1, 2, 3]"`.
    -   If you want CasualOS to parse a tag value as an array, you can use the Mod tags mentioned above.
-   Removed the `error` space.
    -   Also removed the related functions:
        -   `server.destroyErrors()`
        -   `server.loadErrors()`

### :rocket: Improvements

-   Updated Material Icons to v4.0.0.
-   Added `perf.getStats()` as a way to get some statistics on the performance of the server.
-   Various performance improvements:
    -   `getBot('id', id)` is now works in `O(1)` time.
    -   The `tempLocal` and `local` spaces now handle new and deleted bots in a much more performant manner.
-   Fixed an issue where deleted bots in the `shared` space would be treated like they were not deleted on initial load.

### :bug: Bug Fixes

-   Fixed autofocusing newly created tags in the sheetPortal.

## V1.3.8

#### Date: 12/17/2020

### :bug: Bug Fixes

-   Fixed an issue where selecting a color from a `player.showInput()` modal would not save the selected color.

## V1.3.7

#### Date: 12/17/2020

### :boom: Breaking Changes

-   "story" has been renamed to "server". Below is the list of tags, actions and listeners that have been changed:
    -   `#story` -> `#server`.
    -   `server.setupStory()` -> `server.setupServer()`
    -   `server.restoreHistoryMarkToStory()` -> `server.restoreHistoryMarkToServer()`
    -   `server.storyStatuses()` -> `server.serverStatuses()`
    -   `server.storyPlayerCount()` -> `server.serverPlayerCount()`
    -   `player.downloadStory()` -> `player.downloadServer()`
    -   `player.loadStory()` -> `player.loadServer()`
    -   `player.unloadStory()` -> `player.unloadServer()`
    -   `player.getCurrentStory()` -> `player.getCurrentServer()`
    -   `@onStoryAction` -> `@onServerAction`
    -   `@onStoryStreaming` -> `@onServerStreaming`
    -   `@onStoryStreamLost` -> `@onServerStreamLost`
    -   `@onStorySubscribed` -> `@onServerSubscribed`
    -   `@onStoryUnsubscribed` -> `@onServerUnsubscribed`

## V1.3.6

#### Date: 12/17/2020

### :rocket: Improvements

-   Added the ability to show a password input by using the `secret` type with `player.showInput()`.

### :bug: Bug Fixes

-   Fixed an issue where some bots would not be added to the page portal when created in a big batch.
-   Fixed an issue where the `player.showInput()` dialog would appear fullscreen on mobile devices and prevent people from exiting it.
-   Fixed an issue where `@onChatTyping` would be triggered twice for each keystroke.

## V1.3.5

#### Date: 12/15/2020

### :rocket: Improvements

-   Changed `create()` to prevent creating bots that have no tags.
    -   If a bot would be created with zero tags then an error will be thrown.
-   Added a favicon.

### :bug: Bug Fixes

-   Changed the maximum WebSocket message size to 32KB from 128KB.
    -   This will help ensure that we keep below the [AWS API Gateway maximum frame size of 32 KB](https://docs.aws.amazon.com/apigateway/latest/developerguide/limits.html).
-   Fixed an issue where bots that only had a tag mask would not show up in the sheetPortal.

## V1.3.4

#### Date: 12/10/2020

### :rocket: Improvements

-   Added the `EXECUTE_LOADED_STORIES` environment variable to allow reducing server load due to story scripts.
    -   Defaults to `true`.
    -   Setting to `false` will disable all server-side story features except for webhooks and data portals.
        -   This means that some capabilities like `server.setupStory()` will not work when `EXECUTE_LOADED_STORIES` is false.
-   Added gzip compression for HTML, CSS, and JavaScript returned from the server.
-   Improved how some heavy assets are precached so that they can be loaded quickly.
-   Made the browser tab title use the story ID by default.

### :bug: Bug Fixes

-   Fixed an issue where some `.png` files would not load because they were bundled incorrectly.

## V1.3.3

#### Date: 12/10/2020

### :rocket: Improvements

-   Added support for the `apiary-aws` causal repo protocol.
    -   This enables the CasualOS frontend to communicate with instances of the [CasualOS Apiary AWS](https://github.com/casual-simulation/casual-apiary-aws) project.
    -   Use the `CAUSAL_REPO_CONNECTION_PROTOCOL` and `CAUSAL_REPO_CONNECTION_URL` environment variables to control which protocol and URL the frontend should connect to. See the [README in `aux-server`](./src/aux-server/README.md) for more info.
    -   Note that only the following features are supported for AWS Apiaries:
        -   `server.setupStory()`
        -   `server.totalPlayerCount()`
        -   `server.storyPlayerCount()`
        -   `server.players()`
    -   Webhooks are different when the story is hosted on an Apiary.
        -   They require at least one device to have the story loaded for webhooks to function correctly.
        -   They need to be sent to the Apiary host directly. Generally, this is not the same thing as `auxplayer.com` or `casualos.com` so you may need to ask the Apiary manager for it.
-   Added better support for static builds.
    -   Use the `PROXY_CORS_REQUESTS` environment variable during builds to disable support for proxying HTTP requests through the server.
    -   Use `npm run tar:client` after a build to produce a `./temp/output-client.tar.gz` containing all the client code and assets. This can be deployed to S3 or a CDN for static hosting.
    -   Use `npm run package:config` to produce a `./temp/config.json` which can be used for the `/api/config` request that the client makes at startup. Utilizes the environment variables from [the README in `aux-server`](./src/aux-server/README.md) to build the config.

### :bug: Bug Fixes

-   Fixed an issue where it was not possible to change the color of GLTF meshes that did not have a mesh in the GLTF scene root.
-   Fixed an issue where bots created by the ab1 installer would not receive the `@onStorySubscribed` shout.

## V1.3.2

#### Date: 11/17/2020

### :rocket: Improvements

-   Updated the ab-1 bootstrapper to point to AWS S3 for quick loading.

## V1.3.1

#### Date: 11/16/2020

### :rocket: Improvements

-   Added the ability to use the `color` tag on GLTF meshes to apply a color tint to the mesh.

### :bug: Bug Fixes

-   Fixed an issue that prevented deleting the first character of a script/formula in the multi-line editor.
-   Fixed an issue where tag edits on bots in the tempLocal and local spaces would be applied to the multi-line editor twice.

## V1.3.0

#### Date: 11/11/2020

### :rocket: Improvements

-   Added multi-user text editing.
    -   Work on shared bots when editing a tag value with the multi-line editor.
-   Added the cursor bot form.
    -   Used to add a cursor indicator to the multi-line editor.
    -   Works by setting the `form` tag to "cursor" and placing the bot in the corresponding tag portal dimension.
        -   For example, to put a cursor in the multi-line editor for the `test` tag on a bot you would set `{targetBot.id}.test` to true.
    -   Supported tags are:
        -   `color` - Specifies the color of the cursor.
        -   `label` - Specifies a label that should appear on the cursor when the mouse is hovering over it.
        -   `labelColor` - Specifies the color of the text in the cursor label.
        -   `{dimension}Start` - Specifies the index at which the cursor selection starts (Mirrors `cursorStartIndex` from the player bot).
        -   `{dimension}End` - Specifies the index at which the cursor selection ends (Mirrors `cursorEndIndex` from the player bot).
-   Added the `pageTitle`, `cursorStartIndex`, and `cursorEndIndex` tags to the player bot.
    -   `pageTitle` is used to set the title of the current browser tab.
    -   `cursorStartIndex` contains the starting index of the player's text selection inside the multi-line editor.
    -   `cursorEndIndex` contains the ending index of the player's text selection inside the multi-line editor.
    -   Note that when `cursorStartIndex` is larger than `cursorEndIndex` it means that the player has selected text from the right to the left. This is important because text will always be inserted at `cursorEndIndex`.
-   Added the `insertTagText()`, `deleteTagText()`, `insertTagMaskText()`, and `deleteTagMaskText()` functions to allow scripts to work with multi-user text editing.
    -   `insertTagText(bot, tag, index, text)` inserts the given text at the index into the given tag on the given bot.
    -   `insertTagMaskText(bot, tag, index, text, space?)` inserts the given text at the index into the tag and bot. Optionally accepts the space of the tag mask.
    -   `deleteTagText(bot, tag, index, deleteCount)` deletes the given number of characters at the index from the tag and bot.
    -   `deleteTagMaskText(bot, tag, index, deleteCount, space?)` deletes the given number of characters at the index from the tag and bot. Optionally accepts the space of the tag mask.
-   Added the ability to use the `transformer` tag on the player bot to parent the player to a bot.
-   Added the ability to edit tag masks in the tag portal by setting the `tagPortalSpace` tag on the player bot.

## V1.2.21

#### Date: 11/5/2020

### :rocket: Improvements

-   Updated the MongoDB driver to v3.6.2 and added the `MONGO_USE_UNIFIED_TOPOLOGY` environment variable to control whether the driver uses the new unified topology layer.

## V1.2.20

#### Date: 10/27/2020

### :rocket: Improvements

-   Added support for `@onPointerEnter`, `@onPointerExit`, `@onAnyBotPointerEnter` and `@onAnyBotPointerExit` for bots in the menu portal.

### :bug: Bug Fixes

-   Fixed the multiline code editor to not clip tooltips and the autocomplete box.
-   Fixed the menu portal to not break on Hololens (Servo-based browsers) when a progress bar is placed on a menu item.

## V1.2.19

#### Date: 10/22/2020

### :rocket: Improvements

-   Added the `egg` form for bots.
    -   Displays the bot as an egg like how ab-1 appears as an egg before being activated.
-   Added the `hex` form for bots.
    -   Displays the bot as a hexagon.
-   Added the `pagePixelWidth` and `pagePixelHeight` tags to the player bot.
    -   These indicate the size of the image rendered to the page portal in pixels.

### :bug: Bug Fixes

-   Fixed Draco compression support.

## V1.2.18

#### Date: 10/20/2020

### :bug: Bug Fixes

-   Fixed the code editor.

## V1.2.17

#### Date: 10/20/2020

### :rocket: Improvements

-   Improved bots in the menu portal to support additional tags.
    -   Added the ability to change the height of menu items by using `scale` and `scaleY`.
    -   Added the ability to set an icon for a menu item by using the `formAddress` tag.
    -   Added the ability to set arbitrary CSS styles on a menu bot by using the `menuItemStyle` tag.
        -   This lets you use margins and borders to indicate grouping.
    -   Added the ability to show a pie-chart progress bar on a menu item by using the `progressBar` tags.
    -   Added the ability to use `@onPointerUp` and `@onPointerDown` for menu.

## V1.2.16

#### Date: 10/16/2020

### :rocket: Improvements

-   Added the `transformer` tag.
    -   When set to a bot ID, the bot will inherit the position, rotation, and scale of the specified bot inside the page portal.
    -   This produces a "parenting" effect that is common in most 3D graphics engines.

## V1.2.15

#### Date: 10/12/2020

### :rocket: Improvements

-   Added the `experiment.getAnchorPointPosition()` and `math.getAnchorPointOffset()` functions.
    -   These are useful for determining where a bot would be placed if it had a particular anchor point.
    -   See the [docs](https://docs.casualsimulation.com/docs/actions) for more info.

## V1.2.14

#### Date: 10/7/2020

### :bug: Bug Fixes

-   Fixed an issue where calling `server.setupStory()` twice with the same story name would cause the story to be setup twice.
-   Fixed an issue where bots would be incorrectly removed from the menu portal if they existed in both the old and new dimensions.
-   Greatly reduced the number of scenarios where formulas would be recalculated after any change.

## V1.2.13

#### Date: 9/24/2020

### :boom: Breaking Changes

-   Renamed the `_editingBot` tag to `editingBot`.

### :rocket: Improvements

-   sheetPortal Improvements
    -   Added the `@onSheetTagClick` listener which is triggered when a tag name is clicked.
    -   Added the `@onSheetBotIDClick` listener which is triggered when a Bot ID is clicked.
    -   Added the `@onSheetBotClick` listener which is triggered when a bot visualization is clicked in the sheet.
    -   Added the `sheetPortalShowButton` config bot tag to control whether the button in the bottom right corner of the sheet is shown.
    -   Added the `sheetPortalButtonIcon` config bot tag to control the icon on the button in the bottom right corner of the sheet.
    -   Added the `sheetPortalButtonHint` config bot tag to control the tooltip on the button in the bottom right corner of the sheet.
    -   Added the `sheetPortalAllowedTags` config bot tag to control which tags are allowed to be shown and edited in the sheet portal.
    -   Swapped the position of the new bot and new tag buttons in the sheet.
    -   Added the `editingTag` tag which contains the tag that the player is currently editing.

### :bug: Bug Fixes

-   Fixed an issue where cells in the sheet portal would not cover the entire cell area.
-   Fixed an issue where `clearTagMasks()` would error if given a bot that had no tag masks.

## V1.2.12

#### Date: 9/22/2020

### :rocket: Improvements

-   Added the `helix` form.
    -   Displays a DNA strand mesh whose color can be customized.
-   Added tag masks.
    -   Tag masks are special tags that can live in a separate space from their bot.
    -   This makes it possible to create a temporary tag on a shared bot.
    -   Tag masks do not replace tags. Instead, they exist in addition to normal tags and can be used to temporarily hide a normal tag value.
    -   Like bots, tag masks live in a space. This means that a bot can have multiple masks for a particular tag. Currently the supported spaces are:
        -   `tempLocal`
        -   `local`
        -   `player`/`otherPlayers`
        -   `shared`
    -   New scripting features:
        -   All bots now have a `masks` property which works like `tags` except that it creates tag masks in the `tempLocal` space.
        -   All scripts also have a `masks` property which is a shortcut for `bot.masks`.
        -   `setTagMask(bot, tag, value, space?)` is a new function that is able to set the value of a tag mask on the given bot and in the given space. See the documentation for more info.
        -   `clearTagMasks(bot, space?)` is a new function that is able to clear all the tag masks in the given space from a given bot. See the documentation for more info.
    -   Example use cases:
        -   Local click/hover states.
        -   Animations.
        -   Storing decrypted data.

### :100: Other Changes

-   Pinned the Deno version to `v1.4` so that we can decide when to adopt future Deno updates.

### :bug: Bug Fixes

-   Fixed an issue where `server.setupStory()` would load a simulation and never dispose it.
-   Fixed an issue where wrist portals were not being anchored properly.
-   Fixed an issue where pressing enter to make a new tag would put a new line in the current tag value.

## V1.2.11

#### Date: 9/9/2020

### :bug: Bug Fixes

-   Fixed an issue where zooming was broken when the page portal is not anchored to the top left of the screen.

## V1.2.10

#### Date: 9/8/2020

### :bug: Bug Fixes

-   Fixed an issue with the multiline editor getting cut off inside the tag portal.

## V1.2.9

#### Date: 9/8/2020

### :rocket: Improvements

-   Changed the page portal to resize around the tag portal instead of being hidden behind it.

## V1.2.8

#### Date: 9/8/2020

### :boom: Breaking Changes

-   Changed `experiment.localPositionTween()` and `experiment.localRotationTween()` to take different arguments and return a promise.
    -   the 4th parameter is now an options object instead of the easing options.
    -   This options object is able to accept easing and duration values.
    -   Additionally the functions now return promises.
    -   See the docs for examples.

### :bug: Bug Fixes

-   Fixed an issue where `experiment.localPositionTween()` and `experiment.localRotationTween()` may not execute if triggered during `@onCreate()`.

## V1.2.7

#### Date: 9/4/2020

### :boom: Breaking Changes

-   Changed `@onListen` to only be sent to bots which have a listener for the shout/whisper.
    -   Previously `@onListen` would be sent to all bots that were targeted by the shout/whisper.
-   Changed `shout()` and `whisper()` to cost 1 energy point.
    -   This helps prevent infinite loops.
    -   The energy point is only deducted if a bot has a listener for the event.

### :bug: Bug Fixes

-   Fixed an issue where `onBotAdded`, `onAnyBotsAdded`, `onAnyBotsRemoved`, `onBotChanged`, and `onAnyBotsChanged` would reset the energy counter.

## V1.2.6

#### Date: 9/4/2020

### :bug: Bug Fixes

-   Fixed an issue where whispering to a bot that is null or undefined would end up sending a shout to all bots.

## V1.2.5

#### Date: 8/31/2020

### :rocket: Improvements

-   Added the `pageCameraPositionOffset[X,Y,Z]`, `inventoryCameraPositionOffset[X,Y,Z]`, `pageCameraRotationOffset[X,Y,Z]`, and `inventoryCameraRotationOffset[X,Y,Z]` tags.
    -   These can be used to move the camera apart from the player's input.
    -   The position offset tags are especially useful for warping the player around in VR.
-   Added the ability to use the dynamic `import()` keyword to import arbitrary JavaScript modules.
    -   Useful with https://www.skypack.dev/ to import modules from [NPM](https://www.npmjs.com/).
-   Added the ability to use `player.replaceDragBot()` even when not dragging.
-   Improved the camera zoom functionality to zoom the camera towards and away from the mouse.
-   Added the `experiment.localPositionTween()` and `experiment.localRotationTween()` functions.
    -   Locally animates a bot's position/rotation using the given easing type.
    -   During the animation, changes to the bot position will be ignored.
    -   Once the animation is done, changes to the bot will reset the position/rotation to the value that is currently stored.
    -   Check out the docs for detailed usage information and examples.

### :bug: Bug Fixes

-   Fixed the dataPortal to always return raw tag values unless they are formulas.
    -   Issue with returning incorrect JSON data was caused by the built-in CasualOS array parsing.
    -   This fixes it by skipping any parsing of the data.
-   Fixed an issue where keyboard states would not be reset when the player removed focus from the story.
-   Fixed an issue where `server.setupStory()` would crash the deno process due to incorrectly handling deserialized data.

## V1.2.4

#### Date: 8/26/2020

### :rocket: Improvements

-   Added the `tagPortalShowButton` tag to control whether a button should be shown in the tag portal.
    -   The button is placed at the lower right hand side of the tag portal.
    -   Clicking the button will trigger a `@onClick` on the tag portal config bot.
    -   Two additional tags can be used to customize the button:
        -   `tagPortalButtonIcon` is the icon that is shown on the button and can be set to any [Material Icon](https://material.io/resources/icons/?style=baseline).
        -   `tagPortalButtonHint` is the text that should be shown in the tooltip for the button.
-   Added the `frustum` form.
-   Improved `player.showInput()` to automatically save and close when a color is selected from the color picker.
    -   Applies to the `basic` and `swatch` subtypes but not `advanced`.
-   Improved the multiline editor to have a "Docs" button that links to the documentation for the current tag.
-   Improved the tag portal to support using `@` and `#` symbols at the beginning of the tag.
    -   Implemented for consistency with functions like `getBot()`, `getTag()`, etc.
-   Added the `@onAnyBotPointerEnter` and `@onAnyBotPointerExit` listen tags.
    -   These are shouts that happen whenever a `@onPointerEnter` or `@onPointerExit` whisper occurs.
-   Added the `player.getPointerDirection()`, `math.getForwardDirection()` and `math.intersectPlane()` functions.
    -   These are useful for calculating where a pointer is pointing.
-   Added the ability to store uncommitted atoms in MongoDB.
    -   Can be configred with the `STAGE_TYPE` environment variable. Can be set to either `redis` or `mongodb`. Currently defaults to `redis` until a migration path is implemented.
-   Added a bunch of extra GPIO-related functions.
    -   `server.rpioReadpad()`
    -   `server.rpioWritepad()`
    -   `server.rpioPud()`
    -   `server.rpioPoll()`
    -   `server.rpioI2CBegin()`
    -   `server.rpioI2CSetSlaveAddress()`
    -   `server.rpioI2CSetBaudRate()`
    -   `server.rpioI2CSetClockDivider()`
    -   `server.rpioI2CRead()`
    -   `server.rpioI2CWrite()`
    -   `server.rpioI2CEnd()`
    -   `server.rpioPWMSetClockDivider()`
    -   `server.rpioPWMSetRange()`
    -   `server.rpioPWMSetData()`
    -   `server.rpioSPIBegin()`
    -   `server.rpioSPIChipSelect()`
    -   `server.rpioSPISetCSPolarity()`
    -   `server.rpioSPISetClockDivider()`
    -   `server.rpioSPISetDataMode()`
    -   `server.rpioSPITransfer()`
    -   `server.rpioSPIWrite()`,
    -   `server.rpioSPIEnd()`

### :bug: Bug Fixes

-   Fixed to safely allow editing multiline scripts in the sheet cells.
-   Fixed an issue with the tag portal where it would not respond to changes with the `tagPortal` tag if it was already set.
-   Fixed an issue with the Deno sandbox where it wouldn't load due to missing dependencies.
-   Fixed an issue where 3D content would not occlude iframe forms.
    -   Only fixed for non-Safari web browsers.

## V1.2.3

#### Date: 8/20/2020

### :rocket: Improvements

-   Added the tag portal.
    -   The tag portal is similar to the sheet portal but it shows only the multiline editor for the specified bot ID and tag.
    -   Set the `tagPortal` tag on the player bot to a string with a Bot ID and a tag name separated by a period (`.`).
-   Improved `player.playSound(url)` to return a promise that resolves with a sound ID.
    -   This sound ID can be used with `player.cancelSound(soundID)` to stop the sound from playing.
-   Added the `player.bufferSound(url)` and `player.cancelSound(soundID)` functions.
    -   `player.bufferSound(url)` can be used to pre-load a sound so that there will be no delay when using `player.playSound()`.
        -   Returns a promise that resolves once the sound has been loaded.
    -   `player.cancelSound(soundID)` can be used to stop a sound that is already playing.
        -   Returns a promise that resolves once the sound has been canceled.

### :bug: Bug Fixes

-   Fixed an issue where actions that were created in an async script would not be dispatched until the script finished.

## V1.2.2

#### Date: 8/14/2020

### :boom: Breaking Changes

-   Changed `crypto.encrypt()` and `crypto.decrypt()` to return the result directly instead of returning a promise.

### :rocket: Improvements

-   Added the `crypto.createCertificate()`, `crypto.signTag()`, and `crypto.verifyTag()`, `crypto.revokeCertificate()` functions to help with creating certificate chains and signing and validating tag data. Check the docs for detailed usage information.
-   Added an indicator to the multi-line editor that is shown when a tag value is verified.
-   Added the ability to force all scripts to be verified in order to be executed using the `forceSignedScripts` query parameter.
    -   When the query param is set to `true`, all scripts must have a valid signature in order to be executed.
    -   This allows running in a trusted execution environment - thereby preventing unauthorized scripts from running.
-   Replaced builder with ab-1.
    -   ab-1 is a new version of builder which is designed to be easy to extend and improve.
-   Added the `adminSpace.setPassword(oldPassword, newPassword)` function.
    -   Allows changing the password that is used to unlock admin space.
    -   The first parameter is the old password that was used to unlock the space.
    -   The second parameter is the new password that should be used to unlock the space.
-   Added several functions to allow using the GPIO pins on Rasberry Pi.
    -   Currently, all of these functions are experimental and only work on Raspberry Pi.
    -   See the documentation for more information.
    -   `server.exportGpio(pin, mode)`
    -   `server.unexportGpio(pin, mode)`
    -   `server.setGpio(pin, value)`
    -   `server.getGpio(pin)`
    -   `server.rpioInit(options)`
    -   `server.rpioExit()`
    -   `server.rpioOpen(pin, mode, options)`
    -   `server.rpioMode(pin, mode, options)`
    -   `server.rpioRead(pin)`
    -   `server.rpioReadSequence(pin, length)`
    -   `server.rpioWrite(pin, value)`
    -   `server.rpioWriteSequence(pin, buffer)`
    -   `server.rpioClose(pin, options)`

### :bug: Bug Fixes

-   Fixed an issue where using `player.showInput()` with an existing value would not prefill the text box with the existing value.
-   Fixed a performance issue where formulas which were recalculated after every change had a factorial (!) performance cost.
    -   Was caused by two things:
        1.  Some formulas don't have enough information to determine what tags they are dependent on. In these cases, we callback to using an "all" dependency which means that the formula will be recalculated whenever any tag changes.
        2.  These "all" dependencies were included when searching for nested dependencies which meant that we were resolving every "all" dependency for every other "all" dependency. This gives us the effect of searching every possible combination of dependencies instead of only the ones we need, which has a factorial cost.

## V1.2.1

#### Date: 8/4/2020

### :rocket: Improvements

-   Added a server sandbox based on [Deno](https://deno.land/).
    -   Security feature to prevent scripts that are running on the server from harming the underlying system or other stories.
    -   It additionally prevents scripts from accessing random Node.js modules by using `require("module")`.
    -   Finally, it prevents a script from denying service to other stories because the sandbox is run inside a separate process.
-   Improved the sheet portal to display scripts with a monospace font in the sheet cells.
-   Improved the documentation to clarify some things and also mension that bots can be made transparent with the "clear" color.
-   Improved the multi-line text editor to support syntax highlighting for HTML, CSS, and JSON based on whether the tag ends with `.html`, `.css` or `.json`.

### :bug: Bug Fixes

-   Fixed the `lineTo` tag to support arrays of bots and arrays of bot IDs in addition to individual bots and bot IDs.
-   Fixed an issue where deleting a tempLocal bot that was updated in the same script would crash the runtime.
-   Fixed an issue with the `player.showInput()` modal where Android devices using the Google GBoard keyboard wouldn't send input correctly.
-   Fixed an issue where a `@onPlayerPortalChanged` event would be incorrectly triggered after reconnecting to the server.
-   Fixed an issue where the iframe form on iOS 14 Beta 3 would cause the entire scene to disappear.
-   Fixed an issue where loading an image could fail if `formAddress` tag was changed while the image was downloading.
-   Fixed an issue where submitting HTML forms from inside an iframe form was not allowed.

## V1.2.0

### Date: 7/17/2020

### Changes:

-   :rocket: Improvements

    -   Added the `MONGO_USE_NEW_URL_PARSER` environment variable parameter to control whether CasualOS uses the new MongoDB URL Parser. (Defaults to false)
    -   Added a popup to notify the user that data might be lost if they attempt to close the tab while not connected to the server.
    -   Added the following cryptographic functions:
        -   `crypto.sha256(data)`
            -   Calculates the [SHA-256](https://en.wikipedia.org/wiki/SHA-2) hash of the given data.
            -   `data` is the data to calculate the hash of.
            -   Supports strings, numbers, booleans, objects, arrays, and bots.
        -   `crypto.sha512(data)`
            -   Calculates the [SHA-512](https://en.wikipedia.org/wiki/SHA-2) hash of the given data.
            -   `data` is the data to calculate the hash of.
            -   Supports strings, numbers, booleans, objects, arrays, and bots.
        -   `crypto.hmacSha256(key, data)`
            -   Calculates the [HMAC](https://en.wikipedia.org/wiki/HMAC) [SHA-256](https://en.wikipedia.org/wiki/SHA-2) hash of the given data.
            -   `key` is the password that should be used for the message authentication code.
            -   `data` is the data to calculate the HMAC of.
            -   Supports strings, numbers, booleans, objects, arrays, and bots.
        -   `crypto.encrypt(password, data)`
            -   Encrypts the given data with the given password and returns the result as a promise.
            -   `password` is the password to use for encrypting the data.
            -   `data` is the data that should be encrypted.
        -   `crypto.decrypt(password, data)`
            -   Decrypts the given data with the given password and returns the result as a promise.
            -   Only works if the given data is the output of `crypto.encrypt()`.
            -   `password` is the password that was used to encrypt the data.
            -   `data` is the data that should be decrypted.

-   :bug: Bug Fixes
    -   Fixed a race condition where concurrently updating a tag in a script and triggering a dependency update on that same tag could cause the runtime to crash.

## V1.1.18

### Date: 7/10/2020

### Changes:

-   :rocket: Improvements

    -   Improved the `player.run()` function to return a promise that can be awaited to get the result of the script (or wait until the script has been executed).
    -   Improved the `server.loadErrors()` function to return a promise that can be awaited to get the list of bots that were loaded.
    -   Improved the `server.destroyErrors()` function to return a promise that resolves once the error bots are destroyed.
    -   Improved the `server.loadFile()` function to return a promise that resolves once the file is loaded.
    -   Improved the `server.saveFile()` function to return a promise that resolves once the file is saved.
    -   Improved the `server.setupStory()` function to return a promise that resolves once the story is setup.
    -   Improved the `server.browseHistory()` function to return a promise that resolves once the history is loaded.
    -   Improved the `server.markHistory()` function to return a promise that resolves once the history is saved.
    -   Improved the `server.restoreHistoryMark()` function to return a promise that resolves once the history is restored.
    -   Improved the `server.restoreHistoryMarkToStory()` function to return a promise that resolves once the history is restored.
    -   Added the `@onBotAdded` and `@onAnyBotsAdded` listen tags.
        -   These are triggered whenever a bot is added to the local story.
        -   Note that this is different from `@onCreate` because you will be notified whenever a bot is added to the state even if it has already been created.
        -   An example of this are bots in the `otherPlayers` space. You cannot create bots in this space but you will be notified via `@onBotAdded` and `@onAnyBotsAdded`.
        -   `@onBotAdded` is triggered on the bot that was added. There is no `that`.
        -   `@onAnyBotsAdded` is triggered on every bot whenever one or more bots are added.
            -   `that` is an object with the following properties:
                -   `bots` - The array of bots that were added.
    -   Added the `@onAnyBotsRemoved` listen tags.
        -   These are triggered whenever a a bot is removed from the local story.
        -   Note that this is different from `@onDestroy` because you will be notified whenever a bot is removed from the state even if it has not been explicitly destroyed.
        -   An example of this are bots in the `otherPlayers` space. When another player disconnects no `@onDestroy` is fired but you will get a `@onAnyBotsRemoved`.
        -   `@onAnyBotsRemoved` is triggered on every bot whenever one or more bots are removed.
            -   `that` is an object with the following properties:
                -   `botIDs` - The array of bot IDs that were removed.
    -   Added the `@onBotChanged` and `@onAnyBotsChanged` listen tags.
        -   These are triggered whenever a bot is changed in the local story.
        -   Note that you will be notified whenever a bot is changed in the state even if it was changed by another player.
        -   An example of this are bots in the `otherPlayers` space. You cannot update bots in this space but you will be notified via `@onBotChanged` and `@onAnyBotsChanged`.
        -   `@onBotChanged` is triggered on the bot that was changed.
            -   `that` is an object with the following properties:
                -   `tags` - The list of tags that were changed on the bot.
        -   `@onAnyBotsAdded` is triggered on every bot whenever one or more bots are added.
            -   `that` is an array containing objects with the following properties:
                -   `bot` - The bot that was updated.
                -   `tags` - The tags that were changed on the bot.
    -   Added several tags to the player bot:
        -   These tags are updated by CasualOS and can be used to query the current state of the input system.
        -   Camera Tags
            -   These tags contain the position and rotation of the player's camera.
            -   You can use this to communicate where the player is to other players.
            -   `pageCameraPositionX`
            -   `pageCameraPositionY`
            -   `pageCameraPositionZ`
            -   `inventoryCameraPositionX`
            -   `inventoryCameraPositionY`
            -   `inventoryCameraPositionZ`
            -   `pageCameraRotationX`
            -   `pageCameraRotationY`
            -   `pageCameraRotationZ`
            -   `inventoryCameraRotationX`
            -   `inventoryCameraRotationY`
            -   `inventoryCameraRotationZ`
        -   Pointer Tags
            -   These tags contain the position and rotation of the player's pointers.
            -   You can use this to tell where the VR controllers are or where the mouse is pointing.
            -   `mousePointerPositionX`
            -   `mousePointerPositionY`
            -   `mousePointerPositionZ`
            -   `mousePointerRotationX`
            -   `mousePointerRotationY`
            -   `mousePointerRotationZ`
            -   `mousePointerPortal`
            -   `rightPointerPositionX`
            -   `rightPointerPositionY`
            -   `rightPointerPositionZ`
            -   `rightPointerRotationX`
            -   `rightPointerRotationY`
            -   `rightPointerRotationZ`
            -   `rightPointerPortal`
            -   `leftPointerPositionX`
            -   `leftPointerPositionY`
            -   `leftPointerPositionZ`
            -   `leftPointerRotationX`
            -   `leftPointerRotationY`
            -   `leftPointerRotationZ`
            -   `leftPointerPortal`
        -   Button Tags
            -   These tags contain the state of the different buttons.
            -   Possible values are:
                -   `null` - Button is not pressed.
                -   `down` - Button was just pressed.
                -   `held` - Button is being held down.
            -   `mousePointer_left`
            -   `mousePointer_right`
            -   `mousePointer_middle`
            -   `leftPointer_primary`
            -   `leftPointer_squeeze`
            -   `rightPointer_primary`
            -   `rightPointer_squeeze`
            -   `keyboard_[key]`
                -   Replace `[key]` with the key that you want the state of.
                -   For example use `keyboard_a` to get the state of the `a` key.
    -   Added the `player.getCameraPosition(portal?)` function.
        -   `portal` is optional and is the portal (`page` or `inventory`) that the camera position should be retrieved for.
        -   Returns an object with the following properties:
            -   `x`
            -   `y`
            -   `z`
    -   Added the `player.getCameraRotation(portal?)` function.
        -   `portal` is optional and is the portal (`page` or `inventory`) that the camera rotation should be retrieved for.
        -   Returns an object with the following properties:
            -   `x`
            -   `y`
            -   `z`
    -   Added the `player.getPointerPosition(pointer?)` function.
        -   `pointer` is optional and is the pointer (`mouse`, `left` or `right`) that the position should be retrieved for.
        -   Returns an object with the following properties:
            -   `x`
            -   `y`
            -   `z`
    -   Added the `player.getPointerRotation(pointer?)` function.
        -   `pointer` is optional and is the pointer (`mouse`, `left` or `right`) that the rotation should be retrieved for.
        -   Returns an object with the following properties:
            -   `x`
            -   `y`
            -   `z`
    -   Added the `player.getInputState(controller, button)` function.
        -   `controller` is the controller (`mousePointer`, `leftPointer`, `rightPointer`, `keyboard` or `touch`) that the button state should be retrieved from.
        -   `button` is the name of the button that should be retrieved.
        -   Returns a string containing the state of the button or `null` if the button is not pressed.
            -   `"down"` means that the button just started to be pressed.
            -   `"held"` means that the button is being held down.
            -   `null` means that the button is not pressed.
    -   Added the `player.getInputList()` function.
        -   Returns a list of available inputs that can be used by the `player.getInputState()` function.

-   :bug: Bug Fixes
    -   Fixed an issue where toasting recursive objects could break CasualOS.
        -   Fixed by storing a map of previously converted objects to avoid reconverting them infinitely.
        -   Also improved to gracefully handle objects that are nested too deeply.
    -   Fixed an issue with the show input modal where it incorrectly errored sometimes.

## V1.1.17

### Date: 7/3/2020

### Changes:

-   :bug: Bug Fixes
    -   Fixed an issue where the web browser service worker would incorrectly intercept requests for data portals.

## V1.1.16

### Date: 7/2/2020

### Changes:

-   :rocket: Improvements
    -   Added the ability to respond to webhooks by returning data from `@onWebhook`.
        -   If the returned value is a string, then it will be used for the response.
        -   If the returned value is an object, then it should have the following properties:
            -   `data` - The value that should be used as the body of the response.
            -   `headers` - An object that contains the HTTP headers that should be set on the response. (Optional)
            -   `status` - The numerical status code that should be set on the response. (Optional) If omitted, status code 200 will be used.
    -   Added the `dataPortal`.
        -   This is a special portal that only works on web requests and must be specified in the URL.
        -   Setting it to a Bot ID will return the JSON of the bot with the given ID.
        -   Setting it to a tag will return all the values corresponding to the given tag.
        -   Using a tag with a common extension (like `.html`) will tag the data as the corresponding content type so that normal software know how to interpret the data.

## V1.1.15

### Date: 7/2/2020

### Changes:

-   :rocket: Improvements

    -   Added player space to the server.
        -   This lets you send remote whispers to the `server` player.
    -   Added the `server.storyStatuses()` function.
        -   Returns a promise that resolves with a list of stories and the last time each story was updated.
    -   Added the `@onRemotePlayerSubscribed` and `@onRemotePlayerUnsubscribed` listen tags.
        -   They are triggered on _every_ other player when a player joins or leaves the story.
        -   Additionally, they are triggered whenever connection to the other players is lost.
        -   `that` is an object with the following properties:
            -   `playerId` - The ID of the player that joined/left the story.
    -   Added the `uuid()` function.
        -   This function generates and returns a random [UUID](https://en.wikipedia.org/wiki/Universally_unique_identifier).
        -   Useful for creating unique identifiers.

-   Bug Fixes
    -   Fixed an issue where remote shouts would be sent to yourself twice.
    -   Fixed an issue where labels would not always follow the `labelAlignment` tag when the text in the label was small enough to fit within the bot.

## V1.1.14

### Date: 6/29/2020

### Changes:

-   :rocket: Improvements

    -   Improved how the meet portal, page portal, and sheet portal work together to make space for each other.
    -   Added the `left` and `right` options for `meetPortalAnchorPoint`.
    -   Changed the `top` and `bottom` options for `meetPortalAnchorPoint` to occupy half of the screen.
    -   Added the `server.players()` function to get the list of player IDs that are connected to the current story.
        -   Returns a promise that resolves with the list of player IDs.
    -   Added the `remoteWhisper(players, name, arg)` function to make sending messages to other players easy.
        -   Takes the following arguments:
            -   `players` is the player ID or list of player IDs that should receive the shout.
            -   `name` is the name of the message.
            -   `arg` is the data that should be included.
        -   This will trigger a `@onRemoteWhisper` shout on all the specified players.
    -   Added the `remoteShout(name, arg)` function to make sending messages to all players easy.
        -   Takes the following arguments:
            -   `name` is the name of the message.
            -   `arg` is the data that should be included.
    -   Added the `@onRemoteWhisper` listen tag that is shouted when a `remoteWhisper()` or `remoteShout()` is sent to the local player.
        -   `that` is an object with the following properties:
            -   `name` - The name of the shout that was sent.
            -   `that` - The data which was sent.
            -   `playerId` - The ID of the player that sent the shout.

-   Bug Fixes
    -   Fixed an issue that prevented using `lineStyle` in place of `auxLineStyle`.

## V1.1.13

### Date: 6/25/2020

### Changes:

-   :rocket: Improvements

    -   Added the `meetPortal`.
        -   This is a special portal that, instead of loading bots, loads a [Jitsi Meet](https://meet.jit.si/) meeting with the given room code.
        -   All rooms are publicly accessible (but not searchable), so longer room codes will be more private.
        -   You can use the `meetPortalConfigBot` option to reference the bot that should be used to configure the meet portal.
        -   The following options are available:
            -   `meetPortalVisible` - Whether the meet portal should be visible. This allows you to be joined to a meet while keeping your screen on the page portal. (Defaults to true)
            -   `meetPortalAnchorPoint` - The anchor point that the meet portal should use. Possible options are:
                -   `fullscreen` - The meet portal should take the entire screen. (Default)
                -   `top` - The meet portal should take the top of the screen.
                -   `topRight` - The meet portal should take the top-right corner of the screen.
                -   `topLeft` - The meet portal should take the top-left corner of the screen.
                -   `bottom` - The meet portal should take the bottom of the screen.
                -   `bottomRight` - The meet portal should take the bottom-right corner of the screen.
                -   `bottomLeft` - The meet portal should take the bottom-left corner of the screen.
                -   `[top, right, bottom, left]` - The meet portal should use the given values for the CSS top, right, bottom, and left properties respectively.
            -   `meetPortalStyle` - The CSS style that should be applied to the meet portal container.
                -   Should be a JavaScript object.
                -   Each property on the object will map directly to a CSS property.
                -   Useful for moving the meet portal to arbitrary positions.

-   :bug: Bug Fixes

    -   Fixed an issue where the Hololens 2 would not be able to enter AR/VR because a controller's (hand) position would sometimes be null.
    -   Fixed an issue where loading without a story would create a new random story but then immediately unload it.
    -   Fixed an issue where local bots from other stories would be loaded if the current story name happened to be a prefix of the other story name.
    -   Fixed the input modal background.
    -   Fixed the TypeScript definitions for the `player.showInput()` function.

## V1.1.12

### Date: 6/18/2020

### Changes:

-   :bug: Bug Fixes

    -   Fixed an issue where Servo-based browsers would run into a race condition during initialization.

## V1.1.11

### Date: 6/18/2020

### Changes:

-   :rocket: Improvements
    -   Added a reflog and sitelog for stories so that it is possible to track the history of a story branch and which sites have connected to it.
        -   This will make it easier for us to recover from data loss issues in the future since we'll be able to lookup data like the last commit that a branch pointed at or which atoms were added to a branch.
-   :bug: Bug Fixes

    -   Fixed an issue where all bots would appear to be in the `shared` space even though they were not.
    -   Fixed issues with loading on Servo-based browsers.
        -   The issues were mostly related to Servo having not implemented IndexedDB yet.
    -   Fixed an issue where some temporary branches would show up in `server.stories()`.

## V1.1.10

### Date: 6/16/2020

### Changes:

-   :bug: Bug Fixes

    -   Fixed an issue where an incorrectly formatted event would crash the server.
    -   Fixed an issue where the server would incorrectly store atoms added to a temporary branch.

## V1.1.9

### Date: 6/16/2020

### Changes:

-   :rocket: Improvements
    -   Added the `player` and `otherPlayers` spaces.
        -   These spaces are special and interact with each other.
        -   Both the `player` space and `otherPlayers` space are shared but the lifetime of the bots is temporary. In this sense, the bots act like temporary shared bots.
        -   However, bots created in the `player` space will show up in the `otherPlayers` space to other players and vice versa.
        -   This means you can share temporary bots with other players by using the `player` space and see the temporary bots shared by other players by inspecting the `otherPlayers` space.
        -   Important Notes:
            -   The `player` space only contains bots that you create while `otherPlayers` contains bots that other players have created.
            -   You can create, edit, and destroy bots in the `player` space, but not in the `otherPlayers` space.
            -   When you close your session (exit the browser or close the tab), all of your `player` bots will be automatically destroyed. This will also automatically remove them from any `otherPlayers` spaces that they may be in.
-   :bug: Bug Fixes

    -   Fixed an issue where using a single minus sign in a tag would be interpreted as a number.
    -   Fixed an issue where some tags would not be included in the JSON output of a bot.

## V1.1.8

### Date: 6/12/2020

### Changes:

-   :rocket: Improvements

    -   Changed what words the story name auto-generation will use.

## V1.1.7

### Date: 6/11/2020

### Changes:

-   :rocket: Improvements

    -   Added the ability to auto-generate a story name when loading CasualOS without a story.

-   :bug: Bug Fixes
    -   Fixed an issue where objects that have an `id` property that is not a string would break the sheet.

## V1.1.6

### Date: 6/11/2020

### Changes:

-   :boom: Breaking Changes

    -   Renamed all the history tags to not have the `aux` prefix.

-   :rocket: Improvements

    -   Added the `server.storyPlayerCount()` function.
        -   Returns a promise that resolves with the number of players currently connected to the current story.
        -   Optionally accepts a parameter which indicates the story to check.
    -   Added the `server.totalPlayerCount()` function.
        -   Returns a promise that resolves with the total number of players connected to the server.
    -   Added the `server.stories()` function.
        -   Returns a promise that resolves with the list of stories that are on the server.

-   :bug: Bug Fixes
    -   Removed the globals bot tags from the documentation since they no longer exist.

## V1.1.5

### Date: 6/9/2020

### Changes:

-   :boom: Breaking Changes

    -   The following tags have been renamed:
        -   Renamed all the tags so that they no longer have the `aux` prefix. However, any tag not listed below should continue to work with the `aux` prefix without any changes.
        -   Renamed `auxUniverse` to `story`.
        -   Renamed `auxCreator` to `creator`.
            -   Note that the `creator` variable in scripts remains the same.
        -   Renamed `auxConfigBot` to `configBot`.
            -   Note that the `config` variable in scripts remains the same.
        -   Renamed `auxGLTFVersion` to `gltfVersion`.
        -   Renamed `auxPagePortal` to `pagePortal`.
        -   Renamed `auxSheetPortal` to `sheetPortal`.
        -   Renamed `auxInventoryPortal` to `inventoryPortal`.
        -   Renamed `auxMenuPortal` to `menuPortal`.
        -   Renamed `auxLeftWristPortal` to `leftWristPortal`.
        -   Renamed `auxRightWristPortal` to `rightWristPortal`.
        -   Renamed `auxPagePortalConfigBot` to `pagePortalConfigBot`.
        -   Renamed `auxSheetPortalConfigBot` to `sheetPortalConfigBot`.
        -   Renamed `auxInventoryPortalConfigBot` to `inventoryPortalConfigBot`.
        -   Renamed `auxMenuPortalConfigBot` to `menuPortalConfigBot`.
        -   Renamed `auxLeftWristPortalConfigBot` to `leftWristPortalConfigBot`.
        -   Renamed `auxRightWristPortalConfigBot` to `rightWristPortalConfigBot`.
        -   Renamed `_auxEditingBot` to `_editingBot`.
    -   Renamed "universe" to "story". The following tags and functions have been affected:
        -   `auxUniverse` -> `story`
        -   `onUniverseAction` -> `onStoryAction`
        -   `onUniverseStreaming` -> `onStoryStreaming`
            -   The `universe` property has been renamed to `story`
        -   `onUniverseStreamLost` -> `onStoryStreamLost`
            -   The `universe` property has been renamed to `story`
        -   `onUniverseSubscribed` -> `onStorySubscribed`
            -   The `universe` property has been renamed to `story`
        -   `onUniverseUnsubscribed` -> `onStoryUnsubscribed`
            -   The `universe` property has been renamed to `story`
        -   `player.downloadUniverse()` -> `player.downloadStory()`
        -   `player.loadUniverse()` -> `player.loadStory()`
            -   The action type has been renamed from `load_universe` to `load_story`.
        -   `player.unloadUniverse()` -> `player.unloadStory()`
            -   The action type has been renamed from `unload_universe` to `unload_story`.
        -   `player.getCurrentUniverse()` -> `player.getCurrentStory()`
        -   `player.checkout()`
            -   The `processingUniverse` property has been renamed to `processingStory`.
        -   `player.showJoinCode()`
            -   The `universe` property on the `show_join_code` action has been renamed to `story`
        -   `server.restoreHistoryMark()`
            -   The `universe` property on the `restore_history_mark` action has been renamed to `story`.
        -   `server.restoryHistoryMarkToUniverse()` -> `server.restoreHistoryMarkToStory()`
        -   `server.setupUniverse()` -> `server.setupStory()`
            -   The action type has been renamed from `setup_universe` to `setup_story`.

-   :rocket: Improvements

    -   Improved MongoDB to store all atoms for a commit inside the same document. This should improve loading performance since MongoDB will only need to make 1 lookup per universe instead of 1 lookup per atom per universe.
    -   Added admin space.
        -   Admin space is a space that is shared between all universes on the same auxPlayer.
        -   It is locked by default, which means that bots that are in it cannot be created, updated, or destroyed.
        -   You can unlock admin space by using the `adminSpace.unlock(password)` function.
            -   It returns a Promise that resolves once the space is unlocked. If the space was unable to be unlocked, then the promise will reject with an error.
            -   `password` is the password that should be used to unlock the admin space. If incorrect, admin space will remain locked.
    -   Removed the CasualOS tagline from the loading popup.
    -   Improved the `webhook()` and `webhook.post()` functions to return promises.
        -   The promise can be awaited and resolves with the an an object with the following properties:
            -   `data` - The data returned from the webhook. If the returned data was JSON, then this will be an object. Otherwise, it will be a string.
            -   `status` - The numerical HTTP status code that was returned.
            -   `statusText` - The name of the HTTP status code that was returned.
            -   `headers` - The HTTP headers that were included in the response.
    -   Improved the `neighboring()` function to allow omitting the `direction` parameter.
        -   When omitted, all supported directions will be included.
        -   Currently, the supported directions are `front`, `right`, `back`, and `left`.
        -   If an unsupported direction is given, then no bots will be included.
    -   Updated the Documentation website to the [latest version of Docusaurus](https://github.com/facebook/docusaurus/releases/tag/v2.0.0-alpha.56).
    -   Added the `renameTag(bot, originalTag, newTag)` function which makes it easy to rename a tag on a bot or list of bots.
        -   `bot` is the bot or list of bots that should have the tag renamed.
        -   `originalTag` is the name of the tag that should be renamed.
        -   `newTag` is the new name that the tag should have.

-   :bug: Bug Fixes
    -   Fixed an issue where destroying an already destroyed bot would incorrectly destroy an unrelated bot.
    -   Fixed an issue where using `player.run()` to execute an invalid script would cause other actions to fail.
    -   Added some extra spacing to labels to help prevent Z-fighting.
    -   Fixed toasting bots by converting them to copiable values. This will also allow toasting unconventional arguments like function and error objects.
    -   Fixed an issue where the menu would stop repositioning after the inventory portal had been hidden.
    -   Fixed an issue where tapping on the screen while in AR would crash the session.
    -   Fixed an issue where labels would be positioned incorrectly if `#anchorPoint` was set to something other than `bottom`.

## V1.1.4

### Date: 5/18/2020

### Changes:

-   :bug: Bug Fixes
    -   Fixed an issue where Builder could not be created/updated due to being unable to load .aux files with a version field.

## V1.1.3

### Date: 5/18/2020

### Changes:

-   :bug: Bug Fixes
    -   Fixed inconsistent menu item names in Builder.

## V1.1.2

### Date: 5/18/2020

### Changes:

-   :rocket: Improvements

    -   Added the `#auxLabelFontAddress` tag to allow specifying a custom font for a label.
        -   Supports any URL and also the following values:
            -   `roboto` - Specifies that the Roboto font should be used. (default)
            -   `noto-sans-kr` - Specifies that the Noto Sans KR font should be used. This is a Korean-specific font.
        -   Supports [WOFF](https://en.wikipedia.org/wiki/Web_Open_Font_Format) and [OTF](https://en.wikipedia.org/wiki/OpenType) files.
    -   Sheet Changes
        -   Removed the tag filters.
        -   Moved the "Close Sheet" button to be a floating button that is at the lower right corner of the sheet.
        -   Changed the "Close Sheet" button icon and changed the tooltip text to "Page Portal".
        -   Made the `#id` tag not clickable.
    -   Builder Changes
        -   Renamed the "Sheet" and "Sheet New Tab" menu items to "Sheet Portal" and "Sheet Portal New Tab".
        -   Made the chat bar not automatically show when opening a menu.

-   :bug: Bug Fixes
    -   Fixed an issue where updating a bot would not update its raw tags.

## V1.1.1

### Date: 5/7/2020

### Changes:

-   :rocket: Improvements

    -   Added the `#auxPortalDisableCanvasTransparency` tag to allow choosing between transparency for iframes and more correct 3D rendering.

        -   Set this to `true` on the page portal config bot to disable transparency on the canvas element. This will make all 3D models that use alpha textures work better with alpha cutoff.
        -   Note that setting to `true` will make all iframe forms unusable.
        -   Defaults to `false`.

    -   Added the ability to store universe data in CassandraDB.

        -   Note that support for CassandraDB is experimental and probably won't be supported in the future.
        -   If the required environment variables are not specified, then Cassandra support will be disabled.
        -   Use the following environment variables to enable Cassandra support:
            -   `CASSANDRA_AWS_REGION` - This is the AWS region that the Amazon Keyspaces instance is hosted in.
            -   `CASSANDRA_CONTACT_POINTS` - This is the comma-separated list of hostnames that the Cassandra client to connect to on first load. (Required if `CASSANDRA_AWS_REGION` is not specified)
            -   `CASSANDRA_LOCAL_DATACENTER` - This is the name of the data center that the AUX Server is booting up in. (Required if `CASSANDRA_AWS_REGION` is not specified)
            -   `CASSANDRA_KEYSPACE` - This is the name of the keyspace that should be used by the client. (Required for Cassandra)
            -   `CASSANDRA_CREATE_KEYSPACE` - This is a `true`/`false` value indicating whether the client should create the keyspace if it doesn't exist. (Optional)
            -   `CASSANDRA_CERTIFICATE_AUTHORITY` - This is the path to the public key file (PEM format) that should be used. Only required if connecting to a Cassandra server which uses a self-signed certificate.

-   :bug: Bug Fixes
    -   Fixed an issue where loading a GLTF would error if the bot was destroyed while the GLTF was loading.

## V1.1.0

### Date: 4/27/2020

### Changes:

-   :rocket: Improvements

    -   Added the `autoSelect` property to the options in `player.showInput()` and `player.showInputForTags()`.
        -   When set to true, the text in the input box will be automatically selected when the box is displayed.
    -   Made the VR pointer line draw all the way to the bot or grid that it is pointing at.
    -   Changed the layout of sizing of the history bots so that they are easy to distinguish from each other and the labels fit on the bot.
    -   Added the `#auxScaleMode` tag to control how a custom mesh is scaled to fit inside a bot. It supports the following options:
        -   `fit` - The mesh is scaled to fit inside the bot's unit cube. (default)
        -   `absolute` - The mesh uses whatever scale it originally had.

-   :bug: Bug Fixes
    -   Fixed LODs in VR.
        -   There were two issues:
            -   The first was that we were using the incorrect camera for LOD calculations.
            -   The second was that Three.js's Sphere implementation incorrectly calculated the sphere size for perspective cameras.
    -   Fixed some issues with the `destroy()` function where it improperly handled non-bot objects.
    -   Fixed an issue with builder where extra tags would be added to new blank bots.
    -   Fixed an issue with menu bots where they would not send `@onAnyBotClicked` shouts.

## V1.0.27

### Date: 4/22/2020

### Changes:

-   :rocket: Improvements

    -   Added the `player.share(options)` function.
        -   This will trigger the device's social share capabilities to share the given URL or text.
        -   Note that this only works on Android and iOS phones and only works in response to some user action like a click.
        -   `options` is an object with at least one of the following properties:
            -   `url` - The URL to share. (optional)
            -   `text` - The text to share. (optional)
            -   `title` - The title of the document that is being shared. (optional)
    -   Added the `auxLabelAlignment` tag.
        -   Note that this value affects menu bots as well.
        -   Possible values are:
            -   `center` - Aligns the text in the center of the label. (default)
            -   `left` - Aligns the text to the left of the label.
            -   `right` - Aligns the text to the right of the label.
    -   Improved the `auxPointable` tag to affect whether iframes are interactable.

-   :bug: Bug Fixes

    -   Fixed an issue with the iframe form where non square scales would not resize the clickable area of the iframe.

## V1.0.26

### Date: 4/21/2020

### Changes:

-   :boom: Breaking Changes

    -   Changed how universes from other auxPlayers are specified.
        -   This affects the `player.loadUniverse()` function and the `BotManager` API.
        -   Previously, you could load a universe from a different auxPlayer by using a universe ID like:
            -   `otherAuxPlayer.com/*/universeToLoad`
        -   Now, you can load a universe by simply using its full URL. Like this:
            -   `https://otherAuxPlayer.com?auxUniverse=universeToLoad`
        -   Note that this does not affect loading universes from the same auxPlayer. If you pass a universe ID that is not a URL then it will load that particular universe from same auxPlayer.
            -   e.g. `player.loadUniverse("myUniverse")`

*   :rocket: Improvements

    -   Improved the `player.showInputForTag()` modal.
        -   Removed the "Save" and "Cancel" buttons. The tag will be saved automatically.
        -   Hid the modal title when none is provided in the options.
        -   Made the text box in the modal auto-focus.
        -   Made the show/hide animations happen quicker.
    -   Added the `player.showInput(value, options)` function.
        -   Shows an input modal but without requiring a bot and a tag.
        -   Returns a [Promise](https://web.dev/promises/) that resolves with the final value when the input modal is closed.
        -   The function accepts two arguments:
            -   `value` is a string containing the value that should
            -   `options` is an object that takes the same properties that the options for `player.showInputForTag()` takes.
    -   Added the ability to use the [`await` keyword](https://developer.mozilla.org/en-US/docs/Web/JavaScript/Reference/Operators/await) in scripts.
        -   `await` tells the system to wait for a promise to finish before continuing.
        -   This makes it easier to write scripts which deal with tasks that take a while to complete.
    -   Improved Builder to support opening a single bot in a new tab and changed its hover label from "menu" to "|||".

-   :bug: Bug Fixes

    -   Fixed an issue where it was impossible to load an AUX over HTTPS from a UI that was loaded over HTTP.

## V1.0.25

### Date: 4/15/2020

### Changes:

-   :boom: Breaking Changes

    -   Renamed the `billboardZ` auxOrientationMode option to `billboardTop`.

-   :rocket: Improvements

    -   Added the `server.loadErrors(bot, tag)` function to make loading error bots from the error space easy.
        -   `bot` is the bot or bot ID that the errors should be loaded for.
        -   `tag` is the tag that the errors should be loaded for.
    -   Added the `server.destroyErrors()` function to clear all the errors in the universe.
    -   Added the `billboardFront` auxOrientationMode option to billboard the front of a bot instead of its top.
    -   Added the ability to set `auxFormAnimation` to an array.
        -   When set, the list of animations will play in sequence.
        -   The last animation will loop forever until changed.
    -   Added the `experiment.localFormAnimation(bot, animation)` function to play an animation locally.
        -   It will interrupt and restore whichever animation is already playing on the bot.

-   :bug: Bug Fixes

    -   Fixed an issue where tags that were added via the sheet would not be recognized by the `getMod()` function.

## V1.0.24

### Date: 4/14/2020

### Changes:

-   :rocket: Improvements

    -   Added a button on the sheet code editor to show errors that the script has run into.
        -   It is very basic at the moment. There are no line/column numbers, no timestamps, and no way to clear the errors.
        -   Errors are automatically pulled from error space and queried based on the following tags:
            -   `auxError` must be `true`
            -   `auxErrorBot` must be the ID of the bot whose script is in the editor.
            -   `auxErrorTag` must be the name of the tag that is being edited.
        -   The following tags are displayed for each error:
            -   `auxErrorName` is the name of the error that occurred.
            -   `auxErrorMessage` is the message that the error contained.

-   :bug: Bug Fixes

    -   Fixed the color encoding of sprites to use sRGB instead of linear.
    -   Fixed an issue where atoms would be sorted improperly because their causes were improperly treated as different.

## V1.0.23

### Date: 4/12/2020

### Changes:

-   :rocket: Improvements

    -   Improved the handling of `setTimeout()` and `setInterval()` to support creating, updating, and deleting bots while in a callback.

-   :bug: Bug Fixes

    -   Fixed an issue that prevented events produced while in a task from being dispatched.

## V1.0.22

### Date: 4/11/2020

### Changes:

-   :boom: Breaking Changes

    -   The `player.inSheet()` function has been changed to return whether the player bot has a dimension in their `auxSheetPortal`.
        -   Previously, it was used to determine if the player was inside auxBuilder (which no longer exists).
    -   Removed assignment formulas.
        -   Assignment formulas were a special kind of formula where the tag value would be replaced with the result of the formula.
        -   They were removed due to lack of use in addition to other means of achieving the same result being available.
    -   Semantics of `@onUniverseAction` have changed.
        -   Previously, `@onUniverseAction` was run before any particular action was executed but the actions that were dispatched from `@onUniverseAction` were run after the evaluated actions. This led to a scenario in which a `@onUniverseAction` call could overwrite values that were updated by an action that had not been checked yet.
        -   Now, all actions dispatched by `@onUniverseAction` are executed before the action that is being evaluated. This makes the behavior of the data produced by `@onUniverseAction` mirror the runtime behavior of `@onUniverseAction`.

-   :rocket: Features

    -   Added a new runtime for scripts and formulas.
        -   This new runtime is much faster than the previous system and lets us provide features that were not possible before.
        -   _Should_ work exactly the same as the previous system. (There might be a couple of tricky-to-reproduce bugs)
        -   Now supports `setTimeout()` and `setInterval()`.
            -   This lets you write your own custom game loop if you want.
            -   Note that the script energy will only be restored if a user action triggers a shout.
        -   Paves the way for future functionality (not guarenteed):
            -   Change notifications (`@onBotChanged`, `@onBotTagChanged()`, etc.)
            -   Asynchronous functions instead of `responseShout`. (e.g. `const response = await webhook.post("https://example.com", data)`)
    -   Added the `error` space.
        -   The `error` space contains bots that represent errors that have occurred scripts in a universe.
        -   Unlike other spaces, the `error` space does not load all of its bots into the universe automatically.
        -   Instead, they have to be requested via a search query. These queries filter bots by tag/value pairs.
        -   Currently, `error` space is only used for storing errors and there is no way to load bots from the space.
        -   In the future, we will add the ability to load errors via scripts as well as display them in the sheet.
    -   Changed the renderer to output colors in the sRGB color space instead of linear.

-   :bug: Bug Fixes

    -   Fixed an issue where a shout argument might be recognized as a bot even though it isn't.
    -   Fixed an issue where a shout argument with a custom prototype would be overridden.
    -   Fixed a bug in three.js's LegacyGLTFLoader where it was using an old API.

## V1.0.21

### Date: 3/30/2020

### Changes:

-   :bug: Bug Fixes

    -   Fixed an issue where the proxy system would interfere with requests that specified custom HTTP headers.

## V1.0.20

### Date: 3/20/2020

### Changes:

-   :rocket: Improvements

    -   Added the `#auxPointable` tag to determine whether a bot can interact with pointers.
        -   Defaults to `true`.
        -   When `false`, the bot won't be clickable or hoverable and will not receive drop events.
        -   Depending on the `#auxPositioningMode` it is still possible to stack bots on top of it though.
    -   Added the `@onFocusEnter`, `@onFocusExit`, `@onAnyFocusEnter` and `@onAnyFocusExit` listen tags.
        -   These are triggered when a bot is directly in the center of the screen.
        -   Uses the `#auxFocusable` tag to determine whether a bot is focusable.
        -   `that` is an object with the following properties:
            -   `dimension` - The dimension that the the bot was (un)focused in.
            -   `bot` - The bot that was (un)focused.
    -   Added the `nothing` aux form.
        -   Does exactly what it seems. A bot with the `nothing` form has no shape and is unable to be clicked, hovered, or focused.
        -   Labels still work though which makes it convienent for adding extra labels around the dimension.
    -   Added the `#auxPortalShowFocusPoint` tag.
        -   Shows a small sphere in the portal where the portal camera will orbit around.

-   :bug: Bug Fixes

    -   Fixed an issue where LODs would flicker upon changing the bot form by ensuring consistent sizing for the related bounding boxes.
    -   Fixed an issue with panning that would cause the camera orbiting position to be moved off the ground.

## V1.0.19

### Date: 3/19/2020

### Changes:

-   :rocket: Improvements

    -   Added the ability to modify tags directly on bots in `that`/`data` values in listeners.
        -   Allows doing `that.bot.tags.abc = 123` instead of `setTag(that.bot, "abc", 123)`.
    -   Added the `@onGridUp` and `@onGridDown` listeners.
        -   `that` is an object with the following properties:
            -   `dimension` - The dimension that the grid was clicked in.
            -   `position` - The X and Y position that was clicked.
    -   Changed the Level-Of-Detail calculations to use the apparent size of a bot instead of its on-screen size.
        -   Apparent size is the size the bot would appear if it was fully on screen.
        -   Under the new system, the LOD of a that is on screen bot will only change due to zooming the camera. Bots that are fully off screen will always have the minimum LOD.
    -   Added the `@onFileUpload` listener.
        -   `that` is an object with the following properties:
            -   `file` is an object with the following properties:
                -   `name` - The name of the file.
                -   `size` - The size of the file in bytes.
                -   `data` - The data contained in the file.
        -   See the documentation for more information.
    -   Improved the `player.importAux()` function to support importing directly from JSON.
        -   If given a URL, then `player.importAux()` will behave the same as before (download and import).
        -   If given JSON, then `player.importAux()` will simply import it directly.

-   :bug: Bug Fixes
    -   Fixed an issue where the camera matrix was being used before it was updated.

## V1.0.18

### Date: 3/18/2020

### Changes:

-   :rocket: Improvements

    -   Added LOD triggers based on virtual distance.
        -   `@onMaxLODEnter`, `@onMinLODEnter`, `@onMaxLODExit`, `@onMinLODExit` are new listeners that are called when the Max and Min Level-Of-Detail states are entered and exited. There are also "any" versions of these listeners.
            -   `that` is an object with the following properties:
                -   `bot` - The bot that entered/exited the LOD.
                -   `dimension` - The dimension that the LOD was entered/exited in.
        -   The `#auxMaxLODThreshold` and `#auxMinLODThreshold` tags can be used to control when the LODs are entered/exited.
            -   They are numbers between 0 and 1 representing the percentage of the screen that the bot needs to occupy.
            -   The Max LOD is entered when the bot occupies a larger percentage of the screen than the max threshold value.
            -   The Min LOD is entered when the bot occupies a smaller percentage of the screen than the min threshold value.
        -   Only active on bots that specify a listener or threshold value for LODs.

-   :robot: Builder Improvements

    -   Changed the labeling and ordering of several menu items in the menus.
    -   Removed tips from the chat bar.
    -   Removed the "Apply Hover Mod" and "Apply Click Mod" menu items.
    -   Changed Builder to not move when clicking the grid to clear the menu.
    -   Added a "Clear Universe" option to the Builder Egg. Selecting this will create a history mark and then delete every bot in the universe. (it will even delete bots that are marked as not destroyable)

-   :bug: Bug Fixes

    -   Fixed an issue with hovering billboarded bots where their rotation would sometimes be reset which would cause the hover exit and enter events to be continually triggered.
    -   Fixed an issue where creating a history mark would clear changes that were made during the history mark creation.

## V1.0.17

### Date: 3/17/2020

### Changes:

-   :boom: Breaking Changes

    -   Renamed and removed several `auxAnchorPoint` values.
        -   Renamed `centerFront` to `front`.
        -   Renamed `centerBack` to `back`.
        -   Removed `bottomFront`, `bottomBack`, `topFront`, and `topBack`.

-   :rocket: Improvements

    -   Added the ability to specify an array of 3 numbers as the `#auxAnchorPoint` to use a custom offset.

-   :bug: Bug Fixes
    -   Fixed `billboardZ` to rotate with the Y axis of the bot facing upwards.

## V1.0.16

### Date: 3/16/2020

### Changes:

-   :boom: Breaking Changes

    -   Both sprites and iframes now face upwards by default.
    -   `#auxAnchorPoint` has been changed to move the bot form inside of its virtual spacing box.
        -   Previously, both the virtual box and the bot form was moved to try and preserve the absolute positioning of the bot form when changing anchor points.
        -   Now, only the bot form is moved to ensure the correctness of the resulting scale and rotation calculations.
    -   `#auxOrientationMode`
        -   Renamed the `billboardX` option to `billboardZ`.
    -   Changed iframes forms to not support strokes.

-   :rocket: Improvements

    -   Added the following options for `#auxAnchorPoint`
        -   `centerFront` - Positions the bot form such that the center of the form's front face is at the center of the virtual bot.
        -   `centerBack` - Positions the bot form such that the center of the form's back face is at the center of the virtual bot.
        -   `bottomFront` - Positions the bot form such that the bottom of the form's front face is at the center of the virtual bot.
        -   `bottomBack` - Positions the bot form such that the bottom of the form's back face is at the center of the virtual bot.
        -   `top` - Positions the bot form such that the top of the form is at the center of the virtual bot.
        -   `topFront` - Positions the bot form such that the top of the form's front face is at the center of the virtual bot.
        -   `topBack` - Positions the bot form such that the top of the form's back face is at the center of the virtual bot.

-   :bug: Bug Fixes
    -   Fixed issues with scale and rotation when `#auxAnchorPoint` is set to `center`.
    -   Fixed sprite billboarding issues when looking straight down at them.
    -   Fixed an issue where the wrong Z position tag of a bot was used for calculating how bots stack.
    -   Fixed an issue where the bot stroke was being considered for collision detection. This caused bots with strokes to have a much larger hit box than they should have had.

## V1.0.15

### Date: 3/13/2020

### Changes:

-   :boom: Breaking Changes

    -   Replaced all of the experimental iframe tags with the `iframe` `#auxForm`.
        -   `auxIframe`
        -   `auxIframeX`
        -   `auxIframeY`
        -   `auxIframeZ`
        -   `auxIframeSizeX`
        -   `auxIframeSizeY`
        -   `auxIframeRotationX`
        -   `auxIframeRotationY`
        -   `auxIframeRotationZ`
        -   `auxIframeElementWidth`
        -   `auxIframeScale`
    -   Sprites no longer automatically rotate to face the player. You instead have to set `#auxOrientationMode` to `billboard`.

-   :rocket: Improvements

    -   Improved `@onPlayerPortalChanged` to support `auxLeftWristPortal` and `auxRightWristPortal`.
    -   Moved the left and right wrist portals to the top of the wrist instead of the bottom.
    -   Added the `iframe` option for `#auxForm`.
        -   `iframe` has two subtypes:
            -   `html` - This `#auxFormSubtype` displays the HTML in `#auxFormAddress` in the iframe. (Default)
            -   `src` - This `#auxFormSubtype` displays the URL in `#auxFormAddress` in the iframe.
        -   In order to enable interactivity with the loaded website, the bot will only be draggable at the very bottom of the panel.
    -   Added the `#auxAnchorPoint` and `#auxOrientationMode` tags.
        -   Works on all bot forms.
        -   `#auxAnchorPoint` determines the point that the bot scales and rotates around.
            -   Possible values are:
                -   `bottom` - The bot rotates and scales around its bottom point. (Default)
                -   `center` - The bot rotates and scales around its center point.
        -   `#auxOrientationMode` determines how the bot rotates.
            -   Possible values are:
                -   `absolute` - Rotation is taken from the dimension rotation values. (Default)
                -   `billboard` - The bot rotates automatically to face the player.
                -   `billboardX` - The bot rotates left and right automatically to face the player.
                -   `billboardZ` - The bot rotates up and down automatically to face the player.
    -   Improved drag and drop interactions to calculate intersections with other bots instead of just using grid positioning.
        -   This makes it easier drop a bot onto another specific bot.
        -   Can be controlled with the `#auxPortalPointerCollisionMode` tag on a portal config.
            -   Possible values are:
                -   `world` - The mouse pointer collides with other bots in the world when being dragged. (Default)
                -   `grid` - The mouse pointer ignores other bots in the world when being dragged.
    -   Added the ability to animate meshes.
        -   By default the first animation will play if available.
        -   You can control which animation is played using the `#auxFormAnimation` tag.
            -   Set to a string to play an animation by name. (Case sensitive)
            -   Set to a number to play an animation by index.
            -   Set to `false` to stop animating.

-   :robot: Builder Improvements

    -   Added a "Scan" menu item to the builder menu that opens the QR Code scanner to let you import an AUX or mod.
        -   Scanning a URL that ends with `.aux` will try to download the file at the URL and import it as an AUX file.
        -   Scanning some JSON will put Builder into clone mode with the JSON as a mod.
    -   Added a hover state to Builder that changes its label to "menu".
    -   Changed the label of the Builder Egg to "ab-1 config".

-   :book: Documentation

    -   Added documentation for the wrist portals and their related config bot tags.

-   :bug: Bug Fixes
    -   Fixed `player.downloadUniverse()` to only include bots from the shared space.
    -   Fixed an issue where sprites were not clickable or draggable in VR.

## V1.0.14

### Date: 3/6/2020

### Changes:

-   :rocket: Features

    -   Added wrist portals for WebXR
        -   `#auxLeftWristPortal` is attached to the left controller and `#auxRightWristPortal` is attached to the right controller.
        -   You can configure these portals using the `#auxLeftWristPortalConfigBot` and `#auxRightWristPortalConfigBot` tags.
        -   The portals are hidden until you look at them. They are placed underneath your wrist like a wristwatch.
        -   The following tags are available for configuration:
            -   `#auxPortalGridScale` - Changes the size of the grid for the portal. (Defaults to `0.025` for wrist portals)
            -   `#auxWristPortalHeight` - The height of the portal in grid elements. (Defaults to `6`)
            -   `#auxWristPortalWidth` - The width of the portal in grid elements. (Defaults to `6`)
        -   There are a couple of known issues with wrist portals:
            -   3D Text is sometimes improperly aligned.
            -   Lines/Arrows/Walls also have alignment issues.

-   :bug: Bug Fixes
    -   Fixed an issue that caused the inventory to not appear if it was changed multiple times during the same frame.
    -   Fixed an issue that caused the `#auxPortalGridScale` tag to function improperly.

## V1.0.13

### Date: 3/2/2020

### Changes:

-   :bug: Bug Fixes
    -   Fixed an issue that caused all the input to not work.

## V1.0.12

### Date: 3/2/2020

### Changes:

-   :bug: Bug Fixes
    -   Fixed an issue with loading skinned meshes.
    -   Fixed an issue that prevented VR from working when sprites were in the scene.
    -   Fixed an issue where an error in one script would cause other scripts to be skipped.
    -   Fixed an issue where invisible bots are excluded from the colliders list.

## V1.0.11

### Date: 2/27/2020

### Changes:

-   :bug: Bug Fixes
    -   Fixed a configuration value that enabled the 3D debug mode by default.

## V1.0.10

### Date: 2/27/2020

### Changes:

#### :rocket: Improvements

-   Added Basic WebXR Support

    -   This replaces the original WebVR and WebXR support.
    -   Supports both the Oculus Quest and Chrome 80+ on Android.
    -   Supports all pointer events (click, drag, hover).
    -   The `player.device()` function returns whether AR/VR are supported.
    -   The `player.enableAR()` and `player.enableVR()` functions are used to jump into AR/VR.
    -   The world is placed on the ground (if supported by the device) and bots are 1 meter cubed by default.
    -   When using a controller, dragging a bot with `#auxPositioningMode` set to `absolute` will move it in free space.

-   :bug: Bug Fixes
    -   Fixed several issues with using numbers for the `auxUniverse` and `auxPagePortal` query parameters.
    -   Fixed an issue that would cause a service worker to fail to update because an external resource could not be fetched.
    -   Fixed an issue that would cause a stack overflow error when too many uncommitted atoms are loaded.

## V1.0.9

### Date: 2/21/2020

### Changes:

#### :rocket: Improvements

-   The "Create Empty Bot" button is now hidden when opening the sheet for a single bot.

#### :robot: Builder Improvements

-   Re-labeled the "Copy" menu item to "Copy to Clipboard".
-   Re-labeled the "Make Clone" menu item to "Clone".

#### :bug: Bug Fixes

-   Fixed an issue with `getBots(tag, value)` that caused falsy values (like `0` or `false`) to return all bots with the given tag.
-   Fixed an issue where the progress bar's position would only be updated if the progress bar value changed.

## V1.0.8

### Date: 2/20/2020

### Changes:

#### :rocket: Improvements

-   Added the `@onPaste` listener which is triggered when some text is pasted into an AUX.
    -   `that` is an object with the following properties:
        -   `text` - the text that was pasted.

#### :robot: Builder Improvements

-   Changed all the menu items to use normal labels instead of the chat commands.
-   Added a menu item to open a bot directly in the sheet.
-   Added a menu item to copy a bot to the clipboard.
-   Pasting a bot/mod when builder is in the dimension will now put builder into clone mode with the copied bot/mod.
-   Moving builder when builder is in clone mode will now also move the clone.
-   Cloning a bot with a custom scale will now make builder large enough to cover the entire bot.
-   Builder will now automatically hide when the sheet is opened.

## V1.0.7

### Date: 2/19/2020

### Changes:

#### :bug: Bug Fixes

-   Fixed an issue where the hint text for a function was being clipped.
-   Fixed an issue with uploading .aux files that were downloaded from a previous version.
-   Fixed an issue with downloading .aux files in the wrong format.

## V1.0.6

### Date: 2/19/2020

### Changes:

#### :boom: Breaking Changes

-   Renamed `auxLabelAnchor` to `auxLabelPosition`.
-   Renamed `auxProgressBarAnchor` to `auxProgressBarPosition`.
-   Removed the `config` bot.
-   Moved the `#stripePublishableKey` and `#stripeSecretKey` tags from the config bot to the `player.checkout()` and `server.finishCheckout()` function options.
-   `@onUniverseAction` is now a shout.
-   Removed [poly.google.com](https://poly.google.com) support.
    -   To load meshes from poly.google.com, you must make the API requests manually.
    -   See https://casualos.com/home/google-poly-example for an example.

#### :rocket: Improvements

-   Added the `config`, `configTag`, and `tagName` variables.
    -   These variables are useful for creating values and scripts that are shared across multiple bots.
    -   The `config` variable is a shortcut for `getBot("#id", tags.auxConfigBot)`.
    -   The `tagName` variable is the name of the tag that the script is running in.
    -   The `configTag` variable is a shortcut for `config.tags[tagName]`.
-   Made the player menu full width on mobile devices.
-   Improved the sheet portal to load all bots when set to `true`, `id`, or `space`.

#### :bug: Bug Fixes

-   Made bots be hidden while their images are loading.
-   Improved the image loading logic to cache requests for the same URL.

## V1.0.5

### Date: 2/14/2020

### Changes:

#### :book: Documentation

-   Added docs for the `polyApiKey`, `stripePublishableKey`, and `stripeSecretKey` tags.
-   Added a "Player Bot Tags" section with a description of what the player tags do.

#### Other Changes

-   Added support for the webkit-specific versions of the [`requestFullscreen()`](https://developer.mozilla.org/en-US/docs/Web/API/Element/requestFullscreen) function.
    -   This may enable support for fullscreen on iPad, but it also may do nothing.

## V1.0.4

### Date: 2/13/2020

### Changes:

#### :rocket: Features

-   Added the `player.requestFullscreenMode()` and `player.exitFullscreenMode()` functions.
    -   These functions allow jumping in and out of fullscreen, thereby hiding the browser UI controls.
-   Added the `apple-mobile-web-app-*` meta tags to support jumping into fullscreen mode when launching from a bookmark on the iOS home screen.
-   Added the ability to load GLTF and [poly.google.com](https://poly.google.com) meshes.
    -   To load a GLTF model from a URL:
        -   Set `#auxForm` to `mesh`.
        -   Set `#auxFormSubtype` to `gltf`.
        -   Set `#auxFormAddress` to the URL.
    -   To load a model from [poly.google.com](https://poly.google.com):
        -   Set `#auxForm` to `mesh`.
        -   Set `#auxFormSubtype` to `poly`.
        -   Set `#auxFormAddress` to the ID of the model.
-   Added the `face` property to the `@onDrag` and `@onAnyBotDrag` listen arguments.
    -   This is the same value that you would get in an `@onClick`.

#### :robot: Builder Improvements

-   Improved builder to draw a line to the selected bot.

#### :bug: Bug Fixes

-   Fixed positioning of `#auxLabelAnchor` and `#auxProgressBarAnchor` when the values were set to `left` or `right`.

## V1.0.3

### Date: 2/11/2020

### Changes:

#### :robot: Builder Improvements

-   Making a clone of a bot now puts builder into palette mode.
-   Dragging a bot into builder no longer changes builder's color to white.
-   Added the `.help` command to show a list of available commands.
-   Added the `.sleep` command to the helper builder menu.
-   Added the "Go to Builder Dimension` menu action.
-   Added a "Show Join Code" menu item to show a QR Code to quickly join.
-   Waking builder will automatically summon it to the current dimension.
-   Clicking in an empty space when builder is awake will summon him to the clicked space.
-   Made the main builder flat.
-   Builder is now enabled by default in new universes.
-   Added the "Restore Mark" menu item to restore history to the selected history mark.
-   Simplified a bunch of examples.

#### :rocket: Other Features

-   Added the `player.showJoinCode()` function to quickly show a QR Code to join a universe.
-   Made the chat bar auto-focus when it is first shown.

#### :bug: Bug Fixes

-   Fixed an issue that would cause the URL portal tag sync to break, this in turn also caused `@onPlayerPortalChanged` events to not be sent.
    -   This is also the issue that caused the inventory portal colors to not update.
-   Fixed an issue that would cause the tag autocomplete list to stop showing tags when an invalid tag was entered.

## V1.0.2

### Date: 2/10/2020

### Changes:

#### :bug: Bug Fixes

-   Fixed an issue where dragging normal bots was broken.

## V1.0.1

### Date: 2/10/2020

### Changes:

#### :bug: Bug Fixes

-   Fixed an issue with mouse input where dragging the mouse off the browser window would cause the dragging action to persist even when the mouse button is released.
-   Fixed an issue where sometimes a touch handler would be called twice due to event propagation. This would cause other touch events to be lost which would leave the input system in an unrecoverable state.
-   Fixed an issue where sometimes `player.replaceDragBot()` would not work for the entire session.

## V1.0.0

### Date: 2/7/2020

### Changes:

#### :robot: Builder Improvements

-   Renamed the `.summon` command to `.`.
-   Renamed the `.new builder` command to `.clone builder`
-   The Builder menu will now close automatically in the following scenarios:
    -   Any bot is clicked
    -   The grid is clicked
    -   A menu item is selected
    -   A chat command is sent
-   The Builder's cursor is now perfectly flat and is the same color as the Builder.
-   Renamed the default Builder to `ab-1`
-   Dragging a bot into Builder will cause Builder to expand to contain the bot and make Builder produce additional copies of the bot when dragged.
-   Added the `.list commands` command to show a HTML popup with a list of available commands.
-   Added the ability to change the color of the Builder.
-   Updated how hints are displayed in the chat bar.
-   Renamed several labels.

#### :rocket: Other Improvements

-   Moved the "Exit Sheet" button from the bottom of the sheet the top of the sheet. (next to the "Create Bot" button)
-   Added the ability to click a bot in the sheet to hide the sheet and warp to the clicked bot.
-   Added a notification that pops up when a bot ID is copied from the sheet.

#### :bug: Bug Fixes

-   Fixed an issue where destroying a bot during a shout would error if the destroyed bot also had a listener for the same shout.

## V0.11.27

### Date: 2/6/2020

### Changes:

#### :rocket: Features

-   Added an initial version of Builder.
    -   Builder is a bot that helps you build things in aux.
    -   Builder lives in the `auxBuilder` dimension and can be woken up by clicking it.
    -   Builder currently has the following chat commands:
        -   `.. [name]` - Wakes Builder with the given name. If the name is omitted, then the `b001` Builder will be woken.
        -   `.sleep` - Puts Builder to sleep.
        -   `.sheet [dimension]` - Opens the sheet to the given dimension. If the dimension is omitted, then the sheet will be opened for the current dimension.
        -   `.new bot` - Creates a new bot in the current dimension.
        -   `.download` - Downloads the entire universe.
        -   `.upload` - Shows the upload dialog.
        -   `.goto {dimension}` - Redirects the page portal to the given dimension.
        -   `.new universe {universeName}` - Creates a new universe with the given name and opens it in a new tab.
        -   `.show history` - Loads the history and goes to the `auxHistory` dimension.
        -   `.mark history` - Creates a new history mark for the current state.
        -   `.show docs` - Opens the documentation website in a new tab.
        -   `.summon` - Summons the Builder helper into the current dimension.
        -   `.new builder {name}` - Creates a clone of the current builder with the given name.
    -   Builder has a helper bot which will follow you around the universe.
        -   If you enter an empty dimension, the helper bot will automatically appear.
        -   If you enter a dimension that has a bot, you need to summon it using the `.summon` command.
        -   You can click on helper to show a menu of possible options.
        -   Dragging helper will give you a cursor that lets you teleport helper around or select other bots.
        -   Dragging another bot onto helper will turn helper into a pallete so when you drag helper it will make a clone of the other bot.
            -   Clicking helper will return it to normal.
-   Added hotkeys to show/hide the chat bar.
    -   Use the `~` key to show the char bar.
    -   Use the `3342` finger tap code on mobile to show the chat bar.
    -   Use a `5` finger tap on mobile to hide the chat bar.

#### :bug: Bug Fixes

-   Fixed an issue where creating a bot inside a shout would prevent the new bot from being modified by future shouts.
-   Fixed an issue where creating and then updating a bot that was not in the shared space would cause all the updates to be incorrectly routed to the shared space and dropped.

## V0.11.26

### Date: 2/4/2020

### Changes:

#### :book: Documentation

-   Added documentation for the following actions:
    -   `player.getCurrentUniverse()`
    -   `player.getCurrentDimension()`
    -   `player.getInventoryDimension()`
    -   `player.getMenuDimension()`
    -   `player.goToURL()`
    -   `player.openURL()`
    -   `player.getBot()`
    -   `player.playSound()`
    -   `player.showHtml()`
    -   `player.hideHtml()`
    -   `player.tweenTo()`
    -   `player.moveTo()`
    -   `player.openQRCodeScanner()`
    -   `player.closeQRCodeScanner()`
    -   `player.showQRCode()`
    -   `player.hideQRCode()`
    -   `player.openBarcodeScanner()`
    -   `player.closeBarcodeScanner()`
    -   `player.showBarcode()`
    -   `player.hideBarcode()`
    -   `player.loadUniverse()`
    -   `player.unloadUniverse()`
    -   `player.importAUX()`
    -   `player.hasBotInInventory()`
    -   `player.showInputForTag()`
    -   `player.checkout()`
    -   `player.openDevConsole()`
    -   `server.finishCheckout()`
    -   `server.loadFile()`
    -   `server.saveFile()`
    -   `server.shell()`
    -   `server.backupToGithub()`
    -   `server.backupAsDownload()`
    -   `superShout()`
    -   `action.perform()`
    -   `action.reject()`
    -   `getBotTagValues()`
    -   `remote()`
    -   `webhook()`
    -   `webhook.post()`
    -   `byMod()`
    -   `neighboring()`
    -   `either()`
    -   `not()`
    -   `removeTags()`
    -   `subtractMods()`
    -   `getTag()`
    -   `setTag()`
    -   `math.sum()`
    -   `math.avg()`
    -   `math.abs()`
    -   `math.sqrt()`
    -   `math.stdDev()`
    -   `math.randomInt()`
    -   `math.random()`
-   Removed the following functions:
    -   `renameTagsFromDotCaseToCamelCase()`
    -   `server.sayHello()`
    -   `server.echo()`

#### :bug: Bug Fixes

-   Fixed an issue that prevented `changeState()` from working on bots which were provided from a `that`/`data` argument.

## V0.11.25

### Date: 1/31/2020

### Changes:

#### :boom: **Breaking Changes**

-   Replaced the `@onPlayerEnterDimension` listener with `@onPlayerPortalChanged`.
    -   `@onPlayerPortalChanged` is called whenever any portal changes whereas `@onPlayerEnterDimension` was only called for `auxPagePortal`.
    -   Additionally, this fixes some of the issues that `@onPlayerEnterDimension` ran into.
-   Changed the Webhook URLs to the new URL scheme.
    -   Instead of `https://auxplayer.com/{dimension}/{universe}` you should use `https://auxplayer.com/webhook?auxUniverse={universe}`

#### :rocket: Features

-   Added the ability to click a Bot ID in the sheet to copy it.

#### :bug: Bug Fixes

-   Fixed an issue that prevented the portals from reverting to default values if the config bot for the portal was cleared.

## V0.11.24

### Date: 1/31/2020

### Changes:

#### :boom: **Breaking Changes**

-   Renamed the following tags:
    -   `_auxUserDimension` -> `auxPagePortal`
    -   `_auxUserInventoryDimension` -> `auxInventoryPortal`
    -   `_auxUserMenuDimension` -> `auxMenuPortal`
    -   `_auxUserUniverse` -> `auxUniverse`
    -   `auxDimensionColor` -> `auxPortalColor`
    -   `auxDimensionLocked` -> `auxPortalLocked`
    -   `auxDimensionRotatable` -> `auxPortalRotatable`
    -   `auxDimensionPannable` -> `auxPortalPannable`
    -   `auxDimensionPannableMaxX` -> `auxPortalPannableMaxX`
    -   `auxDimensionPannableMaxY` -> `auxPortalPannableMaxY`
    -   `auxDimensionPannableMinX` -> `auxPortalPannableMinX`
    -   `auxDimensionPannableMinY` -> `auxPortalPannableMinY`
    -   `auxDimensionZoomable` -> `auxPortalZoomable`
    -   `auxDimensionZoomableMax` -> `auxPortalZoomableMax`
    -   `auxDimensionZoomableMin` -> `auxPortalZoomableMin`
    -   `auxDimensionPlayerZoom` -> `auxPortalPlayerZoom`
    -   `auxDimensionPlayerRotationX` -> `auxPortalPlayerRotationX`
    -   `auxDimensionPlayerRotationY` -> `auxPortalPlayerRotationY`
    -   `auxDimensionGridScale` -> `auxPortalGridScale`
    -   `auxDimensionSurfaceScale` -> `auxPortalSurfaceScale`
    -   `auxDimensionInventoryHeight` -> `auxInventoryPortalHeight`
    -   `auxDimensionInventoryResizable` -> `auxInventoryPortalResizable`
    -   Removed all the inventory-specific dimension config tags in favor of the normal ones.
        -   e.g. `auxDimensionInventoryColor` is now just `auxPortalColor`
-   Removed the following tags:
    -   `aux._lastActiveTime`
    -   `_auxSelection`
    -   `aux.connected`
    -   `_auxUser`
    -   `auxUserUniversesDimension`
    -   `auxDimensionConfig`
-   Removed the following function:
    -   `player.isConnected()`
-   The `player.isInDimension()` function has been updated to check whether the page portal is showing the given dimension.
-   Dimensions can no longer be configured using the `auxDimensionConfig` tag.
    -   Instead of configuring dimensions, you must configure portals.
    -   Use the new `aux{type}PortalConfigBot` (like `auxPagePortalConfigBot`) tags to specify the bot that should configure the portal.
    -   The you can find a list of the possible tags under the "Portal Config Tags" header in the documentation.
-   Channel Designer is no more.
    -   In addition, the URL scheme has changed. Instead of `auxplayer.com/*{dimension}/{universe}` to get the sheet, you now have to specify the portals via URL query parameters. (e.g. `auxplayer.com?auxUniverse={universe}&auxSheetPortal={dimension}`)
    -   The possible portal values are:
        -   `auxSheetPortal` - Loads the sheet with the given dimension.
        -   `auxPagePortal` - Loads the normal 3D view with the given dimension.
        -   `auxMenuPortal` - Loads the menu with the given dimension.
        -   `auxInventoryPortal` - Loads the inventory with the given dimension.
    -   As a shortcut, you can go to `casualos.com/{dimension}/{universe}` and it will redirect you to `auxplayer.com?auxUniverse={universe}&auxPagePortal={dimension}` or `auxplayer.com?auxUniverse={universe}&auxSheetPortal={dimension}` depending on if you include the `*` for the dimension.

#### :rocket: Features

-   Added the `player.getPortalDimension(portal)` function.
    -   `portal` is a string with the name of the portal. Can be one of the following options:
        -   `page` - Gets the `auxPagePortal` tag.
        -   `inventory` - Gets the `auxInventoryPortal` tag.
        -   `menu` - Gets the `auxMenuPortal` tag.
        -   `sheet` - Gets the `auxSheetPortal` tag.
        -   `universes` - Gets the `auxUniversesPortal` tag.
        -   You can also give it a tag that ends with `"Portal"` to get that tag directly. (e.g. `auxPagePortal` will return `auxPagePortal`)
-   Added the `player.getDimensionalDepth(dimension)` function.
    -   `dimension` is the dimension that should be searched for.
    -   Returns the distance between the player bot and the given dimension.
        -   A return value of `0` means that the player bot is in the given dimension.
        -   A return value of `1` means that the player bot is viewing the given dimension through a portal.
        -   A return value of `-1` means that the player bot cannot access the given dimension at this moment.
-   Added the ability to show the sheet in auxPlayer by setting the `auxSheetPortal` tag on the player bot.

#### :bug: Bug Fixes

-   Fixed an issue where the inventory camera would be placed at an impossible location if the inventory was hidden during startup.
-   Fixed an issue with the inventory where setting `auxInventoryPortal` to null or `undefined` would not hide it.
-   Fixed an issue where setting a dimension tag to a number would place the bot in the dimension.
-   Fixed an issue where tag autocomplete results would become duplicated after closing and reopening the sheet.

## V0.11.23

### Date: 1/23/2020

### Changes:

#### :boom: **Breaking Changes**

-   Renamed the `player.inDesigner()` function to `player.inSheet()`.
-   Changed the `player.showChat(placeholder)` function to set the placeholder of the chat bar instead of the prefill.
-   Removed the ability to trigger a listener by clicking the play button in the code editor.
-   Removed the side menu from auxPlayer.
-   Removed [sharp](https://github.com/lovell/sharp) to allow us to make ARM builds on macOS.

#### :rocket: Features

-   Added the ability to specify an options object when calling `player.showChat(options)`.
    -   `options` is an object with the following properties:
        -   `placeholder` - The placeholder. Will override the existing placeholder. (optional)
        -   `prefill` - The prefill. Will only be set if there is no text already in the chat bar. (optional)
-   Added the ability to click the `id` tag in the sheet to load all the bots.
-   Added the ability to use the browser back button in the sheet.
-   Added the version number to the loading popup.
-   Added the `player.version()` function which gets information about the current version number.
    -   Returns an object with the following properties:
        -   `hash` - The Git hash that the build was made from.
        -   `version` - The Git tag that the build was made from.
        -   `major` - The major number of the build.
        -   `minor` - The minor number of the build.
        -   `patch` - The patch number of the build.
-   Improved the chat bar to remove focus from the input box when the "Send Message" button is clicked/tapped.
    -   This should cause the on-screen keyboard to automatically close.
-   Improved the menu positioning so that it will appear at the bottom of the screen when the inventory is hidden.
-   Added the ability to resize the code editor window.
-   Added the `player.device()` function which gets information about the current device.
    -   Returns an object with the following properties:
        -   `supportsAR` - Whether AR is supported.
        -   `supportsVR` - Whether VR is supported.
-   Added the `player.enableAR()` and `player.disableAR()` functions.
-   Added the `player.enableVR()` and `player.disableVR()` functions.

#### :bug: Bug Fixes

-   Fixed an issue where hidden tags would not get a button to toggle their visiblity in the sheet.
-   Fixed an issue where the `space` tag in the sheet would sometimes show an incorrect value.
-   Fixed an issue where sometimes AUX would crash when multiple tabs were open due to a race condition.
-   Fixed an issue where bots from the history space would not be findable in scripts.

## V0.11.22

### Date: 1/16/2020

### Changes:

-   **Breaking Changes**
    -   Changed player bots to use the `tempLocal` space.
        -   This means that refreshing the page won't pollute the universe with a ton of extra bots.
    -   `player.loadUniverse()` will now create bots in the `tempLocal` space.
        -   Previously they were created in the `shared` space.
-   Improvements
    -   Added the ability to create, load, and restore version marks.
        -   The `player.markHistory(options)` function creates a history mark for the current version.
            -   `options` is an object with the following properties:
                -   `message` - The message that the new mark should have.
        -   The `player.browseHistory()` function loads the `history` space with all the marks that the universe has.
        -   The `player.restoreHistoryMark(mark)` function restores the state in the given mark to the universe.
            -   `mark` - The bot or bot ID of the mark that should be restored.
        -   The `player.restoreHistoryMarkToUniverse(mark, universe)` function restores the state in the given mark to the given universe.
            -   `mark` - The bot or bot ID of the mark that should be restored.
            -   `universe` - The universe that the mark should be restored to.
    -   Changed the CORS settings to allow access from any origin.

## V0.11.21

### Date: 1/14/2020

### Changes:

-   **Breaking Changes**
    -   Renamed the `player.showUploadUniverse()` function to `player.showUploadAuxFile()`.
-   Improvements
    -   Added the `@onAnyCreate` shout listener.
        -   `that` is an object with the following properties:
            -   `bot` - The bot that was created.

## V0.11.20

### Date: 1/13/2020

### Changes:

-   **Breaking Changes**
    -   Renamed context to dimension.
        -   All the `auxContext*` tags have been renamed to `auxDimension*`.
        -   Listeners like `@onDrop`, `@onModDrop`, `@onClick`, etc. now have a `dimension` property in the `data` argument instead of `context`.
        -   The `@onPlayerEnterContext` listener has been renamed to `@onPlayerEnterDimension`.
        -   The `_auxUserContext`, `_auxUserMenuContext`, `_auxUserInventoryContext`, and `_auxUserChannelsContext` have been renamed to use dimension instead of context.
    -   Renamed channel to universe.
        -   All the `auxChannel*` tags have been renamed to `auxUniverse*`.
        -   The `_auxUserChannelsContext` tag has been renamed to `_auxUserUniversesDimension`.
        -   The `_auxUserChannel` tag has been renamed to `_auxUserUniverse`.
        -   The `player.setupChannel()` function has been renamed to `player.setupUniverse()`.
        -   The `player.loadChannel()` and `player.unloadChannel()` functions have been renamed to `player.loadUniverse()` and `player.unloadUniverse()`.
        -   The `player.getCurrentChannel()` function has been renamed to `player.getCurrentUniverse()`.
        -   The `setup_channel` action type has been renamed to `setup_universe`.
        -   The `@onChannel*` listen tags have been renamed to `@onUniverse*`.
            -   Also the `channel` property in the `data` argument has been renamed to `universe`.
    -   Renamed the `auxDimensionRotation` (`auxContextRotation`) tags to `auxDimensionOrientation`.
    -   You no longer need to define a dimension bot (context bot) in order to view a dimension in auxPlayer.
        -   You can still configure a dimension using the `auxDimensionConfig` tag (renamed from `auxContext`).
    -   Channel Designer is no more!
        -   It has been replaced with the "sheet dimension" (bot table).
        -   You can show _any_ dimension in the sheet by putting a `*` in front of the dimension name in the URL.
            -   e.g. `https://auxplayer.com/*home/example` if you wanted to view the `home` dimension in the sheet from the `example` universe.
            -   Going to just `*` will show all bots in the universe in the sheet. (which is very slow at the moment)
        -   You can also jump directly into auxPlayer by using the "Open dimension in auxPlayer" button that is next to the tag filters.
    -   Removed the `player.isDesigner()` function.
    -   Renamed `auxShape` to `auxForm`.
    -   Renamed `auxImage` to `auxFormAddress`.
-   Improvements
    -   Added the `player.showChat()` and `player.hideChat()` functions.
        -   These show/hide the chat bar in auxPlayer.
        -   Typing in the chat bar will trigger a `@onChatUpdated` shout with the text in the chat bar.
        -   Pressing Enter or clicking the send button on the chat bar will trigger a `@onChatEnter` shout with the text in the chat bar.
    -   Added the `@onChat` shout listener.
        -   Triggered when the user sends a message using the chat bar.
        -   `that` is an object with the following properties:
            -   `message` - The message that was sent.
    -   Added the `@onChatTyping` shout listener.
        -   Triggered when the user edits the text in the chat bar.
        -   `that` is an object with the following properties:
            -   `message` - The message that is in the chat bar after the user edited it.
    -   Added the `player.run(script)` function.
        -   `script` is the script text that should be executed.
        -   Works by sending a `run_script` action. This allows `@onUniverseAction()` listener to intercept and prevent scripts.
    -   Added the ability to click a tag in the bot table to teleport to that dimension.
    -   Added a play button to the right side of the code editor to run scripts for quick debugging.
    -   Added the `player.downloadBots(bots, filename)` function.
        -   The first parameter is an array of bots that should be downloaded.
        -   The second parameter is the name of the file that is downloaded.
    -   Added the `player.showUploadUniverse()` function.
        -   Shows a dialog that lets the user upload `.aux` files.
-   Other Changes
    -   Changed the "AUX Player" and "Channel Designer" tab titles to "auxPlayer".
    -   Removed the colored dots from tag labels in the bot table.
-   Bug Fixes
    -   `auxIframe` now supports URLs with `*` characters in them.
    -   Fixed an issue with the menu dimension that would cause items to remain even though a different dimension should be visible.

## V0.11.19

### Date: 12/31/2019

### Changes:

-   Bug Fixes
    -   Fixed an issue where the "Create Empty Bot" button in the bot table was hidden when a mod was selected.

## V0.11.18

### Date: 12/30/2019

### Changes:

-   Improvements
    -   Showing hidden tags in the bot table will now also show the `shared` tag.
    -   Removed the multi-select button from the bot table.
    -   Removed the create context button from the bot table.
    -   Removed the clear search button from the bot table.
    -   Removed the "create mod from selection" button from the bot table.
    -   Added the ability to click/tap on a bot preview in the bot table to select a mod of it.
    -   Added the ability to drag a bot preview in the bot table to drag a mod of it.
    -   Hid the ID tag when a mod is selected.
    -   Hid all other buttons when a mod is selected in the bot table.

## V0.11.17

### Date: 12/20/2019

### Changes:

-   **Breaking Changes**
    -   Changed `@onDrop`, `@onDropEnter`, and `@onDropExit` to use the same parameters.
        -   `that` is an object with the following properties:
            -   `dragBot` - The bot that is being dragged.
            -   `to` - an object with the following properties:
                -   `context` - The context the bot is being dragged into.
                -   `x` - The X grid position the bot is being dragged to.
                -   `y` - The Y grid position the bot is being dragged to.
                -   `bot` - The bot that the `dragBot` is being dragged onto.
            -   `from` - an object with the following properties:
                -   `context` The context the bot is being dragged from.
                -   `x` - The X grid position the bot is being dragged from.
                -   `y` - The Y grid position the bot is being dragged from.
-   Improvements
    -   `create()` will now automatically set the `auxCreator` tag to `null` if it references a bot that is in a different space from the created bot.
    -   Also `create()` will not set the `auxCreator` tag to `null` if it references a non-existent bot.
    -   Added the `changeState(bot, stateName, groupName)` function to help with building state machines.
        -   Sets the `[groupName]` tag to `[stateName]` on `bot` and sends "on enter" and "on exit" whispers to the bot that was updated.
        -   `groupName` defaults to `"state"` if not specified.
        -   If the state has changed, then a `@[groupName][previousStateName]OnExit()` and `@[groupName][stateName]OnEnter()` whispers are sent to the updated bot.
            -   `that` is a object with the following properties:
                -   `from` - The previous state name.
                -   `to` - The next state name.
        -   Example: Running `changeState(bot, "Running")` will set the `state` tag to `"Running"` and will send a `@stateRunningOnEnter()` whisper to the bot.

## V0.11.16

### Date: 12/19/2019

### Changes:

-   **Breaking Changes**
    -   Renamed `onBotDrag` and `onBotDrop` to `onDrag` and `onDrop` respectively.
    -   Renamed `onMod` to `onModDrop`.
    -   Removed `onCombine`, `onCombineEnter`, and `onCombineExit`.
    -   Dropping a mod in an empty space will no longer create a new bot.
    -   Setting `auxPositioningMode` to `absolute` will no longer prevent mods.
    -   Changed `applyMod()` and `subtractMods()` to not send `onMod()` events.
    -   Renamed the `diffs` property on the `onModDrop` argument to `mod`.
-   Improvements
    -   Added `onModDropEnter` and `onModDropExit` listeners for when a mod is dragged onto or off of a bot.
        -   The bot that the mod will be applied to recieves the `onModDropEnter` and `onModDropExit` events.
    -   If a custom `onModDrop` listener is provided, then the mod will not be applied. It is up to the `onModDrop` listener to apply the mod via `applyMod(this, that.mod)`.
    -   Added `onDropEnter` and `onDropExit` listeners for when a bot is dragged onto or off of another bot.
        -   Both the bot that is being dragged and the bot that they are on top of will recieve the `onDropEnter` and `onDropExit` events.
        -   Note that `onDropEnter` and `onDropExit` events will fire even if one of the bots is not stackable.
        -   They have the following parameters:
            -   `draggedBot` - the bot that is being dragged.
            -   `otherBot` - the bot that the dragged bot is on top of.
            -   `context` - the context that this is happening in.
    -   Improved `onDrop` to be sent to both the dragged bot and the bot that it is dropped on top of.
        -   The event will fire on the other bot even if it has `auxPositioningMode` set to `absolute`.
    -   Added the `player.setClipboard()` function that is able to set the user's clipboard to the given text.
        -   ex. `player.setClipboard("abc")` will set the user's clipboard to "abc".
        -   On Chrome and Firefox, the text will be copied directly to the user's clipboard.
        -   On Safari and all iOS browsers, a popup will be triggered with a copy button allowing the user to copy the text to their clipboard.
    -   Tags that contain listeners will now display with a @ symbol in front of the tag name.
    -   Tags that contain formulas will now display with a = sign after the tag name.
    -   Removed the @ symbol from the first line in the code editor when editing a script.
    -   Added the ability to use an @ symbol while creating a new tag to prefill the editor with an @.
    -   Added the ability to use @ symbols in tags in `getTag()`, `setTag()`, `getBot()`, `getBots()`, `byTag()`, `shout()`, and `whisper()`.
    -   Added tag filters for listener tags and formula tags to the bot table.
    -   Added the ability to detect the `tags` variable in scripts as a reference to tags.
        -   This is useful for knowing when to update a formula.
        -   Also works with the `raw` variable.
        -   Limitations:
            -   Does not detect references via the `bot` or `this` variables. (e.g. `bot.tags.abc`)
            -   Does not detect references via other bots. (e.g. `otherBot.tags.abc`)
            -   Does not detect references if a function is called on the tag. (e.g. `tags.name.toString()`)
        -   If you need to work around the limitations, use the `getTag()` function.

## V0.11.15

### Date: 12/17/2019

### Changes:

-   Bug Fixes
    -   Fixed an issue where `player.replaceDragBot()` actions were not getting processed because some data was improperly formatted.
    -   Resolved issue with inventory not remaining in place on resizing.

## V0.11.14

### Date: 12/16/2019

### Changes:

-   **Breaking Changes**

    -   Removed `auxStackable` and replaced it with `auxPositioningMode`.
        -   `auxPositioningMode` has two possible values:
            -   `stack` - Indicates that the bot will stack on top of other bots (default)
            -   `absolute` - Indicates that the bot will ignore other bots when positioning.
    -   Removed the `createTemp()` function.
        -   It has been replaced with the `{ space: "value" }` mod.
        -   e.g. Instead of `createTemp()` you should use `create({ space: "tempLocal" })`.
    -   Removed the `cookie` bot. It has been replaced with the `local` space.
    -   Removed the following functions:
        -   `addToContextMod()`
        -   `removeFromContextMod()`
        -   `addToMenuMod()`
        -   `removeFromMenuMod()`
        -   `setPositionMod()`
        -   `from()`
            -   You can use a mod declaration with the new `getID()` function to achieve the same functionality:
            -   `{ auxCreator: getID(bot) }`
    -   Renamed the `createdBy()` filter function to `byCreator()`.

-   Improvements
    -   Added the `space` tag which indicates where a bot will be stored.
        -   The following spaces are currently available:
            -   `shared` - This space is shared among multiple users and is persistent. This is the default space for bots if not specified.
            -   `tempLocal` - This space is not shared and is cleared every time the browser refreshes.
            -   `local` - This space is kept on your device and is persistent.
        -   When creating a bot, you can set the space that it will be stored in using a `{ space: "value" }` mod.
            -   e.g. `create({ space: "local" })` will create a new bot in the `local` space.
            -   Creating a bot from another bot will inherit spaces. So cloning a `tempLocal` bot will produce another `tempLocal` bot. You can of course override this using a mod.
        -   You can search for bots in a specific space using the `bySpace()` filter function.
            -   e.g. `getBots(bySpace("local"))` will get all the bots in the `local` space.
            -   It is simply an alternative way to do `getBots(byTag("space", value))`.
    -   Added the following functions:
        -   `getID(bot)` gets the ID of a bot. If given a string, then that will be returned instead.
        -   `getJSON(data)` gets a JSON string for the given data.
-   Bug Fixes
    -   Resolved issue of orientation inverting then attepting to resize the inventory once the viewport has beeen panned.

## V0.11.13

### Date: 12/13/2019

### Changes:

-   Bug Fixes
    -   Fixed an issue where having duplicate bot atoms could cause the bot values to be locked because it would chose the wrong bot to update.

## V0.11.12

### Date: 12/12/2019

### Changes:

-   Bug Fixes
    -   Fixed an issue where script bots were not being converted back into normal bots correctly.

## V0.11.11

### Date: 12/12/2019

### Changes:

-   **Breaking Changes**

    -   Changed `create()` and `createTemp()` to automatically set `auxCreator` to the current `this` bot.
        -   `create()` no longer takes a bot/bot ID as the first parameter. Instead, you need to use the `from()` function to set the creator ID.
        -   e.g. `create(from(bot))`.
    -   Renamed all listen tags to not use the `()` at the end.
        -   Every tag is now the same. This means that `()` to the end of a tag does nothing special.
        -   i.e. There is no difference between a "normal" tag and a "listen" tag.
        -   Instead, tags can listen by prefixing their script with a `@` symbol.
        -   e.g. `player.toast("Hi!")` becomes `@player.toast("Hi!")`.
    -   Renamed `mod()` to `applyMod()`.
    -   Renamed `mod.addToMenu()` to `addToMenuMod()`.
    -   Renamed `mod.removeFromMenu()` to `removeFromMenuMod()`.
    -   Renamed `mod.addToContext()` to `addToContextMod()`.
    -   Renamed `mod.removeFromContext()` to `removeFromContextMod()`.
    -   Renamed `mod.setPosition()` to `setPositionMod()`.
    -   Renamed `mod.subtract()` to `subtractMods()`.
    -   Renamed `mod.import()` to `getMod()`.
    -   Removed `mod.export()`.

-   Improvements
    -   Added a `creator` variable to scripts and formulas which gets the bot that created the `this` bot.
        -   `creator` is null if the current bot has no creator.
    -   Added a `raw` variable to scripts and formulas which gets direct access to the `this` bot's tag values.
        -   This is similar to the `tags` variable but does not do any pre-processing on the tag value. This means you will get formula scripts back instead of the calculated formula values.
    -   Improved the `tags` variable to handle setting tag values on it.
        -   This lets you write scripts like `tags.name = "joe"` or `bot.tags.myContext = true`.
        -   Also works with the `raw` variable.
    -   Improved bots returned from `getBots()` and `getBot()` to support setting tag values on their `tags` property.
        -   This lets you write things like `myBot.tags.name = "bob"`.
        -   Should also work with bots in the `that` variable.
    -   Added a `data` variable which equals `that`.
    -   Added the `player.hideHtml()` function which hides the HTML modal.
    -   Added in inventory tags to limit panning movements on the inventory context: `auxContextInventoryPannableMinX`, `auxContextInventoryPannableMaxX`, `auxContextInventoryPannableMinY`, `auxContextInventoryPannableMaxY`.
    -   Reformatted new selection id logic by removing the `._` character from its return.

## V0.11.10

### Date: 12/9/2019

### Changes:

-   Bug Fixes
    -   Resolved issue of hidden tags showing up when no filter has been selected on the table.

## V0.11.9

### Date: 12/6/2019

### Changes:

-   **Breaking Changes**
    -   `removeTags()` now checks if a tag starts with the given search value.
        -   Previously it would check if the search value matched the first part of a tag up do the dot (`.`).
        -   Now, it will remove all tags that start with the given search value.
        -   e.g. `removeTags(bot, "hello")` will remove `hello`, `helloAbc`, and `helloX`.
    -   The bot table tag blacklist has been updated to support camel cased tags.
    -   Renamed several functions:
        -   Renamed `onAnyAction()` to `onChannelAction()`.
        -   Renamed `player.currentChannel()` to `player.getCurrentChannel()`.
        -   Renamed `player.currentContext()` to `player.getCurrentContext()`.
        -   Renamed `mod.apply()` to `mod()`.
            -   All the other `mod.` functions remain the same.
            -   ex. `mod.export()` still works.
    -   Renamed all of the built-in tags to use `camelCase` instead of `dot.case`.
        -   Renamed all the scene tags to channel tags.
            -   `aux.scene.color` is now `auxChannelColor`
            -   `aux.scene.user.player.color` is now `auxChannelUserPlayerColor`
            -   `aux.scene.user.builder.color` is now `auxChannelUserBuilderColor`
        -   Renamed `aux.inventory.height` to `auxInventoryHeight`.
        -   Renamed `aux.channel` to `auxChannel`.
        -   Renamed `aux.connectedSessions` to `auxConnectedSessions`.
        -   Renamed `aux.color` to `auxColor`.
        -   Renamed `aux.creator` to `auxCreator`.
        -   Renamed `aux.draggable` to `auxDraggable`.
        -   Renamed `aux.draggable.mode` to `auxDraggableMode`.
        -   Renamed `aux.stackable` to `auxStackable`.
        -   Renamed `aux.destroyable` to `auxDestroyable`.
        -   Renamed `aux.editable` to `auxEditable`.
        -   Renamed `aux.stroke.color` to `auxStrokeColor`.
        -   Renamed `aux.stroke.width` to `auxStrokeWidth`.
        -   Renamed `aux.line.to` to `auxLineTo`.
        -   Renamed `aux.line.width` to `auxLineWidth`.
        -   Renamed `aux.line.style` to `auxLineStyle`.
        -   Renamed `aux.line.color` to `auxLineColor`.
        -   Renamed `aux.label` to `auxLabel`.
        -   Renamed `aux.label.color` to `auxLabelColor`.
        -   Renamed `aux.label.size` to `auxLabelSize`.
        -   Renamed `aux.label.size.mode` to `auxLabelSizeMode`.
        -   Renamed `aux.label.anchor` to `auxLabelAnchor`.
        -   Renamed `aux.listening` to `auxListening`.
        -   Renamed `aux.shape` to `auxShape`.
        -   Renamed `aux.scale` to `auxScale`.
        -   Renamed `aux.scale.x` to `auxScaleX`.
        -   Renamed `aux.scale.y` to `auxScaleY`.
        -   Renamed `aux.scale.z` to `auxScaleZ`.
        -   Renamed `aux.image` to `auxImage`.
        -   Renamed `aux.iframe` to `auxIframe`.
        -   Renamed `aux.iframe.x` to `auxIframeX`.
        -   Renamed `aux.iframe.y` to `auxIframeY`.
        -   Renamed `aux.iframe.z` to `auxIframeZ`.
        -   Renamed `aux.iframe.size.x` to `auxIframeSizeX`.
        -   Renamed `aux.iframe.size.y` to `auxIframeSizeY`.
        -   Renamed `aux.iframe.rotation.x` to `auxIframeRotationX`.
        -   Renamed `aux.iframe.rotation.y` to `auxIframeRotationY`.
        -   Renamed `aux.iframe.rotation.z` to `auxIframeRotationZ`.
        -   Renamed `aux.iframe.element.width` to `auxIframeElementWidth`.
        -   Renamed `aux.iframe.scale` to `auxIframeScale`.
        -   Renamed `aux.progressBar` to `auxProgressBar`.
        -   Renamed `aux.progressBar.color` to `auxProgressBarColor`.
        -   Renamed `aux.progressBar.backgroundColor` to `auxProgressBarBackgroundColor`.
        -   Renamed `aux.progressBar.anchor` to `auxProgressBarAnchor`.
        -   Renamed `aux._selection` to `_auxSelection`.
        -   Renamed `aux._user` to `_auxUser`.
        -   Renamed `aux.user.active` to `auxUserActive`.
        -   Renamed `aux.version` to `auxVersion`.
        -   Renamed `aux._userChannel` to `_auxUserChannel`.
        -   Renamed `aux._userContext` to `_auxUserContext`.
        -   Renamed `aux._userInventoryContext` to `_auxUserInventoryContext`.
        -   Renamed `aux._userMenuContext` to `_auxUserMenuContext`.
        -   Renamed `aux._userSimulationsContext` to `_auxUserChannelsContext`.
        -   Renamed `aux._editingBot` to `_auxEditingBot`.
        -   Renamed `aux._selectionMode` to `_auxSelectionMode`.
        -   Renamed `aux.runningTasks` to `auxRunningTasks`.
        -   Renamed `aux.finishedTasks` to `auxFinishedTasks`.
        -   Renamed `aux.task.output` to `auxTaskOutput`.
        -   Renamed `aux.task.error` to `auxTaskError`.
        -   Renamed `aux.task.time` to `auxTaskTime`.
        -   Renamed `aux.task.shell` to `auxTaskShell`.
        -   Renamed `aux.task.backup` to `auxTaskBackup`.
        -   Renamed `aux.task.backup.type` to `auxTaskBackupType`.
        -   Renamed `aux.task.backup.url` to `auxTaskBackupUrl`.
        -   Renamed `aux.context` to `auxContext`.
        -   Renamed `aux.context.color` to `auxContextColor`.
        -   Renamed `aux.context.locked` to `auxContextLocked`.
        -   Renamed `aux.context.grid.scale` to `auxContextGridScale`.
        -   Renamed `aux.context.visualize` to `auxContextVisualize`.
        -   Renamed `aux.context.x` to `auxContextX`.
        -   Renamed `aux.context.y` to `auxContextY`.
        -   Renamed `aux.context.z` to `auxContextZ`.
        -   Renamed `aux.context.rotation.x` to `auxContextRotationX`.
        -   Renamed `aux.context.rotation.y` to `auxContextRotationY`.
        -   Renamed `aux.context.rotation.z` to `auxContextRotationZ`.
        -   Renamed `aux.context.surface.scale` to `auxContextSurfaceScale`.
        -   Renamed `aux.context.surface.size` to `auxContextSurfaceSize`.
        -   Renamed `aux.context.surface.minimized` to `auxContextSurfaceMinimized`.
        -   Renamed `aux.context.surface.defaultHeight` to `auxContextSurfaceDefaultHeight`.
        -   Renamed `aux.context.surface.movable` to `auxContextSurfaceMovable`.
        -   Renamed `aux.context.player.rotation.x` to `auxContextPlayerRotationX`.
        -   Renamed `aux.context.player.rotation.y` to `auxContextPlayerRotationY`.
        -   Renamed `aux.context.player.zoom` to `auxContextPlayerZoom`.
        -   Renamed `aux.context.devices.visible` to `auxContextDevicesVisible`.
        -   Renamed `aux.context.inventory.color` to `auxContextInventoryColor`.
        -   Renamed `aux.context.inventory.height` to `auxContextInventoryHeight`.
        -   Renamed `aux.context.inventory.pannable` to `auxContextInventoryPannable`.
        -   Renamed `aux.context.inventory.resizable` to `auxContextInventoryResizable`.
        -   Renamed `aux.context.inventory.rotatable` to `auxContextInventoryRotatable`.
        -   Renamed `aux.context.inventory.zoomable` to `auxContextInventoryZoomable`.
        -   Renamed `aux.context.inventory.visible` to `auxContextInventoryVisible`.
        -   Renamed `aux.context.pannable` to `auxContextPannable`.
        -   Renamed `aux.context.pannable.min.x` to `auxContextPannableMinX`.
        -   Renamed `aux.context.pannable.max.x` to `auxContextPannableMaxX`.
        -   Renamed `aux.context.pannable.min.y` to `auxContextPannableMinY`.
        -   Renamed `aux.context.pannable.max.y` to `auxContextPannableMaxY`.
        -   Renamed `aux.context.zoomable` to `auxContextZoomable`.
        -   Renamed `aux.context.zoomable.min` to `auxContextZoomableMin`.
        -   Renamed `aux.context.zoomable.max` to `auxContextZoomableMax`.
        -   Renamed `aux.context.rotatable` to `auxContextRotatable`.
        -   Renamed `stripe.publishableKey` to `stripePublishableKey`.
        -   Renamed `stripe.secretKey` to `stripeSecretKey`.
        -   Renamed `stripe.charges` to `stripeCharges`.
        -   Renamed `stripe.successfulCharges` to `stripeSuccessfulCharges`.
        -   Renamed `stripe.failedCharges` to `stripeFailedCharges`.
        -   Renamed `stripe.charge` to `stripeCharge`.
        -   Renamed `stripe.charge.receipt.url` to `stripeChargeReceiptUrl`.
        -   Renamed `stripe.charge.receipt.number` to `stripeChargeReceiptNumber`.
        -   Renamed `stripe.charge.description` to `stripeChargeDescription`.
        -   Renamed `stripe.outcome.networkStatus` to `stripeOutcomeNetworkStatus`.
        -   Renamed `stripe.outcome.reason` to `stripeOutcomeReason`.
        -   Renamed `stripe.outcome.riskLevel` to `stripeOutcomeRiskLevel`.
        -   Renamed `stripe.outcome.riskScore` to `stripeOutcomeRiskScore`.
        -   Renamed `stripe.outcome.rule` to `stripeOutcomeRule`.
        -   Renamed `stripe.outcome.sellerMessage` to `stripeOutcomeSellerMessage`.
        -   Renamed `stripe.outcome.type` to `stripeOutcomeType`.
        -   Renamed `stripe.errors` to `stripeErrors`.
        -   Renamed `stripe.error` to `stripeError`.
        -   Renamed `stripe.error.type` to `stripeErrorType`.
-   Improvements
    -   Added the `renameTagsFromDotCaseToCamelCase()` function to help with updating bots from the old tag style to the new tag style.
        -   Use this function on bots that were using the old tag naming style but you want to use the new style.
        -   Note that this only renames the tags already existing on the bot. It does not fix any code that might be stored in the bot.
        -   Usage: `renameTagsFromDotCaseToCamelCase(bot)`
    -   Added the `bot` variable to all functions and formulas.
        -   Replacement for `this`.
    -   Added the `getMod()` function to be able to get all the tags on a bot.
        -   Returns a mod containing all the tag values on the bot.
        -   The returned mod is always up to date with the bot's current values.
        -   Calling `mod.export()` on the returned mod will save the tag code to JSON.
            -   For example, if you have a formula `=123`, then `mod.export(getMod(bot))` will return JSON containing `tag: "=123"` instead of `tag: 123`.
    -   Added the `tags` variable to all functions and formulas.
        -   This is a quick shortcut for `let tags = getMod(bot)` at the beginning of a script/formula.
        -   The `tags` variable has some caveats when used in formulas. Namely that the formulas won't be automatically updated when another tag referenced from the formula is updated. (Use `getTag()` for full support)
        -   Supports autocomplete for all tags.

## V0.11.8

### Date: 12/3/2019

### Changes:

-   Improvements
    -   Added a new system for managing causal trees.
        -   This new system has improvements for performance and reliability.
        -   It also adds support for revision history. (The controls will be coming in a future update)
        -   Every new channel will use the new system while old channels will continue to use the old one.
        -   Everything should function exactly the same as before.
    -   Changed the .aux file format.
        -   The new format is based on the bots state and is easily human readable/writable.
        -   This is different from the old format where a list of atoms was stored.
        -   Downloading a channel will give you a .aux file with the new format.
        -   Uploading a channel supports both the old format and the new format.

## V0.11.7

### Date: 11/27/2019

### Changes:

-   Improvements
    -   Changed the functionality of the table view's filterying system to be inverted.
    -   Attempting to drag a bot onto a bot with `aux.stackable` set to false will now cause the dragged bot to pass through the other bot as if it was not there.
-   Bug Fixes
    -   Resolved issue of player inventory resizing showing a reset on each change.
    -   Tag values that are objects are displayed as JSON.Stringified text. ie `{ field: "myValue" }`
        -   Known Issue: Modifying these displayed strings will convert the tag value to a string
    -   When Moving the camera via `player.MoveTo()`, the pan distance is now set correctly so pan limits are absolute.

## V0.11.6

### Date: 11/6/2019

### Changes:

-   Improvements
    -   Added the `server.setupChannel(channel, botOrMod)` function.
        -   This sends a `setup_channel` action to the server which, if executed using `action.perform()`, will create a channel if it doesn't already exist and place a clone of the given bot or mod in it.
        -   Takes 2 parameters:
            -   `channel` - The channel that should be created.
            -   `botOrMod` - (Optional) The bot or mod that should be cloned and placed inside the new channel. `onCreate()` is triggered after the bot or mod is created so you can use that to script custom setup logic.
        -   As mentioned above, you have to receive the `device` action in `onAnyAction()` and do an `action.perform(that.action.event)` to allow channels to be setup via this function.

## V0.11.5

### Date: 10/31/2019

### Changes:

-   Improvements
    -   Added the `player.replaceDragBot(botOrMod)` function.
        -   When used inside of `onBotDrag()` or `onAnyBotDrag()`, it will set the bot/mod that the user is dragging.
        -   Use this to implement clone or cloneAsMod style functionality.
    -   Added the ability to create temporary bots using the `createTemp()` function.
        -   This function behaves exactly the same as `create()` but the created bot is temporary, which means it won't be shared and will be deleted upon refresh.
-   Changes
    -   Renamed `aux.movable` to `aux.draggable`.
        -   `aux.draggable` now only woks with `true` and `false` values.
        -   The `pickup` and `drag` options have been moved to a new tag `aux.draggable.mode`.
        -   The `clone` and `cloneMod` options have been removed.
            -   You will need to use the new `player.replaceDragBot()` API to replicate `clone` and `cloneMod` behavior.
    -   Removed the `aux.mergeable` tag.
        -   It has been replaced with the `aux.stackable` tag.
    -   Removed the `aux.mod` and `aux.mod.mergeTags` tags.
    -   Renamed the `local` bot to the `cookie` bot.
        -   This is supposed to help make it clear that the bot data is stored in the browser and will be cleared when the browser's data is cleared.
    -   Renamed the `aux.users` context to `aux-users`.
    -   Added the `aux.inventory.height` tag which controls the default height of the inventory on all contexts when set of the config bot.
        -   The `aux.context.inventory.height` tag has been updated to only work on the context bot.
    -   Removed names from the other player frustums.
    -   Removed `aux.whitelist`, `aux.blacklist`, and `aux.designers`.
-   Bug Fixes
    -   Fixed an issue that would cause duplicate users to be created all the time.
    -   Fixed an issue that prevented other users from being rendered.
    -   Fixed an issue that caused all users to use channel designer colors.

## V0.11.4

### Date: 10/29/2019

### Changes:

-   Bug Fixes
    -   Fixed an issue in production builds that pre-processed the QR Code scanner code with babel. As a result, async code in the QR Code scanner failed because the babel polyfill is not being used.

## V0.11.3

### Date: 10/28/2019

### Changes:

-   Improvements
    -   Improved the vendor JavaScript bundle size by removing unused code.
        -   Refactored `three-vrcontroller-module` to use the `three` package instead of `three-full` so we don't duplicate Three.js.
        -   Removed unused shims (PEP.js, `webrtc-adapter`).
        -   Refactored `lodash` imports to directly import the modules that are used.
            -   This helps with dead code eliminiation.
    -   Added the ability to save and load files.
        -   New functions:
            -   `server.saveFile(filename, data, options)`
                -   `filename` is a string and should start with `/drives/`.
                -   `data` is a string of the data to store.
                -   `options` is an object with the following properties:
                    -   `callbackShout` A shout that should happen on the server when the file is done saving.
                    -   `overwriteExistingFile` A boolean that indicates if existing files should be overwritten. (defaults to false)
            -   `server.loadFile(filename, options)`
                -   `filename` is a string and should start with `/drives/`.
                -   `options` is an object with the following properties:
                    -   `callbackShout` A shout that should happen on the server when the file is done loading.
        -   Note that the save file and load file tasks must be enabled via the `onAnyAction()` listener.
            -   You can enable it via using this code:
            ```javascript
            if (that.action.type === 'device') {
                if (
                    ['save_file', 'load_file'].indexOf(
                        that.action.event.type
                    ) >= 0
                ) {
                    action.perform(that.action.event);
                }
            }
            ```
        -   All files from USB drives are stored under the `/drives` directory and the USB drives themselves are numbered starting with 0.
            -   To load a file from USB drive #1, use `server.loadFile("/drives/0/myFile")`.
            -   To save a file to USB drive #2, use `server.saveFile("/drives/1/myFile", data)`.
    -   Removed several options from the side menu:
        -   Removed the channel name from the top of the menu.
        -   Removed the login status from the top of the menu.
        -   Removed the login/logout options from the menu.
            -   The "Logout" option will still be available if you are logged in as a non-guest.
            -   Once you are logged out, then the option will dissapear.
        -   Removed the "Add Channel" option from the menu in AUXPlayer.
-   Bug Fixes
    -   Fixed an issue that prevented the `removeTags()` function from working when given an array of bots.

## V0.11.2

### Date: 10/23/2019

### Changes:

-   Improvements
    -   Improved initial loading time by up to 70%.
    -   Added the ability to choose which camera is used for QR and Barcode scanning.
        -   The following functions have been improved:
            -   `player.openQRCodeScanner(camera)`
            -   `player.openBarcodeScanner(camera)`
        -   The `camera` parameter is optional and takes 2 values: `"front"` or `"rear"`.
    -   Add the `LOCAL_IP_ADDRESS` environment variable which controls the private IP Address that the directory client reports.
    -   Added the ability to serve files from an external folder.
        -   Makes it easy for us to map USB drives into the folder and have them be automatically served to AUX users.
-   Changes
    -   User bots no longer register their own context. Instead, a new bot has been created to host the `aux.users` context.
        -   Improves performance of AUXes with many user bots with the same username.
        -   Existing user bots are not affected. They will be deleted automatically if given enough time. Alternatively, you can delete them using `destroy(getBots("#aux._user"))`.
-   Bug Fixes
    -   Fixed an issue where bots would have the incorrect height because of conflicts in a caching mechanism.
    -   Audio will now trigger on ios devices and on the safari browser.

## V0.11.1

### Date: 10/21/2019

### Changes:

-   Improvements
    -   Added in `player.playSound()` function, will play a sound, given by the url path, once.
-   Bug Fixes
    -   Fixed issue where default panning tag locked the vertical movement in player.

## V0.11.0

### Date: 10/18/2019

### Changes:

-   Improvements
    -   Made the menu item count badge a lighter gray.
    -   Removed the item count badge from the menu.
    -   Removed the dropdown aspect of the menu.
-   Changes

    -   Made the menu item count badge a lighter gray.
    -   Removed the admin channel and admin-channel specific functionality.
        -   This means that there are no more user account bots or channel bots.
            -   You can login as anyone from any device without requiring additional authentication.
            -   You can access any channel. No need to create a channel first. (because there are no channel bots anymore)
            -   The connection counts are now stored in the config bot of the channel.
            -   Connection limits no longer work since they were set on the channel bot in the admin channel.
            -   Username whitelists and blacklists still work, but they rely on client-side script execution instead of server-side execution.
        -   It also means there is no admin role. For now, everyone has admin permissions.
        -   `action.perform()` now needs to be used to run actions on the server.
            -   You can send an action to the server using the `remote()` function.
            -   The server will receive the action in its `onAnyAction()` as `that.action.type === "device"`
            -   `onAnyAction()` has to detect remove events and execute the inner action via `action.perform(that.action.event)`.
        -   The following functions have been removed:
            -   `server.grantRole()`
            -   `server.revokeRole()`
        -   The following functions are not executed by default and require a custom `onAnyAction()` to handle them.
            -   `server.backupAsDownload()`
            -   `server.backupToGithub()`
            -   `server.shell()`
        -   `server.backupAsDownload()` has been updated to accept a "session selector" which determines which session the ZIP file should be sent to.
            -   ex. `server.backupAsDownload({ username: getTag(player.getBot(), "#aux._user") })`
        -   Removed the `aux._lastEditedBy` tag.
            -   This tag was automatically set to the ID of the user whenever a bot was edited.
            -   Currently, it is extra cruft that is not needed and could be easily implemented via `onAnyAction()`.
    -   Centered the menu above the player inventory.
    -   Increased menu text size.
    -   Added in new camera range tags: `aux.context.zoomable.min`, `aux.context.zoomable.max` `aux.context.pannable.min.x`, `aux.context.pannable.max.x`, `aux.context.pannable.min.y`, `aux.context.pannable.max.y`.

-   Bug Fixes
    -   Removed hidden inventory dragging hitboxes when inventory is set to non-visible.

## V0.10.10

### Date: 10/11/2019

### Changes:

-   Bug Fixes
    -   Fixed an issue where sometimes DependencyManager would be given a bot that was undefined which would crash the simulation.

## V0.10.9

### Date: 10/11/2019

### Changes:

-   Bug Fixes
    -   Fixed the ability to make other users admins.

## V0.10.8

### Date: 10/09/2019

### Changes:

-   Improvements
    -   Added a Content-Security-Policy to HTML Modals which prevents them from including scripts of any kind.
        -   This prevents malicious users from executing cross-channel scripting attacks.
        -   Scripts are still allowed in iframes loaded from external domains. (like youtube)
-   Bug Fixes
    -   Disabled the site-wide Content-Security-Policy.
        -   Many devices enforce Content-Security-Policy differently and so it is difficult to find an option which is secure and compatible.

## V0.10.7

### Date: 10/09/2019

### Changes:

-   Bug Fixes
    -   Added a workaround for an issue with Amazon Kindle tablets that caused the Content-Security-Policy to not work correctly.
        -   Downside is that security is less effective since now HTML modals can load whatever scripts they want. (XSS threat)
        -   As a result, this workaround is only applied to Kindle devices.

## V0.10.6

### Date: 10/08/2019

### Changes:

-   Bug Fixes
    -   Fixed labels.

## V0.10.5

### Date: 10/08/2019

### Changes:

-   Improvements
    -   Added the `player.showHtml(html)` function that shows a modal with the given HTML.
        -   Optimized for embedding YouTube videos but works with any arbitrary HTML.
        -   Embedding JavaScript is not supported.
-   Bug Fixes
    -   Fixed an issue that prevented tabs with the same URL from seeing each other's changes to the local bot.

## V0.10.4

### Date: 10/08/2019

### Changes:

-   Improvements
    -   Added `onAnyAction()` action tag to intercept and change actions before they are executed.
        -   `onAnyAction()` runs for every action, including when a bot is created, changed, or deleted.
        -   Every action is an object with a `type` property.
            -   The `type` property is a string that indicates what the action does.
            -   Here is a partial list of types:
                -   `add_bot`: A bot should be added (i.e. created).
                -   `remove_bot`: A bot should be removed (i.e. deleted).
                -   `update_bot`: A bot should be updated.
                -   `apply_state`: The given bot state should be applied. (i.e. a set of bots should be created/updated)
                -   `shout`: A shout should be executed.
                -   `show_toast`: A toast message should be shown on the device.
                -   `show_barcode`: A barcode should be shown.
                -   `tween_to`: The camera should be tweened to show a bot.
        -   `that` is an object with the following properties:
            -   `action`: The action that is going to be executed.
        -   Forking a channel clears the `onAnyAction()` on the config bot.
            -   This is so that you can recover from broken states and also gives the person who forked the AUX full control over the fork.
    -   Added two new script functions:
        -   `action.reject(action)`: Prevents the given action from being performed. Returns the rejection action.
        -   `action.perform(action)`: Adds the given action to the performance queue so it will be performed. This can be used to re-enable an action after it has been rejected (you can also reject the rejection action). Returns the action that will be performed.
    -   Added a `local` bot which is stored in the browser's local storage.
        -   The `local` bot is a bot that is unique to the device and channel.
        -   You can access the bot by querying for it: `getBot("#id", "local")`.
    -   Renamed `onShout()` to `onAnyListen()`.
    -   Added `onListen()` which is an alternative to `onAnyListen()` that is only called on the targeted bots.
    -   Added ability to set duration of toast, `plater.toast("message", durationNum)`.
    -   Made the background for the menu label gray.

## V0.10.3

### Date: 10/04/2019

### Changes:

-   Improvements
    -   Added tags to control panning, zooming, and rotating the main camera.
        -   `aux.context.pannable`: Controls whether the main camera is able to be panned.
        -   `aux.context.zoomable`: Controls whether the main camera is able to be zoomed.
        -   `aux.context.rotatable`: Controls whether the main camera is able to be rotated.
    -   Added `player.moveTo()` to instantly tween the camera to a bot.
        -   In the future, custom tween durations will be supported.
    -   Changed the low camera angle limit to 32 degrees from 10 degrees.
    -   `onCombineExit` action will now fire alongside the `onCombine` action.
    -   Newly created contexts will no longer be autoselected.
    -   Toast messages will now only remain on screen for 2 seconds.
    -   Added the ability to send webhooks from the server.
        -   You can also tell the server to send a webhook via `remote(webhook())`.
        -   This is useful for getting around CORS issues.
-   Bug Fixes
    -   Fixed `player.tweenTo()` to not change the zoom level when it is not specified.
    -   Tweens will now work better with the `onPlayerEnterContext` action.

## V0.10.2

### Date: 09/27/2019

### Changes:

-   Bug Fixes
    -   Resolved issues with context changing affecting base simulation identifier.
    -   Invoke a camera reset upon changing contexts via `player.goToContext()`.

## V0.10.1

### Date: 09/26/2019

### Changes:

-   Improvements
    -   Browser tab will now update to correct context when switched to with `player.goToContext()`.
-   Bug Fixes
    -   Resolved error in inventory setup causing runtime issues.

## V0.10.0

### Date: 09/25/2019

### Changes:

-   Improvements
    -   Added the ability to send and receive webhooks.
        -   Send webhooks using the following functions:
            -   `webhook(options)` - options is an object that takes the following properties:
                -   `method` - The HTTP Method that should be used for the request.
                -   `url` - The URL that the request should be made to.
                -   `responseShout` - (Optional) The shout that should happen when a response is received from the server.
                -   `headers` - (Optional) The HTTP headers that should be sent with the request.
                -   `data` - (Optional) The data that should be sent with the request.
            -   `webhook.post(url, data, options)` - Sends a HTTP Post request.
                -   `url` - The URL that the request should be made to.
                -   `data` - (Optional) The data that should be sent with the request.
                -   `options` - (Optional) An object that takes the following properties:
                    -   `responseShout` - (Optional) The shout that should happen when a response is received from the server.
                    -   `headers` - (Optional) The headers that should be sent with the request.
        -   Receive webhooks by registering a handler for the `onWebhook()` action and send requests to `https://auxplayer.com/{context}/{channel}/whatever-you-want`.
            -   `onWebhook()` is shouted to the channel that the request was made to and `that` is an object with the following properties:
                -   `method` - The HTTP Method that the request was made with.
                -   `url` - The URL that the request was made to.
                -   `data` - The JSON data that the request included.
                -   `headers` - The HTTP headers that were included with the request.
    -   Added the ability to spy on shouts and whispers via the `onShout()` event.
        -   `onShout()` is executed on every bot whenever a shout or whisper happens.
            -   It is useful for tracking what shouts are being made and modifying responses.
            -   Also useful for providing default behaviors.
            -   `that` is an object with the following properties:
                -   `name` is the name of the action being shouted.
                -   `that` is the argument which was provided for the shout.
                -   `targets` is an array of bots that the shout was sent to.
                -   `listeners` is an array of bots that ran a script for the shout.
                -   `responses` is an array of responses that were returned from the listeners.
    -   Added events to notify scripts when channels become available.
        -   The following events have been added:
            -   `onChannelSubscribed()` - happens the first time a channel is loaded. Sent to every channel that is currently loaded.
            -   `onChannelUnsubscribed()` - happens when a channel is unloaded. Sent to every channel that remains after the channel is unloaded.
            -   `onChannelStreaming()` - happens when a channel is connected and fully synced. Sent to every channel that is currently loaded.
            -   `onChannelStreamLost()` - happens when a channel is disconnected and may not be fully synced. Sent to every channel that is currently loaded.
            -   For all events, `that` is an object with the following properties:
                -   `channel` - The channel that the event is for.
        -   The following events have been removed:
            -   `onConnected()`
            -   `onDisconnected()`
    -   Added in tags to change the state of the inventory's camera controls:
        -   `aux.context.inventory.pannable` enables and disables the inventory's ability to pan, off by default.
        -   `aux.context.inventory.resizable` enables and disables the inventory's drag to resize functionality, on by default.
        -   `aux.context.inventory.rotatable` enables and disables the inventory's ability to rotate, on by default.
        -   `aux.context.inventory.zoomable` enables and disables the inventory's ability to zoom, on by default.
-   Bug Fixes
    -   Resolved issue with the near cliiping plane for the sheet's minifile image.
    -   Resolved issues with the create empty bot button not functioning sometimes on mobile.

## V0.9.40

### Date: 09/20/2019

### Changes:

-   Improvements
    -   Reworked the login functionality to use popups instead of dedicated pages.
        -   The login page has been split into two popups:
            -   The login popup (account selector).
            -   The authorization popup (QR Scanner).
        -   The login popup has the following functions:
            -   It can be opened by the "Login/Logout" button in the menu.
            -   It will display a list of accounts that can be used to login.
            -   If no accounts are available, then a username box will be shown.
            -   If accounts are available, a new account can be added by clicking the "+" button at the bottom of the list.
            -   At any time, the user can close the popup to keep their current login.
            -   They can also select the "Continue as Guest" option to login as a guest.
        -   The authorization popup has the following functions:
            -   It is opened automatically when the user needs to scan an account code.
            -   It contains the QR Code scanner to scan the account code.
            -   It also contains an input box to manually enter the code.
            -   Closing the popup automatically logs the user in as a guest.
    -   Made the account QR Code blue.
    -   Added the ability to click the account QR Code to copy it to the clipboard.
-   Bug Fixes
    -   Fixed a couple communication issues between the server and client during login.
        -   One such issue could potentially leave the client in state where future changes would not be synced to the server.

## V0.9.39

### Date: 09/19/2019

### Changes:

-   Improvements
    -   Added support for accepting payments via Stripe.
        -   To get started with Stripe, first register for an account on [their website](https://dashboard.stripe.com/register).
        -   Second, copy your publishable key from the stripe dashboard and add it to the channel's config file in the `stripe.publishableKey` tag.
        -   Third, make a new channel. This will be the "processing" channel which will contain all the information actually needed to charge users for payments. And contain the code to actually complete a charge.
            -   In this channel, add your Stripe secret key to the config file in the `stripe.secretKey` tag.
        -   At this point, you are all setup to accept payments. Use the following functions:
            -   `player.checkout(options)`: Starts the checkout process for the user. Accepts an object with the following properties:
                -   `productId`: The ID of the product that is being purchased. This is a value that you make up to distinguish different products from each other so you know what to charge.
                -   `title`: The title message that should appear in the checkout box.
                -   `description`: The description message that should appear in the checkout box.
                -   `processingChannel`: The channel that payment processing should happen on. This is the channel you made from step 3.
                -   `requestBillingAddress`: Whether to request billing address information with the purchase.
                -   `paymentRequest`: Optional values for the "payment request" that gives users the option to use Apple Pay or their saved credit card information to checkout. It's an object that takes the following properties:
                    -   `country`: The two-letter country code of your Stripe account.
                    -   `currency`: The three letter currency code. For example, "usd" is for United States Dollars.
                    -   `total`: The label and amount for the total. An object that has the following properties:
                        -   `label`: The label that should be shown for the total.
                        -   `amount`: The amount that should be charged in the currency's smallest unit. (cents, etc.)
            -   `server.finishCheckout(options)`: Finishes the checkout process by actually charging the user for the product. Takes an object with the following properties:
                -   `token`: The token that was produced from the `onCheckout()` call in the processing channel.
                -   `amount`: The amount that should be charged in the currency's smallest unit.
                -   `currency`: The three character currency code.
                -   `description`: The description that should be included in the receipt.
                -   `extra`: Extra data that should be sent to the `onPaymentSuccessful()` or `onPaymentFailed()` actions.
        -   Additionally, the following actions have been added:
            -   `onCheckout()`: This action is called on both the normal channel and the processing channel when the user submits a payment option to pay for the product/service. `that` is an object with the following properties:
                -   `token`: The Stripe token that was created to represent the payment details. In the processing channel, this token can be passed to `server.finishCheckout()` to complete the payment process.
                -   `productId`: The ID of the product that is being purchased. This is useful to determine which product is being bought and which price to charge.
                -   `user`: (Processing channel only) Info about the user that is currently purchasing the item. It is an object containing the following properties:
                    -   `username`: The username of the user. (Shared for every tab & device that the user is logged into)
                    -   `device`: The device ID of the user. (Shared for every tab on a single device that the user is logged into)
                    -   `session`: The session ID of the user. (Unique to a single tab)
            -   `onPaymentSuccessful()`: This action is called on the processing channel when payment has been accepted after `server.finishCheckout()` has completed. `that` is an object with the following properties:
                -   `bot`: The bot that was created for the order.
                -   `charge`: The info about the charge that the Stripe API returned. (Direct result from [`/api/charges/create`](https://stripe.com/docs/api/charges/create))
                -   `extra`: The extra info that was included in the `server.finishCheckout()` call.
            -   `onPaymentFailed()`: This action is called on the processing channel when payment has failed after `server.finishCheckout()` was called. `that` is an object with the following properties:
                -   `bot`: The bot that was created for the error.
                -   `error`: The error object.
                -   `extra`: The extra info that was included in the `server.finishCheckout()` call.
    -   Added the ability to send commands directly to users from the server via the `remote(command, target)` function.
        -   For example, calling `remote(player.toast("hi!"), { username: 'test' })` will send a toast message with "hi!" to all sessions that the user "test" has open.
        -   This is useful for giving the user feedback after finishing the checkout process.
        -   Currently, only player commands like `player.toast()` or `player.goToURL()` work. Shouts and whispers are not supported yet.

## V0.9.38

### Date: 09/16/2019

### Changes:

-   Improvements
    -   Added the ability for the directory client to automatically connect to an AUX Proxy.
        -   Can be controlled by using the `PROXY_TUNNEL` environment variable which should be set to the WebSocket URL that the client should try to tunnel to.
        -   Also needs to have the `UPSTREAM_DIRECTORY` environment variable set to the URL of the directory that the client should register with and get its tokens from.
        -   The `casualsimulation/aux-proxy` docker image is a tunnel server that can handle automatically accepting and managing tunnels for directory clients.
        -   For example, you can get a basic tunnel system going by setting up the `casualsimulation/aux-proxy` docker image at a URL like `proxy.auxplayer.com` and setting the `PROXY_TUNNEL` environment variable for the `casualsimulation/aux` image to `wss://proxy.auxplayer.com`.
            -   When the client grabs a token from the configured `UPSTREAM_DIRECTORY`, it will then try to connect to `wss://proxy.auxplayer.com` to establish a tunnel for the `external-{key}` subdomain.
            -   Once the tunnel is established, any traffic directed at `external-{key}.auxplayer.com` which is routed to the same server that hosts `proxy.auxplayer.com` will be forwarded onto the tunnel client which will then server the AUX experience.
            -   In effect, this lets a AUXPlayer experience hosted from an internal network be accessible from outside the network via using a reverse tunnel server. (This lets us get around NAT without things like UPNP)
-   Bug Fixes
    -   Copying the workspace will now copy the context bot as well.
    -   Removing a bot via code it should no longer set the selection to a mod.

## V0.9.37

### Date: 9/13/2019

### Changes:

-   Improvements
    -   Added an AUX Proxy web service that can temporarilly authorize a proxy connection for a local AUX.
    -   Added a package that provides the ability to create tunnels via websockets.

## V0.9.36

### Date: 9/13/2019

### Changes:

-   Bug Fixes
    -   Fixed an issue with dragging files on a non-default grid scale in AUXPlayer.

## V0.9.35

### Date: 9/11/2019

### Changes:

-   Improvements
    -   Changing the player inventory's height via the height slider will now set the inventory items to be correctly bottom aligned.
-   Bug Fixes
    -   Resolved issues with dragging bots and minimized contexts onto the background in builder.
    -   Resolved issues with sizing differences of the player inventory between pc and mobile platforms.
    -   Fixed the directory client to send the correct IP Address.
    -   Fixed the directory service to handle errors when sending webhooks.

## V0.9.34

### Date: 9/10/2019

### Changes:

-   Improvements
    -   Added the ability to set which IP Addresses should be trusted as reverse proxies.
        -   Setting this value will allow the server to determine the actual IP Address of visiting users and which protocol they are actually using to load data.
        -   Can be controlled with the `PROXY_IP_RANGE` environment variable.
            -   Supports a single IP Address, or a CIDR IP Address range.

## V0.9.33

### Date: 9/10/2019

### Changes:

-   Improvements
    -   Added a service which can send information to the configured directory at periodic intervals.
        -   By default, the information gets sent on startup and every 5 minutes afterwards.
            -   `key`: The SHA-256 hash of the hostname plus the loopback interface's MAC address.
            -   `password`: The password that was generated on the device to authenticate to the directory.
            -   `publicName`: The hostname of the device.
            -   `privateIpAddress`: The IPv4 Address of the first non-loopback interface sorted by interface name. This is supposed to be the LAN IP that the device has.
        -   The directory that the client reports to (the upstream) can be configured using the `UPSTREAM_DIRECTORY` environment variable. If it is not set, then the client is disabled in production.

## V0.9.32

### Date: 9/10/2019

### Changes:

-   Improvements
    -   Changed and condensed the action tags: `onDropInContext()`, `onAnyDropInContext()`, `onDropInInventory()`, `onAnyDropInInventory()`, `onDragOutOfContext()`, `onAnyDragOutOfContext()`, `onDragOutOfInventory()` and `onAnyDragOutOfInventory()` to `onBotDrop()`, `onAnyBotDrop()`, `onBotDrag()`, `onAnyBotDrag()`.
    -   Setup new 1x7 player inventory layout, works with dynamic changes to width, currently not working with dynamic changes to height.
    -   Changed range of `aux.context.inventory.height` from 0 to 1 to instead be 1 to 10 defining the default number of rows to view in the inventory on page load.
    -   Added an API for the AUX Directory.
        -   Stores a list of AUXes and their IP addresses to make it easy to discover AUXPlayers that share the same public IP address with you.
        -   Controllable with the `DIRECTORY_TOKEN_SECRET` and `DIRECTORY_WEBHOOK` environment variables.
        -   If the `DIRECTORY_TOKEN_SECRET` environmenv variable is not specified, then the directory API will not be enabled.
        -   Make sure to use a long secure random value for the `DIRECTORY_TOKEN_SECRET`.
        -   The `DIRECTORY_WEBHOOK` variable specifies the URL that updated entry information should be POSTed to.
            -   The message contains a JSON object with the following data:
                -   `key`: The key/hash that the uniquely identifies the AUX that was updated.
                -   `externalIpAddress`: The external (public facing) IP Address that the AUX is using.
                -   `internalIpAddress`: The internal (non-public facing) IP Address that the AUX is using.
        -   The following API Endpoints have been added:
            -   `GET /api/directory`
                -   Gets a list of AUXPlayers that share the same public IP Address as you.
                -   Each entry in the list contains the name of the AUXPlayer and the URL that it can be accessed at.
            -   `PUT /api/directory`
                -   Creates / Updates the entry for an AUXPlayer.
                -   The request must contain the following values as a JSON object:
                    -   `key`: The unique key identifying the AUXPlayer. Recommended to use a hash of the MAC address and hostname.
                    -   `privateIpAddress`: The local network IP Address that has been assigned to the AUXPlayer.
                    -   `publicName`: The name that can be shown to other users publicly.
                    -   `password`: The password that is required to update the record. If this is the first request for the `key` then the password will be saved such that the record can only be updated in the future when given the same password.
-   Bug Fixes
    -   Unbound `aux.context.player.rotation.x` and `aux.context.player.rotation.y` from one another to let the user only need to fill in one of the fields for player's initial rotation to work.

## V0.9.31

### Date: 9/05/2019

### Changes:

-   Improvements
    -   Added in a `mod.subtract` function to removed certain tags defined by a mod.
    -   Added the ending grid position to the drag and drop context actions.
    -   Added the new `createdBy()` function that get the filter of bots that have been created by another bot.
    -   Set the drag and drop actions to return more consistant variables.
    -   Removed the hamburger menu icon and the menu text from the player's menu.
    -   Player's menu will now open then items are added to it from an empty state.
    -   Removed unneeded function from the project: `getBotsInContext`, `getBotsInStack`, `getFilessAtPosition`, `getNeighboringBots`.
-   Bug Fixes
    -   Set the bot in the drag and drop actions to no longer return multiple bots.
    -   Cleaned up missed text artifact on the loading popup in player.
    -   Setting the initial zoom of the player in the context without setting anything for the rotation will no longer rotate the initial player.
    -   Resolved issue with wall height not getting set correctly when the context the bot is on is moved vertically.
    -   Fix issue with the bot returned from a drag and drop action.
    -   Sheet will now remain open when deleting a bot.
    -   Fixed `onCombine()` actions to pass the other bot as `that.bot`.

## V0.9.30

### Date: 08/28/2019

### Changes:

-   Improvements
    -   Split the player inventory's resizing bar into two and placed them at the top corners of the inventory.
    -   Halved the inventory's gap spacing when on moble for a larger inventory.
    -   Improved the label textbox to resize to fix bot that have a high width value.
    -   The drop action tags: `onDropInContext()`, `onAnyDropInContext()`, `onDropInInventory()` and `onAnyDropInInventory()` now return the previous context the bots were in before the drop.
    -   Allow the context to set the player's default zoom with the tag `aux.context.player.zoom` and its rotation with the tags `aux.context.player.rotation.x` and `aux.context.player.rotation.y`.
    -   Changed the loading popup to have improved readability and removed wanted information from the player's loading popup.
    -   Added the ability to show and scan barcodes.
        -   Barcodes can be shown via the `player.showBarcode(code, format)` function.
            -   The `format` parameter accepts the following options:
                -   [`code128`](https://en.wikipedia.org/wiki/Code_128) (Code 128) (default)
                -   [EAN](https://en.wikipedia.org/wiki/International_Article_Number)
                    -   `ean13` (EAN-13)
                    -   `ean8` (EAN-8)
                    -   `upc` (UPC-A)
                -   [`itf14`](https://en.wikipedia.org/wiki/ITF-14) (ITF-14)
                -   [`msi`](https://en.wikipedia.org/wiki/MSI_Barcode) (MSI)
                -   [`pharmacode`](https://en.wikipedia.org/wiki/Pharmacode) (Pharmacode)
                -   [`codabar`](https://en.wikipedia.org/wiki/Codabar) (Codabar)
        -   The barcode scanner can be opened via the `player.openBarcodeScanner()` function.
            -   The following barcode types can be scanned:
                -   Code 128
                -   Code 39
                -   Code 93
                -   EAN-13
                -   EAN-8
                -   UPC-A
                -   UPC-C
                -   Codeabar
            -   When a barcode is scanned the `onBarcodeScanned()` event will be sent containing the barcode that was detected.
            -   Also supports `onBarcodeScannerOpened()` and `onBarcodeScannerClosed()`.
    -   Added menus back to AUXPlayer.
    -   Added `byMod()` as an additional way to query bots.
        -   Convienent way to query bots by multiple tags at once.
        -   Usage:
            -   `getBots(byMod({ "aux.color": "red", "aux.scale": 2 }))` gets all the bots with `aux.color` set to `"red"` and `aux.scale` set to `2`.
            -   `getBots(byMod({ "aux.color": null, "aux.label": "Hi!" }))` gets all the bots without an `aux.color` but with `aux.label` set to `"Hi!"`.
-   Bug Fixes
    -   Resolved issue with new contexts adding an incorrect tag to the sheet.
    -   Changed the dynamic aspect ratio to a stable one for the inventory scaling.

## V0.9.29

### Date: 08/23/2019

### Changes:

-   Improvements
    -   Changed `hasFileInInventory()` function to `hasBotInInventory()`.
    -   Changed `onMerge()` action tag to `onMod()`.
    -   Changed `aux._editingFile` hidden tag to `aux._editingBot`.
    -   Gave the player inventory an offset from the bottom of the window so that it is floating.
    -   Deselecting one of 2 bots in multiselection mode will return the the sheet to single selection mode.
    -   Removed the direct aux view for now.
    -   Added new feature in sheet where clicking on a bot's tag will select all bots with that tag.
    -   Added a code editor.
        -   Loads only on desktop/laptop.
        -   For the best experience, use with the full size sheet.
        -   Features:
            -   Syntax highlighting for action tags and formulas.
                -   Normal tags don't get syntax highlighting.
            -   Syntax checking.
            -   Autocomplete for tags.
                -   Triggered by typing `#` or by pressing `Ctrl+Space`.
            -   Autocomplete for formula/action API functions.
                -   Triggered by typing or by pressing `Ctrl+Space`.
            -   Find references to API functions across actions/formulas.
                -   Trigger by putting the cursor on the tag and press `Shift+F12`.
            -   Find references to tags across actions/formulas.
                -   Trigger by putting the cursor on the tag and press `Shift+F12`.
            -   Auto formatting
                -   Trigger by typing `Alt+Shift+F`.
            -   Find & Replace
                -   Open the find tool by pressing `Ctrl+F`.
                -   Go to replace mode by toggling the arrow on the left side of the find tool.
        -   Other notes
            -   It is not currently possible to remove formulas using the code editor. Instead, you have to use the small tag input in the table to completely remove formulas.
    -   Changed menu button text of: `Channel doesn't exist. Do you want to create it?` to `Channel doesn't exist. Click here to create it.` for better user direction.
-   Bug Fixes
    -   Resolved issue of the `getBot()` function not working in the search bar.
    -   Allow the use of a channelID made up entirely of numbers.
    -   Resolved issue of `setTag()` not working with multiple files when fed a false or null value to set.
    -   Deleting a bot when in multiselection mode will no longer close the sheet.
    -   The `onPointerExit()` function will now execute before an `onPointerEnter()` function when hovering over multiple bots.
    -   Fixed issue in the `RemoveTags()` function where providing a string with a `.` in its tag section failed to remove the correct tags.
    -   The tag `aux.context` can now be set to a value type of boolean or number.
    -   Increased the timeout time on the `Create Channel` toast message to give it more processing time so it works more consistently.
    -   Fixed inconsistency between actual action tag `onAnyDropInContext` and what was appearing in the tag dropdown `onDropAnyInContext` to read correctly, and other similar cases of this.
    -   Changed the tag `aux.context.inventory.height` to work in the context bot's tag list.

## V0.9.28

### Date: 08/16/2019

### Changes:

-   Improvements
    -   Added the `onPointerUp()` action tag to fire on button release.
-   Bug Fixes
    -   Resolved issue where creating a new tag on one bot, deselecting all bots and attempting to add that same tag to a different bot resulted in a warning.
    -   Resolved issue stopping VR from functioning on Occulus Quest.

## V0.9.27

### Date: 08/14/2019

### Changes:

-   Improvements
    -   Added the context to the `that` of the `onAnyBotClicked()` action tag.
    -   Added the context to the `that` of the `onKeyDown()` and `onKeyUp` action tags.
    -   Removed the trashcan area that appears when dragging a bot.
    -   Added the bot and context to the `that` of the `onPointer` action tags.
    -   Improved the functionality of `getBots()` and `getBot()` by adding the ability to search by multiple parameters.
        -   [Github Issue](https://github.com/casual-simulation/aux/issues/8)
        -   The following functions have been added:
            -   `byTag(tag, value)`: Filters for bots that have the given tag and value.
            -   `inContext(context)`: Filters for bots that are in the given context.
            -   `inStack(bot, context)`: Filters for bots that are in the same stack as the given bot in the given context.
            -   `atPosition(context, x, y)`: Filters for bots that are at the given position in the given context.
            -   `neighboring(bot, context, direction)`: Filters for bots that are neighboring the given bot in the given context in the given direction.
            -   `either(filter1, filter2)`: Filters for bots that match either of the given filters.
            -   `not(filter)`: Filters for bots that do not match the given filter.
        -   As a result, it is now possible to use `getBots()` like this:
            -   `getBots(byTag("abc", 123), byTag("name", "test"))`
            -   `getBots(not(inContext("hello")))`
            -   `getBots(inContext("hello"), not(inStack(this, "hello")))`
            -   `getBots(atPosition("test", 1, 2))`
            -   `getBots(either(byTag("abc", true), byTag("def", true)))`
        -   You can still use the old syntax like `getBot("name", "bob")`.
    -   Improved the server to update a tag indicating whether a user is active or not.
        -   The tag is `aux.user.active` and is on every player bot.
        -   The user frustums have been updated to use this value for detecting if a player is active or not.
    -   Removed the depreciated tags: `aux.context.surface.grid`, `aux.context.surface.defaultHeight`, `aux.input`, `aux.input.target`, and `aux.input.placeholder`.
    -   Made the text editor in sheet go all way to the bottom of the screen when the sheet is toggled to fullscreen mode.
    -   Removed the `event()` function from action scripts.
-   Bug Fixes
    -   Destroying a bot will no longer keep a mod of the bot in the selection.
    -   Modballs will no longer appear as the file rendered when searching for bots.
    -   Added the missing `onPointerDown()` tag to the tag dropdown list.
    -   Fixed an issue that would cause the browser to be refreshed while in the process of Forking an AUX.
    -   The `player.currentChannel()` function will now work in builder.
    -   Fixed actions to be able to support using comments at the end of scripts.
    -   When clicking off of a search for config it will no longer show a mod being selected briefly.

## V0.9.26

### Date: 08/09/2019

### Changes:

-   Improvements
    -   Changed the "Subscribe to Channel" text to "Add Channel" in AUXPlayer.
    -   Changed the "powered by CasualOS" tagline to "CasualOS ☑️".
    -   Added the ability to copy/paste bots directly onto surfaces.
    -   Control clicking a bot and attempting to drag it will now result in cloning the bot.
    -   Removed the outline bars on the player inventory.
    -   Dragging files in AUXPlayer now pulls the selected bot out of the stack.
    -   Updating the `aux.scale.z` or `{context}.z` values on bots now updates the other bots in the same stack.
    -   Improved the sheet to show the filter buttons for every tag namespace.
    -   Added the ability to undo destroying a bot from the sheet.
    -   Changed the "channel does not exist" message to include a better call to action.
    -   Zooming and rotation from a `player.tweenTo()` call can now be canceled by user input.
-   Bug Fixes
    -   The zoom value and orbital values of the `player.tweenTo()` function have been clamped to their set limits to avoid issues.
    -   The inconsistancy of zoom number input between perspective and orthographic cameras with the `tweenTo` function has been fixed.
    -   Fixed the create channel button to refresh the page so that the channel is properly loaded.

## V0.9.25

### Date: 08/08/2019

### Changes:

-   Bug Fixes
    -   Fixed a spelling error in the hamburger menu.
    -   Fixed an issue that would cause recursive formulas to lock-up the channel.

## V0.9.24

### Date: 08/08/2019

### Changes:

-   Improvements
    -   Changed `onPlayerContextEnter()` to `onPlayerEnterContext()`.
    -   Added `player.currentChannel()` for users to query the channel id in player.
-   Bug Fixes
    -   Dragging a mod should no longer show a change in the scale.
    -   Fixed an issue that would show the wrong username if logging in as a guest.
    -   Fixed the "Fork Channel" button to create the new channel.
    -   Changed the "Fork Channel" and "Clear Channel" buttons to only allow admins to run them.
    -   Fixed an issue that would cause the tag input boxes to not accept typing an `=` sign as the first character.
    -   Fixed the `Destroyed {bot ID}` messages to not show when the bot doesn't actually get destroyed.
    -   Getting the mod of a recently changed file will no longer be missing tags.
    -   Fixed isse with new tag input remaining open when verifying a tag vai the enter key.
    -   Fixed issue where `aux.stackable` being false stopped mods from being applied to the bot, mods can now be applied.

## V0.9.23

### Date: 08/06/2019

### Changes:

-   Improvements
    -   Changed `Clear Mod` to `Reset` in the sheet.
    -   Allow the clicking on a bot in the sheet in single selection mode to deselect the bot.
    -   Changed `onCombine()` action tag to `onCombine(#tag:"value")` and set the autofill to not auto add this tag to the sheet.
    -   Added the `aux.context.devices.visible` to allow the hiding of user bots in the player.
-   Bug Fixes
    -   Dragging a bot with no bot selected will no longer select a mod of the dragged bot.

## V0.9.22

### Date: 08/06/2019

### Changes:

-   Improvements
    -   Changed `{context}.index` to `{context}.sortOrder`.
    -   Added another variable to `onClick()` action tag to return a context.
    -   Added another variable to `onCombineEnter()` and `onCombineExit()` action tags to return a context.
    -   Added `onAnyPlayerContextEnter` to trigger on every bot when a player joins a context and changed `onPlayerContextEnter` to trigger on the player bot that joins a context.

## V0.9.21

### Date: 08/05/2019

### Changes:

-   Improvements
    -   Improved the `server.shell()` command to output a bot to the `aux.finishedTasks` channel with the results of the command.
    -   Added the ability to backup channels to Github using Gists.
        -   You can trigger a backup by running `server.backupToGithub(token)` as an admin from the admin channel.
        -   The `token` parameter should be replaced with a string containing a [personal access token](https://help.github.com/en/articles/creating-a-personal-access-token-for-the-command-line) from the account you want the backup to upload to.
        -   During upload a bot will be added to the `aux.runningTasks` context with a progress bar indicating the status of the operation.
        -   When the task is completed the bot will be moved to the `aux.finishedTasks` context and will contain tags indicating the result of the operation.
        -   After finishing the bot will contain a link to the uploaded data.
    -   Added the ability to backup channels as a zip file.
        -   Triggered by running `server.backupAsDownload()` as an admin from the admin channel.
        -   Similar to the Github backup but the zip file is downloaded to your device.
    -   `setTag` function will now accept an array of bots as it's first paramater.
    -   Removed the white circle background from the player's menu button.
    -   Changed `Fork/Upload/Download AUX` to `Fork/Upload/Download Channel`.
    -   Updated connection message.
    -   Allow the deselection of files by clicking on the bot in the sheet during multiselection.
    -   Greatly improved the performance of dragging stacks of bots in AUXPlayer.
    -   Added the `onCombineEnter()` and `onCombineExit()` action tags to fire on all bots being interacted with during a drag operation with combine action tags involved.
-   Bug Fixes
    -   Removed mouse pointer change on player inventory side bars.
    -   Made the multiselect button ui consistant colors.
    -   Made the multiselect button hide itself in multiselect mode.
    -   `aux.label` will now accept numbers as a tag value.
    -   Further restrict the add tag setup to stop unwanted warning popups.
    -   Fixed to let admin users be designers even if the designers list says otherwise.

## V0.9.20

### Date: 07/31/2019

### Changes:

-   Improvements
    -   Increased the Socket.io ping interval and timeout values to better support sending large causal trees.
    -   Updated `aux.inventory.height` to `aux.context.inventory.height`.
    -   Removed the raise and lower option in the context dropdwon menu.
    -   Changed player menu's `Add Channel` to `Subscribe to Channel`.
    -   Set mobile and desktop's default player inventory height to be consistent.
    -   Added a basic console that can be used to view logs from scripts and formulas.
        -   The console can be opened via the `player.openDevConsole()` script function.
    -   Changed the toggle size button's image.
    -   Moved multiselection button to the top right, added new icon for the button.
    -   Added bot image to top of sheet.
    -   Removed deslection button, the minus icon, from the sheets.
    -   Changed destroy bot button text to the trash can icon.
    -   Allow the user to drag bots from the bot image at the top of the sheet section.
-   Bug Fixes
    -   Improved centering of loading popup's `powered by CasualOS` text.
    -   Fixed an issue that would cause `player.currentContext()` to not update until after the `onPlayerContextEnter()` event was fired.
    -   Fixed some issues with the login flow for AUXPlayer.

## V0.9.19

### Date: 07/29/2019

### Changes:

-   Improvements
    -   Added the ability for shouts and whispers to return values.
        -   `shout()` returns a list of results from every bot that ran a script for the shout ordered by bot ID.
        -   `whisper()` returns a list of results from every bot that ran a script for the whisper ordered by the input bot array.
        -   To return a value from a shout/whisper handler, use `return` statements. For example, to return `10` from a shout you would simply write `return 10`.
    -   Changed the tag suggestion list to only show when there are tags that match the input.
    -   Changed the create surface popup's header text to read: `Create Context from Selection`.
    -   Added show surface checkbox to the create context popup.
    -   Removed the text on the sheet's bottom left add tag button.
    -   Added the phrase `powered by CasualOS` to bthe hamburger menu and loading popup.
    -   Removed `Unselect All` from the sheets.
-   Bug Fixes
    -   Fixed an issue that would let users load the admin channel because no file specified session limits for it.
    -   Fixed an issue that would cause formulas which contained indexer expressions to fail.
    -   Fixed the server to not overwrite broke Causal Trees.
    -   Stopped incorrect empty tag warning when attempting to add in a new tag.
    -   Fixed there not being a visible right bar on the player inventory.
    -   Fixed dependency tracking for formulas which get bots by ID. (like `getBots("id")`)

## V0.9.18

### Date: 07/25/2019

### Changes:

-   Bug Fixes
    -   Reverted a change that had the potential to corrupt a tree upon load.

## V0.9.17

### Date: 07/25/2019

### Changes:

-   Improvements
    -   Added the ability to execute remote events on the server.
        -   This lets us do all sorts of administrative tasks while keeping things secure.
        -   These events are sent via scripts.
        -   Depending on the action, it may only be possible to execute them in the correct channel. For example, executing admin tasks is only allowed in the admin channel to help prevent things like clickjacking.
        -   The following functions are supported:
            -   Admin channel only
                -   `server.grantRole(username, role)`: Grants the given role to the user account with the given username if the current player is an admin.
                -   `server.revokeRole(username, role)`: Revokes the given role from the user account with the given username if the current player is an admin.
                -   `server.shell(script)`: Runs the given shell script on the server if the current player is an admin.
    -   Improved the login system to dynamically update based on changes to the admin channel.
        -   This lets us do things like lock user accounts or tokens and have the system automatically handle it.
        -   It even supports formulas!
        -   The login system uses the following tags on bots in the admin channel:
            -   `aux.account.username`: This tag indicates that the bot is a "user account" bot for the given username.
            -   `aux.account.roles`: This tag indicates which roles an account should be granted.
            -   `aux.account.locked`: This tag indicates whether the account is locked and that logging in using it should not be allowed.
            -   `aux.token`: This tag indicates that the bot is a "token" which can be used to login to a user account.
            -   `aux.token.username`: This tag indicates the username of the user account that the token is for.
            -   `aux.token.locked`: This tag indicates whether the token is locked and therefore cannot be used to login to the account.
    -   Improved the login system to automatically give guests the `guest` role.
        -   This allows blocking guests via the `aux.blacklist.roles` tag on the channel config file.
    -   Improved the channel system to only allow loading a channel if it has been created via a bot in the admin channel.
        -   This lets admins control which channels are accessible.
        -   The admin channel is always accessible, but only to admins. This is a safety measure to prevent people from locking themselves out.
        -   To make a channel accessible, load the admin channel and create a bot with `aux.channel` set to the channel you want and `aux.channels` set to `true`.
        -   Alternatively, load the channel you want and click the `Create Channel` toast that pops up. (only works if you're an admin)
    -   Added the ability to view and control how many sessions are allowed.
        -   Allows setting a max sessions allowed value for channels and the entire server.
        -   Per-Channel settings go on the channel file in the admin channel.
            -   The `aux.channel.connectedSessions` tag indicates how many sessions are active for the channel.
            -   The `aux.channel.maxSessionsAllowed` tag specifies how many sessions are allowed for the channel. Admins are not affected by this setting. If this value is not set then there is no limit.
        -   Global settings go on the `config` file in the admin channel.
            -   The `aux.connectedSessions` tag indicates how many sessions are active for the server.
            -   The `aux.maxSessionsAllowed` tag specifies how many sessions are allowed for the entire server. Admins are not affected by this setting. If this value is not set then there is no limit.
    -   Added the ability to query the status information from the server.
        -   Requests to `/api/{channelId}/status` will return a JSON object containing the current number of active connections for the channel.
        -   Requests to `/api/status` will return a JSON object containing the current number of active connections for the server.
    -   Changed `aux.inventory.color` tag to `aux.context.inventory.color`, and allowed the editing of the invenroty color to be done in the context bot's tags.
    -   Added an `aux.context.inventory.visible` tag to toggle the player inventory on and off, it will default to visible.
    -   Reduced width of player inventory and added a left alligned line to it's left side.
    -   Gave the player inventory the ability to be set by a user set inventory context tag.
    -   Added a width maximum to the player inventory.
    -   Added in the `onAnyBotClicked()` function to fire an event when any bot in the scene has been clicked.
-   Bug Fixes
    -   The player's background context color can now be set via fomula.
    -   Fixed scripts to remove deleted files from queries like `getBots()` or `getBot()`.
    -   Fixed the login screen to hide the loading progress when the user needs to scan the token from their other device.
    -   Improved the JavaScript sandbox to prevent common infinite loops.
        -   Loops in JavaScript code now have an energy cost of 1 per iteration.
        -   By default, each formula/action has an energy of `100,000`.
        -   Shouts get their own energy value set at `100,000`. (for now - so it's still possible to get around the energy limit by shouting back and forth)
        -   Exceeding the energy limit causes the formula/action to be terminated so that the application doesn't get locked up.
    -   Corrected misspelled tag name in the tag dropdown list.
    -   Fixed positioning issue with setting `aux.label.anchor` via an interaction.

## V0.9.16

### Date: 07/22/2019

### Changes:

-   Improvements

    -   Added ability to use the enter key on the new tag dropdown to autofill the tag.
    -   The webpage's tab name will now display the channel's ID in designer and the Context name and ID in Player.

-   Bug Fixes
    -   Added another Wall3D optimization with a geometry disposal.
    -   Added a null check to stop an error when trying to drag specifically removed bots.
    -   A mod object will no longer change it's mesh scale while being dragged.
    -   Fixed an issue that would happen if a file was updated and deleted in the same script.

## V0.9.15

### Date: 07/18/2019

### Changes:

-   Improvements
    -   Selecting a tag from the tag suggestions list will now automatically add the tag on click.
    -   Added a plus sign to the `Make mod from selection` butotn's icon.
-   Bug Fixes
    -   Improved Wall3D performance, should no longer take up most memory allocation.
    -   Clicking on a bot will no longer have the mereg ball appear for a second in the file count.

## V0.9.14

### Date: 07/17/2019

### Changes:

-   Improvements
    -   Added a login system
        -   Users are first-come first-serve.
            -   Upon login your device will generate a token that is used to authenticate the device for that user account.
                -   Because this token is unique and secret you must use the new "Login with Another Device" feature in the side menu.
                -   This will show a QR code that can be scanned after trying to login with the same username.
            -   Users can be granted roles via their bot in the `admin` channel.
                -   These roles can be used to allow or deny access to channels.
                -   Users that have the `admin` role are allowed access to every channel. (and bypass the blacklist and whitelist)
        -   The server now decides if a user is able to load an aux.
            -   This means that the server checks `aux.blacklist` and `aux.whitelist` before sending the data.
            -   The following tags have been added to check whether a user is allowed access based on their roles.
                -   `aux.whitelist.roles`: Specifies the list of roles that users must have all of in order to access the channel.
                -   `aux.blacklist.roles`: Specifies the list of roles that users must not have any of in order to access the channel.
            -   By default, the `admin` channel is set to allow only users with the `admin` role.
    -   The login screen now remembers which users you have logged in with previously.
        -   Because tokens are saved on the device it is important to save users and only remove them if explicitly requested by the user.
    -   The `aux.line.style` tag's wall settting will now dynamically scale with bot height and bot stacking.
    -   The inventory viewport now no longer accepts panning input, it will now only zoom and rotate.
    -   Added in an `aux.line.style` tag that changes the design of the `aux.line.to` line.
    -   Added in a resize sheets button to set sheet's to full page width at all times.
    -   Added in an `aux.line.width` tag that changes the width of the `aux.line.to` but only the wall style for now.
    -   Resize the sheets button is now on the far left of the sheets buttons.
    -   Added a new `Make mod from selection` button to the sheet's buttons.
    -   Clicking off of the sheets will now always revert the selected item to an empty bot.
    -   Clicking the `enter` key on a selected tag will automatically open up the `new tag` input section.
    -   Clicking the `escape` key when the `new tag` input section is up will close the input section.
    -   The `new tag` input section will now be left alligned in the sheets.
    -   The tag section buttons will now appear below the bot content in the sheets.
    -   Moved the sheet's `Toggle Size` button to the right side of the sheet.
-   Bug Fixes
    -   Fixed `create()` to dissallow overriding `aux.creator` when a creator is specified.
    -   The center button will no longer effect the rotation in channel designer's viewport.
    -   'Enable AR' button no longer shows up in iOS Chrome which is currently unsupported.
    -   Fixed AR rendering for both AUX Designer and AUX Player.
    -   Fixed the login page to redirect to Channel Designer if the user refreshes the page while on the login screen.
    -   Fixed an issue that would cause `player.currentContext()` to be undefined if it was accessed inside `onConnected()`.
    -   Fixed the link to the `aux-debug` page in Channel Designer.
    -   Fixed an issue where formulas which had circular dependencies would cause other tags referencing the circular tag to not update.
    -   Fixed the parsing logic for filter tags to support curly quotes. (a.k.a. "Smart Quotes" that the iOS keyboard makes)
    -   Adding a new tag to a bot will now automatically focus the new tag whereas before it would not focus it.
    -   Fixed the file table to not interrupt the user's typing when tag value updates are processed.
-   Security Fixes
    -   Updated the `lodash` NPM package to `4.17.14` to mitigate [CVE-2018-16487](https://nvd.nist.gov/vuln/detail/CVE-2018-16487).

## V0.9.13

### Date: 07/10/2019

### Changes:

-   Improvements
    -   Reordered the context menu list to new specifications.
    -   Renamed several items in the context menu list: `Open Context` to `Go to Context` and `Select Context Bot` to `Edit Bot`.
-   Bug Fixes
    -   The `aux.context.locked` will now be properly initially set via the create context popup's tick box.

## V0.9.12

### Date: 07/09/2019

### Changes:

-   Improvements
    -   Added a rotation option to `player.tweenTo`, users can now define an `x` and `y` rotation to define which way the camera views the bot.
    -   New context popup opens with`aux.context.locked` set to false and the text has been change to `Lock Context`.
    -   Changed `aux.mod.tags` to `aux.mod.mergeTags`.
    -   Renamed `aux.movable="mod"` to `aux.movable="cloneMod"`.
    -   `isDiff` function no longer checks for `aux.mod.mergeTags` when determining weather a bot is a diff or not.
    -   Added the `aux.listening` tag to disable, a bot will accept shouts or whispers if this tage is set to true but ignore them it `aux.listening` is set to false.
    -   Removed the `context_` prefix of the default generated name of new contexts.
-   Bug Fixes
    -   The cube that appears on empty bot will now be properly sized.
    -   The center inventory button will now appear when intended.
    -   Fixed typo on the `Requesting site ID` text.
    -   First entered letter on a new bot's label not appearing had been resolved.
    -   The function `onCombine` should not trigger when dragging on a stack of bots but a warning message explaining this has been added it this is attempted.
    -   Dragging the inventory top to change its size will no longer cause the Google Chrome mobile app to refresh the page.
    -   Added in a tween override when user attempts input during a tween that will stop the tween immediately.

## V0.9.11

### Date: 07/01/2019

### Changes:

-   Improvements
    -   Added two new functions that can be used to open URLs.
        -   `player.goToURL(url)`: Redirects the user to the given URL in the same tab/window.
        -   `player.openURL(url)`: Opens the given URL in a new tab/window.
-   Bug Fixes
    -   Fix actions that edit files which get destroyed to not error and cause the rest of the action to fail.

## V0.9.10

### Date: 06/29/2019

### Changes:

-   Bug Fixes
    -   Make the sandboxed iframe fix check if the OS is iOS in addition to checking for Safari. This detects Chrome iOS and therefore applies the workaround.

## V0.9.9

### Date: 06/28/2019

### Changes:

-   Bug Fixes
    -   Make our minifier output ASCII so that Safari can load the web worker from a blob. (which apparently requires ASCII)

## V0.9.8

### Date: 06/28/2019

### Changes:

-   Improvements
    -   Can now click on and drag multiple files at a time, one for each VR controller.
-   Bug Fixes
    -   Fixed loading on Firefox browsers.
        -   Added special case for Firefox browsers to ignore the use of browser crypto since it seems to cause errors despite it being supported.
    -   Always render VR controllers, even if they are not in view of the camera.
        -   This makes sure that you can still see controller pointer lines and cursors even if you are holding the controller out of view.
    -   Fixed loading on Safari by allowing the sandboxed iframe to do more than it should be able to.
        -   Related Bug: https://bugs.webkit.org/show_bug.cgi?id=170075

## V0.9.7

### Date: 06/28/2019

### Changes:

-   Bug Fixes
    -   Inventory camera updates properly again in AUXPlayer.
    -   Added some basic regex URL validation to `aux.iframe` tag.

## V0.9.6

### Date: 06/28/2019

### Changes:

-   **Breaking Changes**
    -   Removed `@` and `#` expressions.
        -   This means that `@id` and `#id` will no longer work.
        -   Instead, use `getBots("#id")` and `getBotTagValues("#id")`.
-   Improvements
    -   The inventory now begins with a top down view.
    -   The center viewport button will now set the rotation to be top down.
    -   Inventory now begins with an increased zoom value.
    -   Manually control when we submit the frame to the VRDisplay
        -   This allows us to be able to do multiple rendering passes on the WebGL canvas and have them all appear in VR correctly.
        -   Before this fix, any elements that were rendered onto the WebGL canvas after the first pass were absent from VR. This was because the `THREE.WebGLRenderer` prematurely submitted the frame to the `VRDisplay`. This was a problem because it appears that the WebVR API ignores subsequent calls to the `VRDisplay.submitFrame` function until the current frame has passed.
    -   Added the `hasTag` function to allow users to check if the file has a specific tag on it.
    -   Moved formula calculations to a background thread.
        -   This helps get a more consistent framerate by running formulas in the background while the scene is rendering.
        -   As a result, the `window` global variable will not be available formulas.
            -   This means formulas like `window.alert()` or `window.location` or `window.navigator.vibrate()` will not work anymore.
            -   This also means that channels are more secure since you should no longer be able to write a formula that directly modifies bots in another channel. (no crossing the streams)
        -   The new system works by tracking dependencies between formulas.
            -   It looks for calls to `getTag()`, `getBot()`, `getBots()` and `getBotTagValues()` to track dependencies.
            -   It is fairly limited and does not yet support using variables for tag names. So `getTag(this, myVar)` won't work. But `getTag(this, "#tag")` will work.
            -   There are probably bugs.
        -   Additional improvements include showing the error message produced from a formula.
            -   If the formula throws an error then it will show up instead of the formula text.
            -   The UI has not been updated so you cannot scroll to read the full error message.
    -   Improved line performance.
    -   Improved label positioning to be more consistent.
    -   Improved users to share inventories, menus, and simulations when they are logged in with the same username.
    -   Old inactive users will now be deleted automatically to keep the data model clear of unused users.
        -   This only affects bots that have the `aux._user` tag set.
    -   Improved our usage of Vue.js to prevent it from crawling the entire game tree to setup property listeners.
        -   This reduces rendering overhead significantly.
    -   Changed the size of the inventory's dragging bar.
-   Bug Fixes
    -   Fixed rendering warning that was caused by `aux.line.to` if the line was too short.
    -   The context will now no longer allow for bot placement if it is not being visualized.
    -   The bot's label should now always appear on page reload.
    -   The bot sheet should now no longer have an incorrect layout upon adding a new bot.
    -   The config ID in sheets will now read as `config` and not `confi`.
    -   Switching contexts in AUXPlayer will now add the old context to the browser history so you can use the back and forward buttons to go back and forth.

## V0.9.5

### Date: 6/19/2019

### Changes:

-   Improvements
    -   `onGridClick()` is now supported in VR.
    -   Changed `mergeBall` tag to `mod`.
    -   Changed `tags` staring tag to `mod`.
    -   Changed `Clear Tags` to `Clear Mod`.
    -   Stop users from adding a blank or only whitespace tag.
    -   Changed `tags.remove()` back to `removeTags()`.
-   Bug Fixes
    -   All camera tweens will now snap to their final (and literal) target destination at the end of the tween.
    -   Bots will get destroyed when dragged over the trashcan in AUX Builder even if it is still on a context surface.
    -   `aux.context.rotation` tags are now being used in AUX Builder to apply rotation to contexts.
    -   Tags starting with `_user` and all other appropriate hidden tags will now correctly sort into the hidden tags section in sheets.
    -   Clearing an empty mod with an added tag on it now clears the added tag.
    -   `aux.label.size.mode` set to `auto` now sizes properly with the orthographic camera.
    -   The inventory in player will now no longer reset it's scale upon resizing the inventory.

## V0.9.4

### Date: 06/18/2019

### Changes:

-   Improvements
    -   Label rendering is now longer overdrawn on the main scene.
        -   This fixes issues with rendering labels in VR.
-   Bug Fixes
    -   Labels are now rendered in both the left and right eye in VR.
    -   Fixed flickering labels due to z-fighting with the geometry it was anchored to

## V0.9.3

### Date: 06/18/2019

### Changes:

-   Improvements
    -   Changed labels to read "Bot" instead of "File".

## V0.9.2

### Date: 06/18/2019

### Changes:

-   **Breaking Changes**
    -   We changed how tags are used in formulas. Now, instead of using the dot (`.`) operator to access a tag in a file, you must use the new `getTag(file, tag)` and `setTag(file, tag)` functions.
        -   For example, instead of:
            -   `this.aux.color = "red"`
        -   You would use:
            -   `setTag(this, "#aux.color", "red")`
        -   Likewise for getting tags:
            -   `alert(this.aux.color)`
        -   You should now use:
            -   `alert(getTag(this, "#aux.color"))`
-   Improvements
    -   Added several functions indended to replace the @ and # expression syntax.
        -   `getBot(tag, value)`, Gets the first file with the given tag and value.
        -   `getBots(tag, value (optional))`, Gets all files with the given tag and optional value. This replaces the `@tag(value)` syntax.
        -   `getBotTagValues(tag)`, Gets all the values of the given tag. This replaces the `#tag` syntax.
        -   `getTag(file, tag)`, Gets the value stored in the given tag from the given file. This replaces using dots (`.`) to access tags.
        -   `setTag(file, tag, value)` Sets the value stored in the given tag in the given file. This replaces using dots (`.`) to set tag values.
    -   Renamed several functions to use the "bots" terminology instead of "files".
        -   `getFilesInContext() -> getBotsInContext()`
        -   `getFilesInStack() -> getBotsInStack()`
        -   `getNeighboringFiles() -> getNeighboringBots()`
        -   `player.getFile() -> player.getBot()`

## V0.9.1

### Date: 06/13/2019

### Changes:

-   Improvements
    -   VR mode is reimplemented.
        -   On a VR device, you can enter VR mode by clicking on `Enter VR` in the menu.
        -   VR controllers can be used to click on files as well as drag them around in both AUX Player and AUX Builder.
        -   `onPointerEnter()` and `onPointerExit()` work for VR controllers in AUX Player.
    -   AR mode is back to its previous working state (along with inventory!)
    -   Changed the function tag `player.isBuilder()` to `player.isDesigner()`.
    -   Clicking on the same file as the selected file will now open the sheet if it has been closed.
    -   Added a `Select Context File` seciton in the workspace dropdown. This will select the file responsible for the workspace and open up it's sheet.
    -   Added ability to drag to change the height of the inventory viewport in the player.
    -   Added a new `aux.inventory.height` tag that when applied to the config file will set a default height of the player's inventory.
-   Bug Fixes
    -   Clicking on the same file as the selected file will no longer deselect the file in single selection mode.
    -   Fixed accidental double render when running in AUX Builder.

## V0.8.11

### Date: 06/07/2019

### Changes:

-   Improvements
    -   Removed unused top grid spaces of empty an empty file.
    -   The tag autocomplete is now in alphabetical order.
    -   The id tag value is now centered in the sheets.
    -   The `Clear Diff` section of the sheets has been renamed `Clear Tags`.
    -   The tooltip for the surface button has been changed from `create surface from selection` to `create surface` in mergeBall mode.
-   Bug Fixes
    -   Changed the resulting `diff-` id of file to `merge` when adding tag to empty file.
    -   Changed header of the create worspace popup from `Create Surface from Selection` to `Create Surface` when opened on a merge file.

## V0.8.10

### Date: 06/07/2019

### Changes:

-   Improvements
    -   Change `diff` key word to `merge` or `mergeBall`.
        -   EX: The tag function `aux.diff` has been changed to `aux.mergeBall` and `aux.diffTags` has been changed to `aux.mergeBall.tags` and the `diff` id tag value has been changed to `merge`.

## V0.8.9

### Date: 06/06/2019

### Changes:

-   Improvements
    -   Changed `diff.save` and `diff.load` to `diff.export` and `diff.import` respectfully.
    -   Changed function `saveDiff` to automatically include the `loadDiff` function within it to clean up the resulting output.
    -   `diff.save` will now return a cleaner JSON than it was before.
-   Bug Fixes
    -   Duplicate tags will now not show up in a closed tag section's tag count.
    -   Stopped additon of extra whitespace on left side of screen when multi selecting too many files.

## V0.8.8

### Date: 06/05/2019

### Changes:

-   Improvements
    -   Improved how diffs are created from files so that they don't contain any tags which are for contexts.
        -   This means that moving a file will only give you a diff of tags that are not related to a context.
        -   Examples are `aux.color`, `aux.label`, etc.
        -   As a result, applying the diff to a file won't cause it to be moved.
    -   The hidden tag section has been changed from `aux._` to `hidden`.
    -   The action and hidden tag sections will now appear when only one tag meets the criteria for the section.
    -   The add tag auto complete will now check for a match of the start if the string and not a substring.
    -   The add tag autocomplete will hide the `aux._` tags until `aux._` is input.
    -   When clicking the background in multi-file selection mode, it will deselect the files and keep a diff of the last selected.
    -   Improved file diffs to keep the existing diff selected after merging it into a file.
    -   Added tag `aux.inventory.color` to global file that allows the user to set the inventory background color in player.
-   Bug Fixes
    -   Fixed an issue that would cause file diffs to apply their context positions to other files.
    -   Clicking the `minus` button of the final file in sheets will now switch to diff without the `minus` or `unselect all` buttons that don't do anything.

## V0.8.7

### Date: 06/05/2019

### Changes:

-   Improvements
    -   Added the ability to show hidden tags by toglging hidden tag section instead of the hidden tags button which has been removed.
    -   Edited hexagon button to be filled and have a larger plus icon to improve uniformity.
-   Bug Fixes
    -   Tag `#` section will no longer remain if there are no tags fitting the criteria.

## V0.8.6

### Date: 06/05/2019

### Changes:

-   Improvements
    -   Added the ability to automatically convert curly quotes (`U+2018`, `U+2019`, `U+201C`, `U+201D`) into normal quotes (`U+0008`, `U+0003`).
-   Bug Fixes
    -   Fixed an issue where tag diffs would appear like normal files.
    -   Fixed an issue that prevented users from moving the camera when tapping/clicking on a worksurface.

## V0.8.5

### Date: 06/04/2019

### Changes:

-   Bug Fixes
    -   Fixed an issue that caused diffs to not be draggable from the mini file in the upper right hand corner of the screen.
    -   Fixed some conflicts between the default panel opening logic and the new dragging logic on mobile.
    -   Fixed an issue that prevented users from dragging file IDs out from the file panel on mobile.

## V0.8.4

### Date: 06/04/2019

### Changes:

-   Improvements
    -   Made AUX Builder remove any context-related tags when cloning/duplicating a file.
        -   This prevents diff files from magically appearing in other contexts when dragging them.
        -   It is accomplished by deleting any tag that is hidden (starts with an underscore) or is related to a context made by an `aux.context` tag in another file.
    -   Added `diff.save()` and `diff.load()` AUX Script functions.
        -   `diff.save(diffToSave)`: Takes the given diff and returns JSON that can be stored in a tag.
        -   `diff.load(diffToLoad)`: Renamed from `diff.create()`, `diff.load()` is now able to take some JSON and returns a diff that can be applied to a file using `applyDiff()`.
    -   Numbers in tags can now start with a decimal instead of having to start with a digit.
        -   For example, `.0123` is now allowed and equals `0.0123`.
    -   Added the ability to customize user colors via the following tags:
        -   `aux.color`: Setting this tag on a user's file will cause that user to be the given color.
        -   `aux.scene.user.player.color`: Setting this tag on the globals file will cause all users in AUX Player to appear as the given color.
        -   `aux.scene.user.builder.color`: Setting this tag on the globals file will cause all users in AUX Builder to appear with the given color.
    -   Made AUX Player users default to a yellow color instead of blue.
    -   Renamed the `globals` file to `config`.
    -   Renamed the following tags/actions:
        -   `aux.context.surface.{x,y,z}` -> `aux.context.{x,y,z}`
        -   `aux.context.surface.rotation.{x,y,z}` -> `aux.context.rotation.{x,y,z}`
        -   `aux._creator` -> `aux.creator`
        -   `aux.builders` -> `aux.designers`
        -   `onSave()` -> `onSaveInput()`
        -   `onClose()` -> `onCloseInput()`
    -   Changed the `"Switch to Player"` button text to be `"Open Context in New Tab"`.
    -   Changed the title of AUX Builder to `"Channel Designer"`.
    -   Improved the file table to automatically focus the first input for newly added tags.
    -   Added an `onDiff()` event that is triggered on the file that a diff was applied to.
        -   The `that` parameter is an object with the following properties:
            -   `diffs`: The array of diffs that were applied to the file.
-   Bug Fixes
    -   Fixed the color picker input to not error when the edited tag doesn't have a value.
    -   Fixed the color picker basic input subtype to have the correct width so that the colors line up properly.
    -   Fixed an issue with showing an input box during the `onSaveInput()` or `onCloseInput()` callback from another input.
    -   Added in ability to drag file or diff out of file selection dropdown button.
    -   The sheet section will now hide itself when dragging a file from it and reopen itself when the drag is completed.
    -   Changed `Create Workspace` button tooltip to `Create Surface from Selection`.
    -   Removed the `Destroy File` and `Clear Diff` buttons from an empty diff sheet.
    -   Removed the `Destroy File` and replaced it with the `Clear Diff` button on a non-empty diff sheet.
    -   Fixed `player.tweenTo()` from affecting the inventory camera if the target file doesnt exist in it.

## V0.8.3

### Date: 06/03/2019

### Changes:

-   Improvements
    -   Replaced `aux.context.surface` with `aux.context.visualize`
        -   This allows specifying how a context should be visualized in AUX Builder.
        -   The previous option only allowed specifying whether a context is visualized, not how.
        -   There are currently 3 possible options:
            -   `false`: Means that the context will not be visible in AUX Builder. (default)
            -   `true`: Means that the context will be visible in AUX Builder but won't have a surface.
            -   `surface`: Means that the context will be visible with a surface in AUX Builder.

## V0.8.2

### Date: 05/31/2019

### Changes:

-   Improvements
    -   Added `onGridClick()`
        -   Triggered when the user clicks on an empty grid space in AUX Player.
        -   Runs on every simulaiton.
        -   The `that` parameter is an object with the following properties:
            -   `context`: The context that the click happened inside of. If the click occurred in the main viewport then this will equal `player.currentContext()`. If the click happened inside the inventory then it will equal `player.getInventoryContext()`.
            -   `position`: The grid position that was clicked. Contains `x` and `y` properties.
    -   Added the `aux.builders` tag which allows setting a whitelist for AUX Builder.
        -   `aux.whitelist` and `aux.blacklist` still exist and can be used to whitelist/blacklist users across both AUX Builder and AUX Player.
        -   If `aux.builders` is present then only users in the builder list can access AUX Builder.
        -   If `aux.builders` is not present then AUX Builder falls back to checking the whitelist and blacklist.
    -   Added support for `aux.movable=diff`.
        -   This mode acts like `clone` but the cloned file is a diff.
        -   You can control the tags that are applied from the diff by setting the `aux.movable.diffTags` tag.
    -   Added `player.isBuilder()` function for AUX Script.
        -   Determines if the current player is able to load AUX Builder without being denied. For all intents and purposes, this means that their name is in the `aux.builders` list or that there is no `aux.builders` list in the globals file.
    -   Added `player.showInputForTag(file, tag, options)` function for AUX Script.
        -   Shows an input dialog for the given file and tag using the given options.
        -   Options are not required, but when specified the following values can be used:
            -   `type`: The type of input dialog to show.
                -   Supported options are `text` and `color`.
                -   If not specified it will default to `text`.
            -   `subtype`: The specific version of the input type to use.
                -   Supported options are `basic`, `advanced`, and `swatch` for the `color` type.
                -   If not specified it will default to `basic`.
            -   `title`: The text that will be shown as the title of the input box.
            -   `foregroundColor`: The color of the text in the input box.
            -   `backgroundColor`: The color of the background of the input box.
            -   `placeholder`: The placeholder text to use for the input box value.
    -   Added autofill feature to the add tag input box for improved tag adding.
    -   Center camera button is only shown when at a specified distance from the world center.
    -   Placed camera type toggle back inside the menu for both AUX Builder and AUX Player.
    -   Changed hexagon image to include a plus sign to make is match with other 'add item' buttons.
    -   Added ability to remove files from a search, will convert any remaining files into a multiselected format.
    -   Removed bottom left diff brush from builder. Diffs need to be dragged from their file ID in the sheets menu now.
    -   Changed the default placholder in the search bar from `search`, `[empty]`, and `[diff-]` to just be `search / run`.
    -   Edited the `RemoveTags()` function to allow it to use Regular Expressions to search for the tag sections to remove.

## V0.8.1

### Date: 05/29/2019

### Changes:

-   Improvements

    -   Added in the `RemoveTags(files, tagSection)` function to remove any tag on the given files that fall into the specified tag section. So triggering a `RemoveTags(this, "position")` will remove all tags such as `position.x` and `position.random.words` on this file.
    -   Added the `aux.destroyable` tag that prevents files from being destroyed when set to `false`.
    -   Made the globals file not destroyable by default.
    -   Reimplemented ability to click File ID in the sheet to focus the camera on it.
    -   Added the `aux.editable` tag that can be used to prevent editing a file in the file sheet.
    -   Added events for `onKeyDown()` and `onKeyUp()`.
        -   These are triggered whenever a key is pressed or released.
        -   The `that` parameter is an object containing the following fields:
            -   `keys` The list of keys that were pressed/released at the same time.
        -   See https://developer.mozilla.org/en-US/docs/Web/API/KeyboardEvent/key/Key_Values for a list of possible key values.
    -   Added new formula functions:
        -   `getFilesInStack(file, context)` gets the list of files that are in the same position as the given file.
        -   `getNeighboringFiles(file, context, direction)` gets the list of files that are next to the given file in the given direction.
            -   Possible directions: `left`, `right`, `front`, `back`.
            -   If a direction is not specified, then the function returns an object containing every possible direction and the corresponding list of files.
        -   `player.importAUX(url)` loads an .aux file from the given URL and imports it into the current channel.
    -   Improved the `whisper()` function to support giving it an array of files to whisper to.
    -   Set an empty diff file as the selected file if no other files are selected, this will allow new files to be dragged out drom this diff's id as a new file.
        -   Selection count is set to 0 in this instance as not files are meant to be shown as selected.
    -   Added a "Create Worksurface" button to the file sheet.
        -   This will create a new worksurface and place all the selected files on it.
        -   The worksurface will use the given context name and can be locked from access in AUX Player.
        -   The new worksurface file will automatically be selected.
        -   The system will find an empty spot to place the new worksurface.
    -   Added camera center and camera type buttons to lower right corner of AUX Builder and AUX Player.
        -   Inventory in AUX Player also has a camera center button.
        -   Camera center will tween the camera back to looking at the world origin (0,0,0).
        -   Camera type will toggle between perspective and orthographic cameras. The toggle button that used to do this has been removed from the main menus.

-   Bug Fixes
    -   Fixed `tweenTo` function not working after changing the camera type.
    -   Fixed the file sheet to not have a double scroll bar when the tags list becomes longer than the max height of the sheet.
    -   Fixed an issue that would add a file to the "null" context when dragging it out by it's ID.

## V0.8.0

### Date: 05/25/2019

### Changes:

-   Improvements
    -   Replaced 2D slot-based inventory with a full 3D inventory context view on the lower portion of the screen.
        -   You can drag files seamlessly in and out of the inventory and current player context.
        -   Inventory has seperate camera control from the player context.
        -   Inventory is now unlimited in capacity as it is just another 3d context to place files in and take with you.
    -   Added a tag section check for multiple action tags, will now compress them into the `actions()` section.
    -   Add a docker-compose file for arm32 devices.
    -   Add the ability to execute a formula and get file events out of it.
    -   Add a play button to the search bar that executes the script.
-   Bug Fixes
    -   Fixed ability to click on files with `aux.shape` set to `sprite`.
    -   Hide the context menu on mobile when clicking the background with it open.
    -   Refactored progress bars to be more performant.
    -   Progress bars no longer interfere with input.
    -   Allow queries to return values that are not null or empty strings.
    -   Remove context menu on mobile when clicking on background.
    -   Make users that are in AUX Player appear blue.

## V0.7.8

### Date: 05/23/2019

### Changes:

-   Bug Fixes
    -   Made adding a tag put the new tag in the correct position in the sheet so it doesn't jump when you edit it.
    -   Fixed the ability to see other players.

## V0.7.7

### Date: 05/23/2019

### Changes:

-   Improvements
    -   The show hidden tag button and new tag button have swapped places.
    -   The sheets section will automatically appear when the search bar is changed.
    -   New create new file button art has been implemented.
    -   Several tags have changed:
        -   `aux.context.movable` -> `aux.context.surface.movable`
        -   `aux.context.x` -> `aux.context.surface.x`
        -   `aux.context.y` -> `aux.context.surface.y`
        -   `aux.context.z` -> `aux.context.surface.z`
        -   `aux.context.grid` -> `aux.context.surface.grid`
        -   `aux.context.scale` -> `aux.context.surface.scale`
        -   `aux.context.minimized` -> `aux.context.surface.minimized`
    -   Added `aux.context.surface` as a way to determine if a surface should show up in AUX Builder.
        -   Defaults to `false`.
    -   Changed how contexts are configured:
        -   You can now configure a context by setting `aux.context` to the context.
        -   Previously, this was done by creating a special tag `{context}.config`.
    -   Added `aux.context.locked` as a way to determine if a context should be able to be loaded in AUX Player.
        -   Defaults to `true` for contexts that do not have a file that sets `aux.context` for it.
        -   Defaults to `false` for contexts that have a file that sets `aux.context` for it and do not have a `aux.context.locked` tag.
    -   Changed how the globals file is created:
        -   It no longer has a label.
        -   It is now movable by default. (but you have to put it in a context first)
        -   It now defines the "global" context instead of a random context.
        -   It is not in the "global" context by default. (so there's just a surface with no files)
-   Bug Fixes
    -   The tags in sheets will now be sorted aplhabetically on show/hide tag sections.

## V0.7.6

### Date: 05/21/2019

### Changes:

-   Improvements
    -   Tag compression now happens when there are at least 2 similar starting sections.
    -   Tag sections now begin with or are replaced by `#`.
    -   Tag sections now truncate if they are over 16 characters.
    -   Tag sections now begin all turned on when opening the sheets.
    -   Tag sections now account for hidden tags and only show a tag section button if the amount of visible hidden tags is greater than 2.
    -   Made the channel ID parsing logic follow the same rules we use for the URLs.
    -   Added a toast message that will be shown whenever a file is deleted via the file table or the trash can.
-   Bug Fixes
    -   Fixed the `isBuilder` and `isPlayer` helper variables.

## V0.7.5

### Date: 05/21/2019

### Changes:

-   Improvements
    -   Tag compression to the table for tags with 3 or more similar starting sections(The series of characters before the first period in the tag).
    -   Made switching contexts in AUX Player via `player.goToContext()` fast by not triggering a page reload.
    -   Forced each channel in AUX Player to display the same context as the primary context.
    -   Added in ability to drag a block out of the sheet's ID value.
    -   Added the `diff.create(file, ...tags)` function.
        -   This creates a diff that takes the specified tags from the given file.
        -   Tags can be strings or regex.
        -   The result can be used in `applyDiff()` or in `create()`.
        -   Example:
            -   `diff.create(this, /aux\..+/, 'fun')`
            -   Creates a new diff that copies all the `aux.*` and `fun` tags.
    -   Added the `player.currentContext()` function.
        -   This returns the context that is currently loaded into AUX Player.
    -   Added the `onPlayerContextEnter()` event.
        -   This is triggered whenever AUX Player loads or changes a context.
        -   The `that` variable is an object containing the following properties:
            -   `context` - the context that was loaded.
    -   Added convenience functions for accessing the first and last elements on an array.
        -   `array.first()` will get the first element.
        -   `array.last()` will get the last element.
-   Changes
    -   Changed the @ and # formula expressions to always return a list of values.
        -   The values will always be sorted by the ID of the file that it came from.
            -   For @ expressions this means that the files will be sorted by ID.
            -   For # expressions this means that the values will be sorted by which file they came from.
        -   Because of this change, users should now use the `.first()` function to get the first file returned from a query.
-   Bug Fixes
    -   Fixed the wording when adding and removing channels.

## V0.7.4

### Date: 05/20/2019

### Changes:

-   Improvements
    -   Added the `NODE_PORT` environment variable to determine which port to use for HTTP in production.
-   Bug Fixes
    -   Fixed SocketManager to build the connection url correctly.

## V0.7.3

### Date: 05/20/2019

### Changes:

-   Bug Fixes
    -   Updated sharp to v0.22.1

## V0.7.2

### Date: 05/20/2019

### Changes:

-   Bug Fixes
    -   Fixed an issue where the server would return the wrong HTML page for AUX Player.

## V0.7.1

### Date: 05/20/2019

### Changes:

-   Bug Fixes
    -   Fixed an issue with running AUX on a .local domain that required HTTPs.

## V0.7.0

### Date: 05/20/2019

### Changes:

-   Improvements
    -   Search bar will now always remain across the top of builder.
    -   Made the `aux.context.grid` tag not use objects for hex heights.
    -   Made `auxplayer.com/channel` load AUX Builder and `auxplayer.com/channel/context` load AUX Player.
    -   Added `onConnected()` and `onDisconnected()` events to notify scripts when the user becomes connected for disconnected from the server.
    -   Added `player.isConnected()` to help formulas easily determine if the player is currently connected.
        -   Works by checking the `aux.connected` tag on the user's file.
-   Bug Fixes
    -   Allow for the expansion and shrinking of hexes after they have been raised or lowered.
    -   Clicking on the diff bursh in builder will now make the sheets appear correctly.
    -   Selecting the file ID in builder will now no longer change the zoom that sent the camera too far away.
    -   Upon shrinking the hex grid, hexes will now remain if a file is on top of it.
    -   Clicking on a non centeral hex did not show correct raise and lower options, now it does.
    -   Fixed an issue that would cause a formula to error if evaluating an array which referenced a non-existant tag.
        -   In the test scenario, this made it appear as if some blocks were able to be moved through and other blocks were not.
        -   In reality, the filter was breaking before it was able to evaluate the correct block.
        -   This is why re-creating a file sometimes worked - because the new file might have a lower file ID which would cause it to be evaluated before the broken file was checked.
    -   Fixed an issue that would cause the formula recursion counter to trigger in non-recursive scenarios.

## V0.6.5

### Date: 05/10/2019

-   Improvements
    -   Added `aux.iframe` tag that allows you to embed HTML pages inside an AUX.
        -   Related iframe tags:
            -   `aux.iframe`: URL of the page to embed
            -   `aux.iframe.x`: X local position
            -   `aux.iframe.y`: Y local position
            -   `aux.iframe.z`: Z local position
            -   `aux.iframe.size.x`: Width of the iframe plane geometry
            -   `aux.iframe.size.y`: Height of the iframe plane geometry
            -   `aux.iframe.rotation.x`: X local rotation
            -   `aux.iframe.rotation.y`: Y local rotation
            -   `aux.iframe.rotation.z`: Z local rotation
            -   `aux.iframe.element.width`: The pixel width of the iframe DOM element
            -   `aux.iframe.scale`: The uniform scale of the iframe plane geometry

## V0.6.4

### Date: 05/09/2019

### Changes:

-   Changes
    -   Made cloned files **not** use the creation hierarchy so that deleting the original file causes all child files to be deleted.
-   Bug Fixes
    -   Fixed the "Destroy file" button in the file sheet to allow destroying files while searching.

## V0.6.3

### Date: 05/09/2019

### Changes:

-   Improvements
    -   Made cloned files use the creation hierarchy so that deleting the original file causes all child files to be deleted.
-   Bug Fixes
    -   Fixed an issue that caused clonable files to not be cloned in AUX Player.

## V0.6.2

### Date: 05/09/2019

### Changes:

-   Improvements
    -   Allow users to determine which side of the file they have clicked on by using `that.face` variable on an `onClick` tag.
    -   Removed `aux.pickupable` and replaced it with special values for `aux.movable`.
        -   Setting `aux.movable` to `true` means it can be moved anywhere.
        -   Setting `aux.movable` to `false` means it cannot be moved.
        -   Setting `aux.movable` to `clone` means that dragging it will create a clone that can be placed anywhere.
        -   Setting `aux.movable` to `pickup` means it can be moved into any other context but not moved within the context it is currently in (only applies to AUX Player).
        -   Setting `aux.movable` to `drag` means it can be moved anywhere within the context it is currently in but not moved to another context. (only applies to AUX Player).
    -   Added the ability to destroy files from the file sheet.
    -   Added the ability to display a QR Code from formula actions.
        -   Use `showQRCode(data)` and `hideQRCode()` from formula actions.
    -   Added the ability to create a new empty file from the file sheet.
        -   Doing so will automatically select the new file and kick the user into multi-select mode.
    -   Added the ability to whitelist or blacklist users by using `aux.whitelist` and `aux.blacklist`.
        -   For example, setting `aux.whitelist` to `Kal` will ensure that only users named `Kal` can access the session.
        -   Similarly, setting `aux.blacklist` to `Kal` will ensure that users named `Kal` cannot access the session.
        -   In the case of a name being listed in both, the whitelist wins.
-   Bug Fixes
    -   Fixed an issue where long tapping on a file would register as a click on mobile.
    -   Dragging a minimized workspace will no longer change its z value for depth, only its x and y.

## V0.6.1

### Date: 05/07/2019

### Changes:

-   Bug Fixes
    -   Fixed the Copy/Paste shortcuts to make `Cmd+C` and `Cmd+V` work on Mac.

## V0.6.0

### Date: 05/07/2019

### Changes:

-   Improvements

    -   Added an `aux.progressBar` tag that generates a progressbar above the file, this tag can be set to any value form 0 to 1.
        -   This new tag also has additionally: `aux.progressBar.color` and `aux.progressBar.backgroundColor` to color the progressbar's components.
        -   This tag also has: `aux.progressBar.anchor` to set the facing direction of the progress bar relative to the file.
    -   Added `aux.pickupable` to control whether files can be placed into the inventory in the player or not, will be true (able to be put in inventory) by default.
        -   If `aux.pickupable` is true but `aux.movable` is false, the file can still be dragged into the inventory without moving the file position. It can also be dragged out of the inventory by setting the file position only until is is placed, then not allowing position changes again as `aux.movable` is still false.
    -   Added the ability to load additional channels into an AUX Player channel.
        -   Channels can be loaded from any reachable instance of AUX Server. (auxplayer.com, a boobox, etc.)
        -   To add a channel to your AUX Player, simply open the hamburger menu and click "Add Channel".
            -   Enter in the ID of the channel you want to load.
            -   There are several options:
                -   A URL (`https://auxplayer.com/channel/context`)
                -   A remote context ID (`auxplayer.com/channel/context`)
                -   A local context ID (`channel/context`)
                -   A local channel ID (`channel`)
        -   To remove a channel, open the hamburger menu and click on the one you want to remove.
        -   Channels can also be loaded by putting them in the query string of the URL.
            -   This is done by adding a parameter named `channels` set to the ID of the channel that you want to load.
            -   For example, `channels=abc/test` will load the `abc/test` channel.
            -   As a result, the URL ends up looking something like this `https://auxplayer.com/channel/context?channels=abc/test&channels=other/channel`.
            -   Note that you can only add channels this way. You must go to the hamburger menu to remove a channel.
                -   Sharing URLs will cause all the channels you have loaded to show up for someone else but it won't remove any channels they already have loaded.
        -   Added several new formula functions:
            -   `superShout(event, arg)` performs a shout that goes to every loaded channel. This is the only way for channels to communicate with each other.
            -   `player.loadChannel(id)` loads the channel with the given ID.
            -   `player.unloadChannel(id)` unloads the channel with the given ID.
        -   Additionally, the following events are always sent to every channel:
            -   `onQRCodeScannerOpened()`
            -   `onQRCodeScannerClosed()`
            -   `onQRCodeScanned()`
            -   `onTapCode()`
        -   How it works
            -   Channels are loaded by creating files in the user's "simulation context".
                -   You can get the user's simulation context by using `player.getFile().aux._userSimulationsContext`.
            -   AUX Player looks for these files and checks if they have a `aux.channel` tag.
                -   For files that do, then the `aux.channel` tag value is used as a channel ID and then AUX Player loads it for each file.
                -   Files that don't are ignored.
            -   Note that because we have multiple channels loaded there are multiple user files and global files.
                -   This is fine because channels cannot lookup files that other channels have.
                -   Because of this, a user also has multiple simulation contexts.
                -   This works out though, because we merge all the simulation contexts and remove duplicate channels.
                -   When `player.unloadChannel(id)` is called, we only remove simulation files that are in the channel that the script is running in.
                -   As a result, if another channel has called `player.loadChannel(id)` with the same ID the channel will remain loaded because at least one channel has requested that it be loaded.
    -   Added in a tween for the zoom that fires once a file has been focused on, it will tween to file position then zoom to the set zoom value.
    -   Added `whisper(file, event, argument)` formula function that sends shouts to a single file.
    -   Added a `aux.version` tag to the globals file which will be used to help determine when breaking changes in the AUX file format occur.
    -   Added the ability to copy and paste file selections in AUX Builder.
        -   Pressing `Ctrl+C` or `Cmd+C` will cause the currently selected files to be copied to the user's clipboard.
        -   Pressing `Ctrl+V` or `Cmd+V` will cause the currently selected files to be pasted into the world where the user's cursor is.
        -   Does not interfere with normal copy/paste operations like copying/pasting in input boxes.
        -   If a worksurface is included in the user's selection the new worksurface will be duplicated from it.
            -   This allows you to do things like copy the context color.
            -   Any files that are being copied from the old worksurface to the new one will also maintain their positions.
    -   Added the ability to copy worksurfaces AUX Builder using the new `"Copy"` option in the context menu.
        -   Using the `Ctrl+V` keybinding after copying the worksurface will paste a duplicate worksurface with duplicates of all the files that were on the surface.
    -   Added the ability to drag `.aux` files into AUX Builder.
        -   This will upload them just like the upload option in the hamburger menu.
    -   Added `player.hasFileInInventory(file)` formula function that determines if the given file or list of files are in the current player's inventory.
        -   As a part of this change, it is now possible to use the other user-related functions in formulas.
    -   Moved the `handlePointerEnter` and `handlePointerExit` function logic to only work in `PlayerInteractionManager`.
    -   Added the `handlePointerDown` to `PlayerInteractionManager` so down events in general can be collected on the player.
    -   Clicking on the `Raise` and `Lower` options on the workspace dropdown will now effect the entrire workspace if it has been expanded.

## V0.5.4

### Date: 04/29/2019

### Changes:

-   Improvements
    -   Changed AUX Player's default background color to match the dark background color that AUX Builder uses.
    -   Changed the globals file to look like a normal file when created and be labeled as "Global".
    -   Updated all the formula functions to use the new naming scheme.
    -   Added the ability to drag worksurfaces when they are minimized.
        -   Setting `aux.context.movable` to `false` will prevent this behavior.
    -   Selecting an item in the inventory no longer shows a selection indicator.
-   Bug Fixes
    -   The inventory placeholders should now always appear square.
    -   Dragging an item out of the inventory will now always remove the image of that item in the inventory.

## V0.5.3

### Date: 04/26/2019

### Changes:

-   Bug Fixes
    -   Fixed an issue that would cause data loss on the server.
        -   The issue was caused by not cleaning up some resources completely.
        -   Because some services were left running, they would allow a session to run indefinitely while the server was running but were not saving any new data to the database.
        -   As a result, any changes that happened after the "cleanup" would be lost after a server restart.

## V0.5.2

### Date: 04/26/2019

### Changes:

-   Improvements
    -   Set builder's default background color to dark gray. Player remains the light blue.
    -   Changed the `onDragAny/onDropAny` actions to be `onAnyDrag/onAnyDrop`.
    -   `formula-lib.ts` has changed `isPlayerInContext` export to `player.isInContext`.
    -   `formula-lib.ts` has changed `makeDiff` export to `diff`.
    -   Made the mini file dots much smaller.
    -   Added the ability to show and hide a QR Code Scanner using the `openQRCodeScanner()` and `closeQRCodeScanner()` functions.
        -   Upon scanning a QR Code the `onQRCodeScanned()` event is triggered with the `that` variable bound to the scanned QR code.
        -   The `onQRCodeScannerOpened()` event is triggered whenever the QR Code Scanner is opened.
        -   The `onQRCodeScannerClosed()` event is triggered whenever the QR Code Scanner is closed.
    -   Moved the file sheet to the right side of the screen.
-   Bug Fixes
    -   Fixed an issue with trying to load a WebP version of the "add tag" icon in Safari.
        -   Safari doesn't support WebP - so we instead have to load it as a PNG.
    -   Fixed the proxy to return the original content type of images to Safari.
        -   Because Safari doesn't support WebP we can't automatically optimize the images.

## V0.5.1

### Date: 04/25/2019

### Changes:

-   Improvements
    -   Automatically log in the user as a guest if they attempt to got to as context without being logged in.
-   Bug Fixes
    -   Stopped a new Guest's username from saying `guest_###` upon logging into a new guest account for the first time.
    -   Fixed highlighting issues when dragging files around.
    -   Totally removed the AUX Player toolbar so that it doesn't get in the way of input events. (Was previously just transparent)
    -   Fixed an issue with files not responding to height changes on a hex when the config file wasn't in the same context.

## V0.5.0

### Date: 04/25/2019

### Changes:

-   Improvements
    -   Restricted onCombine feature to only fire in aux-player and restrict it from happening on aux-builder.
    -   Removed the `clone()` function.
    -   Improved the `create()` function to be able to accept lists of diffs/files.
        -   This allows you to quickly create every combination of a set of diffs.
        -   For example, `create(this, [ { hello: true }, { hello: false } ])` will create two files. One with `#hello: true` and one with `#hello: false`.
        -   More complicated scenarios can be created as well:
            -   `create(this, [ { row: 1 }, { row: 2 } ], [ { column: 1 }, { column: 2 } ])` will create four files for every possible combination between `row: 1|2` and `column: 1|2`.
            -   `create(this, { 'aux.color': 'red' }, [ makeDiff.addToContext('context_1'), makeDiff.addToContext('context_2') ])` will create two files that are both red but are on different contexts.
            -   `create(this, @aux.color('red'), { 'aux.color': 'green' })` will find every file that is red, duplicate them, and set the new files' colors to green.
    -   Improved how we position files to prevent two files from appearing at the same index.
        -   Creating new files at the same position will now automatically stack them.
        -   Stacking is determined first by the index and second by the file ID.
    -   Added a zoom property to the `tweenPlayerTo` function to set a consistent zoom on file focus.
    -   Moved the worksurface context menu options to files mode.
    -   Moved the channel name to the hamburger menu and added the QR Code to the menu as well.
    -   Worksurface improvements
        -   Removed the header in AUX Player so that only the hamburger menu is shown.
        -   Removed the option to enter into worksurfaces mode.
            -   If users are already in worksurfaces mode then they can still exit.
        -   Removed the ability to snap or drag worksurfaces.
        -   Removed the ability to change the worksurface color.
    -   Removed the change background color context menu.
    -   Made the globals file generate as a worksurface.
    -   File Sheet/Search improvements
        -   Removed the edit icon and replaced it with a search icon at the top right of the top bar.
        -   Added the ability to save a `.aux` file from the current selection/search.
        -   Moved the "+tag" button to the left side of the panel and added an icon for it.
        -   Added another "Add Tag" button to the bottom of the tags list.
        -   Added the ability to show the list of selected file IDs in the search bar.
-   Bug Fixes
    -   Stopped sheet closing bug from taking multiple clicks to reopen.

## V0.4.15

### Date: 04/22/2019

### Changes:

-   Improvements

    -   Added a basic proxy to the server so that external web requests can be cached for offline use.
        -   Only works when the app is served over HTTPS.
        -   Uses service workers to redirect external requests to the server which can then download and cache the resources.
            -   Shouldn't be a security/privacy issue because all cookies and headers are stripped from the client requests.
            -   As a result this prevents users from adding resources which require the use of cookies for authorization.
            -   A nice side-effect is that it also helps prevent advertisers/publishers from tracking users that are using AUX. (Cookie tracking and Browser Fingerprinting are prevented)
        -   Currently, only the following image types are cached:
            -   `PNG`
            -   `JPG`
            -   `GIF`
            -   `WEBP`
            -   `BMP`
            -   `TIFF`
            -   `ICO`
        -   Upon caching an image, we also optimize it to WEBP format to reduce file size while preserving quality.
    -   Added `onPointerEnter()` and `onPointerExit()` events that are triggered on files that the user's cursor hovers.
    -   Added a pre-commit task to automatically format files.
    -   Formatted all of the source files. (TS, JS, Vue, JSON, HTML, CSS)
    -   Added an option to the dropdown in aux-builder to jump to aux-player for the current context
    -   `formula-lib.ts` has added a `isPlayerInContext` function to determine if path is in the expected context in aux-player.
    -   `formula-lib.ts` has changed `tweenTo` function to `tweenPlayerTo` for better clarity on the function's use.

## V0.4.14

### Date: 04/19/2019

### Changes:

-   Improvements
    -   Users that join as a guest will now have a cleaner visible name of `Guest`.
    -   Removed the builder checkbox on the new workspace popup to make the feature cleaner.
    -   Added the ability to zoom to a file by tapping/clicking its ID in the file sheet.
    -   Added a couple script functions:
        -   `tweenTo(file or id)` causes the current user's camera to tween to the given file. (just like how the sheet does it)
        -   `toast(message)` causes a toast message to pop up with the given message. It will automatically go away after some time.

## V0.4.13

### Date: 04/18/2019

### Changes:

-   Improvements
    -   Can load external images by setting `aux.image` to an image url.
        -   **NOTE:** The remote server must be CORS enabled in order to allow retrieval of the image.
    -   Added `sprite` as an option for `aux.shape`.
        -   This is a camera facing quad that is great for displaying transparent images.
    -   Added several events:
        -   `onCreate()` is called on the file that was created after being created.
        -   `onDestroy()` is called on the file just before it is destroyed.
        -   `onDropInContext()` is called on all the files that a user just dragged onto a context. (`that` is the context name)
        -   `onDragOutOfContext()` is called on all the files that a user just dragged out of a context. (`that` is the context name)
        -   `onDropAnyInContext()` is called on all files when any file is dragged onto a context. (`that` is an object that contains the `context` and `files`)
        -   `onDragAnyOutOfContext()` is called on all files when any file is dragged out of a context. (`that` is an object that contains the `context` and `files`)
        -   `onDropInInventory()` is called on the file that a user just dragged into their inventory.
        -   `onDragOutOfInventory()` is called on the file that a user just dragged out of their inventory.
        -   `onDropAnyInInventory()` is called on all files when any file is dragged into the user's inventory. (`that` is the list of files)
        -   `onDragAnyOutOfInventory()` is called on all files when any file is dragged out of the user's inventory. (`that` is the list of files)
        -   `onTapCode()` is called on every file whenever a 4 digit tap code has been entered. (`that` is the code)
            -   It is recommended to use an `if` statement to filter the tap code.
            -   This way you won't get events for tap code `1111` all the time due to the user tapping the screen.
        -   All of the drag/drop events are triggered once the user is done dragging. (not during their drag)
    -   Added checkboxes the new workspace modal to allow users to set whether it should show up in builder, player, or both.

## V0.4.12

### Date: 04/17/2019

### Changes:

-   **Breaking Changes**
    -   Changed worksurfaces and player config files to use `{context}.config` instead of `aux.builder.context` and `aux.player.context`.
        -   This also allows people to specify formulas on a per-context basis.
        -   We call these new tags "config tags".
        -   For example, you can show the `hello` context in both AUX Builder and AUX Player by setting the `hello.config` tag to `true`.
        -   Because of this change, existing worksurfaces no longer work. To regain your worksurfaces, do a search for `@aux.builder.context` and then create a config tag for the worksurfaces that are found.
    -   Changed worksurface config values to use `aux.context.{value}` instead of `aux.builder.context.{value}`.
        -   Removing `builder` from the name makes it easier to understand that the tags are describing the contexts that the file is configuring.
    -   Renamed `aux._parent` to `aux._creator`.
    -   Moved functions that create file diffs to their own namespace.
        -   `xyzDiff()` is now `makeDiff.xyz()`
        -   so `addToContextDiff()` is now `makeDiff.addToContext()`
-   Bug Fixes
    -   Fixed an issue that would prevent some files from showing up in Aux Builder due to being created with incorrect data.
    -   Fixed the ability to shrink worksurfaces.
-   Improvements
    -   Added the ability to pass arguments in `shout()`.
        -   For example, you can pass the number 11 to everything that has a `handleMessage()` tag using `shout("handleMessage", 11)`.
    -   Added `isBuilder` and `isPlayer` variables to formulas.
        -   This allows formulas to tell whether they are being run in AUX Builder or AUX Player.
        -   Using these variables in combination with config tags allows specifying whether a context should show up in AUX Builder or AUX Player.
        -   For example, the `hello` context will only show up in AUX Builder when the `hello.config` tag is set to `=isBuilder`.
    -   Added the ability to pass an array of files to `clone()` and `destroy()`.
    -   Changed the generated context ID format from `aux._context_{uuid}` to `context_{short-uuid}`.
    -   Added `aux.mergeable` so control whether diffs can be merged into other files.
    -   Added `md-dialog-prompt` to `GameView` to allow users to set custom contexts for new workspaces.
    -   Removed the `_destroyed` tag. Setting it now does nothing.
    -   Aux Player now uses `aux.context.color` value as the scene's background color.
        -   If `aux.context.color` has no value or is undefined, then it will fall back to `aux.scene.color`.
    -   Made diff toolbar in AUX Builder transparent and Inventory toolbar in AUX Player mostly transparent (slots are still lightly visible.)
    -   Added a trash can that shows up when dragging a file.
        -   Dragging files onto this trash can causes the file to be deleted.
        -   Dragging a diff onto the trash can causes the diff to be cleared.
    -   Added support for `aux.label.anchor` to allow positioning of the label.
        -   Supported values are:
            -   top (default)
            -   left
            -   right
            -   front
            -   back
            -   floating (word bubble)

## V0.4.11

### Date: 04/12/2019

### Changes:

-   Improvements
    -   Updated mesh materials and scene lighting to provide a cleaner look and more accurate color representation.
    -   Dragging files off of worksurfaces no longer deletes them but simply removes them from the context.
    -   Functions:
        -   The `clone()` and `copy()` functions have been changed to accept the first parameter as the creator. This means instead of `clone(this)` you would do `clone(null, this)`. Because of this change, `cloneFrom()` and `copyFrom()` are redundant and have been removed.
        -   The `clone()` and `copy()` functions now return the file that was created.
        -   New Functions:
            -   `addToContextDiff(context, x (optional), y (optional), index (optional))` returns an object that can be used with `create()`, `clone()`, or `applyDiff()` to create or add a file to the given context.
            -   `removeFromContextDiff(context)` returns an object that can be used with `create()`, `clone()`, or `applyDiff()` to remove a file from the given context.
            -   `addToContext(file, context)` adds the given file to the given context.
            -   `removeFromContext(file, context)` removes the given file from the given context.
            -   `setPositionDiff(context, x (optional), y (optional), index (optional))` returns a diff that sets the position of a file in the given context.
            -   `addToMenuDiff()` returns a diff that adds a file to the user's menu.
            -   `removeFromMenuDiff()` returns a diff that removes a file from the user's menu.
        -   Other changes
            -   `create()`, `clone()`, and `createMenuItem()` all support using files as diffs.

## V0.4.10

### Date: 04/11/2019

### Changes:

-   Bug Fixes
    -   Fixed an issue that prevented shouts from adding menu items to the user's menu.
    -   Fixed an issue that caused all users to have hexes.

## V0.4.9

### Date: 04/11/2019

### Changes:

-   Bug Fixes
    -   Fixed a build error.
-   Other improvements
    -   Fudging orthographic camera user context position based on its zoom level. This is not a perfect implementation but does provide a better sense of “where” ortho are when using zoom.

## V0.4.8

### Date: 04/11/2019

### Changes:

-   Bug Fixes
    -   Fixed some broken tests.

## V0.4.7

### Date: 04/11/2019

### Changes:

-   Bug fixes
    -   Typing `=` into a cell should no longer cause issues.
-   Improvements
    -   Menus
        -   Files can now be added to the user's menu.
        -   The items will only show up in AUX Player.
        -   Several functions have been added to help with adding and creating menu items:
            -   `createMenuItem(category, label, actionScript, data (optional))` will create a new file and add it to the current user's menu.
            -   `destroyMenuItem(category)` will destroy any files in the current user's menu with the given category.
            -   `destroyAllMenuItems()` will destroy all files in the current user's menu.
            -   `addToMenu(file)` will add the given file to the current user's menu.
            -   `removeFromMenu(file)` will remove the given file from the current user's menu.
        -   In addition, the following tags control various properties on menu items.
            -   `aux.label` controls the text on the menu item.
            -   `aux.label.color` controls the text color of the menu item.
            -   `aux.color` controls the background color of the menu item.
            -   `onClick()` is called when the menu item is clicked.
            -   `aux.input` turns the menu item into an input that allows modification of the given tag name.
                -   Clicking on the menu item will show a dialog with an input box.
            -   `aux.input.target` indicates the file that the input tag should be set on.
                -   for example, setting `aux.input.target` to `=@name("joe")` will cause the input to change the tag on the file that has the `name` tag set to `joe`.
            -   `aux.input.placeholder` sets the placeholder text to use for the input box.
            -   `onSave()` is called after the user chooses to save their changes.
            -   `onClose()` is called after the dialog has been closed, regardless of whether the changes were saved or not.

## V0.4.6

### Date: 04/11/2019

### Changes:

-   Improvements

    -   Camera is now orthographic by default for both AUX Builder and AUX Player.
        -   There is a toggle button in the menu for builder and player that lets you toggle a perspective camera on/off.

## V0.4.5

### Date: 04/10/2019

### Changes:

-   Bug Fixes
    -   Fixed scrolling in the file panel.

## V0.4.4

### Date: 04/10/2019

### Changes:

-   Improvements:
    -   Diffballs
        -   The recent files list is now a "brush" that takes properties from the last file or tag that was modified.
        -   This means that you can now drag out a file on top of another file to paint the brush's tags onto another file.
        -   The effect is that you can copy and paste tags onto other files.
    -   File Selection
        -   The file panel now only shows the number of selected files when in multi-select mode.
        -   When in single select mode the "Unselect All" button is now a "Multi Select" button to transition to multi select mode.
        -   Hiding or showing the file panel no longer changes the file selection mode.
        -   Selecting the file brush at the bottom of the screen now opens the file panel to show the tags on the brush.
        -   When the brush is selected, the "Muti Select" button becomes a "Clear Diff" button which resets the brush to an empty file.

## V0.4.3

### Date: 04/09/2019

### Changes:

-   Improvements:

    -   Loading screen will show error if one occurs during load.
    -   Can close loading screen if error occurs by pressing the `DISMISS` button.

## V0.4.2

### Date: 04/09/2019

### Changes:

-   Added loading screen to Aux Builder and Aux Player.

## V0.4.1

### Date: 4/05/2019

### Changes:

-   Improvements
    -   File Selection
        -   There are now two file selection modes:
        -   Single select
            -   Users in single select mode are able to click files to automatically show the sheet for the selected file.
            -   Clicking in empty space will clear the selection.
            -   Holding control and selecting another file will add the clicked file to the user's selection and switch to multi-select mode.
            -   Closing the sheet or clicking "Unselect All" will cause the user's selection to be cleared.
        -   Multi select
            -   Works like the old way.
            -   Opening the sheet causes multi-select mode to be enabled.
            -   Alternatively, selecting a file while holding the control key will also cause multi-select mode to be enabled.
            -   While in multi select mode the sheet can be closed just like normal.
            -   Clicking "Unselect All" will cause the selection to be cleared and will switch back to single select mode.
    -   File Sheet
        -   Search
            -   The file sheet now includes a search icon that can be used to show a search bar.
            -   The search bar allows the user to type in formulas and see the results in realtime.
            -   Any files returned from the search are editable in the table.
            -   Other results (like numbers) are shown in a list.
            -   Using the `Ctrl+F` (`Cmd` is difficult to intercept) keyboard shortcut will open the sheet and automatically focus the search bar.
            -   Pressing `Enter` or the green checkmark next to the search bar will finish the search and automatically select any files returned from the search.

## V0.4.0

### Date: 4/04/2019

### Changes:

-   Bug Fixes:
    -   Fixed an issue with having multiple tabs open that caused the tabs to send events as each other.
        -   This was previously fixed but was re-broken as part of a bit of rework around storing atoms.
        -   The issue is that storage is shared between tabs so we need to make sure we're storing the data separately per tab.
        -   So the signatures were valid because they were sharing the same keys.
        -   Maybe something like a copy-on-write mechanism or splitting trees based on the site IDs could fix this in a way that preserves offline capabilities.
        -   Upon reload we would check local storage for currently used site IDs and pick one of the local site IDs that is not in use.
    -   Fixed an issue with scaling and user positions. The user positions were not being scaled to match the context that they were in.
    -   Made the server clear and re-create trees that get corrupted after a reload.
        -   This is a dangerous operation, we'll need to spend some dev time coming up with an acceptible solution to corrupted trees so that data doesn't get lost.
        -   Basically the issue is that we currently don't have a way to communicate these issues to users and make informed decisions on it.
        -   Also because of the issue with multiple tabs, we're always trying to load the tree from the server so we can't have the client send its state to recover.
        -   So, in the meantime, this is potentially an acceptible tradeoff to prevent people from getting locked out of simulations.
-   Other improvements

    -   Redirects
        -   Added the ability to redirect to `https://auxplayer.com` when accessing a context in a simulation.
        -   Added the ability to redirect to `https://auxbuilder.com` when accessing a simulation without a context.
    -   Dynamic client configuration
        -   The client now requests a configuration from the server on startup.
        -   This lets us handle some configuration tasks for the client at runtime from the server.
        -   Will be useful for managing URLs and other functionality for deployments to Raspberry PIs.
    -   Multi-line Editor
        -   Added the ability to show a multi-line text editor for tag values.
        -   This makes editing things like actions and formulas much easier.
    -   File Sheet Axis
        -   Improved the File Sheet to use CSS Grids instead of table elements.
        -   This gives us the capability to dynamically switch between row and column modes.
        -   Also gives us more control over sizing of elements and responsiveness.
    -   Inventory bar adjusts to mobile screen resolutions.
    -   Users are now represented as a semi-transparent square cone mesh.
    -   Scripting Improvements
        -   Added the ability to set tag values on files that are returned from `@` queries.
            -   For example, `@name('bob').name = 'joe'` changes the name of `bob` to `joe`.
            -   Caveats:
                -   Setting individual array values is not supported.
                -   So doing `this.colors[1] = 'blue'` would not change the second element of the `colors` tag to `blue`.
        -   Added the `aux._parent` tag that contains the ID of the file that a file is childed to.
        -   When `destroy(file)` is called all files that have `aux._parent` matching `file.id` will also be destroyed. This happens recursively.
        -   Added a new function `cloneFrom(file, ...newData)`.
            -   Similar to `clone(file, ...newData)` but sets `aux._parent` on the new file to `file.id`.
            -   The new file will have tags copied from `file` and the given list of objects.
        -   Added a new function `createFrom(file, data)`.
            -   Similar to `create(data)` but sets `aux._parent` on the new file to `file.id`.
            -   The new file will have tags from the given `data` parameter.

## V0.3.26

### Date: 4/01/2019

### Changes:

-   Bug Fixes
    -   Fixed worksurfaces to update when their `aux.builder.context` tag is updated.
-   Other improvements
    -   Improved the server to cleanup trees from memory that aren't in active memory.

## V0.3.25

### Date: 4/01/2019

### Changes:

-   Bug Fixes
    -   Fixed HTML Element targets not being captured as intended when using touch.
        -   This fixes inventory dragging for mobile.
    -   Fixed the ability to use indexer expressions in filters after @ or # queries.
        -   `=@nums()[0]` gets the first file with the `nums` tag on it.
    -   Fixed the ability to call functions in filters after @ or # queries.
        -   `=#nums().map(num => num + 10)` now works and produces a list of numbers where each number has 10 added to it.
    -   Fixed the ability to upload AUX files.
    -   Improved garbage collection so that it avoids expensive operations when there is nothing to remove.
    -   Fixed offline mode to work offline(!).
-   Other improvements
    -   Formulas now support using dots after @ or # queries. For example `=@name('bob').name` now works.
    -   Debug Page
    -   The debug page for AUX Builder has been moved to be after the simulation ID. So to access the debug page for `test` you would go to `https://auxbuilder.com/test/aux-debug`.
    -   The debug page now has a search bar that allows entering a formula to search through the file state.
    -   Added the ability for the debug page to search through destroyed files.
    -   Atom signatures are now only checked when adding individual atoms. This greatly improves loading performance.
    -   Refactored some of the logic around propagating file updates so that they can be more performant in the future.
    -   Destroying files by dragging them off of a worksurface or using the `destroy()` function in an action now uses the causal tree instead of setting the `_destroyed` tag to `true`. (Allows better garbage collection in the future)
    -   Improved first load performance by reducing the amount of work the browser needs to do to store a tree in IndexedDB.
    -   Improved performance for inserting atoms into the weave.

## V0.3.24

### Date: 3/28/2019

### Changes:

-   Features:
    -   Can drag files to and from user's inventory in AUX Player.
    -   Added support for cryptograhpically signing and verifiying events.
    -   Renamed `scale.x`, `scale.y`, and `scale.z` to `aux.scale.x`, `aux.scale.y`, and `aux.scale.z`.
    -   Added the ability to use `aux.scale` to uniformly scale the file.
-   Bug Fixes
    -   Use context.z position has an offset from the calculated display z position in Aux Builder.
        -   Making context.z act as an offset allows context.z value of 0 to place the file on the “ground” regardless of tile height in Aux Builder and always place the file on the ground in Aux Builder.
        -   No more file clipping issues due to grid planes being at different heights between Aux Builder and Aux Player.
    -   Don't clear out tags that end with `.x`, `.y`, or `.z` when dragging new files from the recent files list.
    -   Fixed an issue with trees that could cause sibling atoms to be ignored or ordered improperly.
-   Other Improvements
    -   Builder context file now defaults to flat, clear, and not movable.

## V0.3.23

### Date: 3/26/2019

### Changes:

-   Features
    -   Can drag and combine files in AUX Player.
-   Buf Fixes

    -   Can snap hexes together again as long as there is no file on it (currently this includes the builder context file as well).
    -   Fixed an issue that allowed files representing worksurfaces to be dragged even if `aux.movable` was set to `false`.
    -   Fixed an issue that allowed files to be stacked on top of invisible files that were representing users.

## V0.3.22

### Date: 3/26/2019

### Changes:

-   Bug Fixes
    -   Fixed an issue where atoms could be placed in the wrong spot.
    -   Fixed an issue with importing atoms where the tree could become invalid.
-   Other Improvements
    -   Added some core functionality for the infinite mathematical grid in AUX Player.

## V0.3.21

### Date: 3/24/2019

### Changes:

-   Bug Fixes
    -   Fixed an issue where the server would start handing out old site IDs after a restart.
    -   Added the ability to reject events that become corrupted while in transit.

## V0.3.20

### Date: 3/23/2019

### Changes:

-   Bug Fixes
    -   Fixed another scenario where duplicate atoms could be added to a weave.

## V0.3.19

### Date: 3/23/2019

### Changes:

-   Bug Fixes
    -   Fixed Weaves to prevent duplicate atoms from being added in specific scenarios.
        -   This would cause peers to reject changes from each other.
        -   If the issue happened on the server then every client would reject data from the server until the server was restarted.
        -   The restart would cause the server to reload the atoms from the database, eliminating any duplicates.
    -   Fixed signing out and signing back in on AUX Player to put the user back in the context they were previously in.
    -   Fixed an issue that caused users to be invisible the first time they signed into an AUX Player context.

## V0.3.18

### Date: 3/23/2019

### Changes:

-   Bug Fixes
    -   Fixed so that users can actually log out.
    -   Fixed AR mode in AUX Player.
-   Other Improvements
    -   Added a progress spinner to the login pages.
    -   Added lerping to the user meshes so the position updates look more natural.

## V0.3.17

### Date: 3/22/2019

### Changes:

-   Bug Fixes
    -   Fixed so that updates are only sent every 1/2 second instead of up to every frame.

## V0.3.16

### Date: 3/22/2019

### Changes:

-   Bug Fixes
    -   Fixed an issue that would cause two browser tabs to go to war over which was the real tab for that user.
    -   Fixed an issue that would cause two browser tabs to potentially become inconsistent with each other because they were sharing the same site ID.
-   Other Changes
    -   Added a couple extra logs to MongoDBTreeStore.
    -   Added additional safegards against invalid events.

## V0.3.15

### Date: 3/22/2019

### Changes:

-   Bug Fixes
    -   Fixed an issue that prevented users from creating new simulations.
    -   Fixed an issue that caused duplicate files to be created in the game view.
    -   Fixed issues with logging in as the same user from different devices.
    -   Fixed an issue that would cause newly created trees to have garbage collection disabled.
-   Other Improvements
    -   Improved word bubble performance.
    -   Improved performance when loading large causal trees.
    -   Added additional validations when importing trees to prevent errors down the road.
    -   Improved the server to add a root atom if loading a tree that has no atoms.

## V0.3.14

### Date: 3/22/2019

### Changes:

-   Bug Fixes
    -   Fixed CausalTreeServer to save imported atoms.
    -   Fixed CausalTreeServer to not re-store atoms each time it loads the tree from the database.
    -   Make CausalTree export version 3 trees.
    -   Make CausalTree collect garbage after importing.
-   Other Changes
    -   Enable some debug logs.

## V0.3.13

### Date: 3/21/2019

### Changes:

-   Bug Fixes
    -   Reduced memory usage of worksurfaces. This makes it easier to create large worksurfaces.
    -   Fixed not being able to drag the camera around when tapping/clicking on a worksurface while in files mode.
    -   Added indexes to MongoDB collections so that queries won't be so slow.

## V0.3.12

### Date: 3/21/2019

### Changes:

-   Bug Fixes
    -   Fixed issues with slowdowns caused by continually re-saving the entire history.
    -   Fixed several performance issues related to labels and word bubbles.
    -   Changed the branding to AUX Builder from File Simulator.
    -   Fixed several issues with files and contexts in AUX Player.
        -   Files marked as `_destroyed` now no longer display.
        -   Fixed a loading order issue that would occur when a file was its own context.
        -   Fixed an issue that would cause the player to ignore the file removed event for the context file.
    -   Fixed Word Bubbles so that they scale with labels when `aux.label.size.mode` is set to `auto`.
-   AUX Player Improvements
    -   Users now show up inside contexts in both AUX Builder and AUX Player.
    -   The `_lastActiveTime` tag is now per-context. (i.e. `context_a._lastActiveTime`)
-   AUX Builder Improvements
    -   Added the ability to fork simulations.
-   Other Improvements
    -   Added the ability to transparently upgrade our storage formats.
        -   Works for both MongoDB and IndexedDB.
    -   Made the server respond to the local IP Addresses by default in Development mode.
        -   This makes it easier to do development with a mobile device.
        -   Use `npm run watch:player` to have it serve the AUX Player by default. Otherwise it will serve the AUX Builder.
    -   Improved formula query expresions to support tags with dots in them.
        -   Before you would have to wrap the tag in a string.
        -   Now you can simply do `@aux.label` or `#aux.label` as long as each part is a valid [JS identifier](https://developer.mozilla.org/en-US/docs/Glossary/Identifier).

## V0.3.11

### Date: 3/19/2019

### Changes:

-   Bug Fixes
    -   Fixed dragging worksurfaces while in files mode.
    -   Fixed an issue in Aux Player that caused a file to still be visible even if it was destroyed.
    -   Fixed a login issue that would cause the user to get stuck in a redirect loop.
    -   Fixed shouts.
    -   Fixed AUX File upload to overwrite existing state instead of trying to merge the two trees.
        -   This allows us to keep better consistency across multiple devices.
    -   Fixed user labels.
-   Formula Improvements
    -   Improved formulas allow using normal dot syntax for tags with dots in them.
        -   This means you can now do `this.aux.color` instead of `this['aux.color']`
        -   As a result of this change, primitive values (number, string, boolean) are converted to objects.
        -   So to do equality comparisions you must use the `==` operator instead of either `!` or `===`.
        -   Numerical operators and other comparision operators still work fine.
        -   You can alternatively use the `valueOf()` function to convert the object back into a primitive value.
    -   Added the ability to change a file value simply by changing it.
        -   This means instead of doing `copy(this, { "aux.color": "red" })` you can now do `this.aux.color = "red"`.
        -   Additionally, we no longer destroy files by default.
        -   This means that the destroy/recreate pattern is basically deprecated. This pattern worked in simple scenarios, but for more complex scenarios it could easily cause race conditions where duplicate files are created because users clicked the same file at the same time.
-   Other Improvements
    -   Improved the `goToContext()` formula function to be able to accept a single parameter that indicates the context to go to.
        -   The function will infer the current simulation ID from the URL.

## V0.3.10

### Date: 3/18/2019

### Changes:

-   Fixed aux upload.

## V0.3.9

### Date: 3/18/2019

### Changes:

-   Fixed Aux Player file added event ordering.
-   Reworked actions function to take an arbitrary number of files.
-   Added ability to have tag filters that match everything.
-   Added `shout` formula function.
    ```
    shout(eventName)
    ```
-   Added `goToContext` formula function.
    ```
    goToContext(simulationId, contextId)
    ```
-   Calling `onClick` action on file that gets clicked by the user in Aux Player.
-   Fixed Aux Player showing destroyed files.

## V0.3.8

### Date: 3/18/2019

### Changes:

-   Changed configurations to allow auxplayer.com and auxbuilder.com

## V0.3.7

### Date: 3/17/2019

### Changes:

-   Added InventoryContext to hold onto user’s inventory data much in the same way Context3D does (WIP). Ported over some MiniFile stuff from Aux Projector to get inventory display framework up (WIP).
-   Renamed pointOnGrid to pointOnWorkspaceGrid for clarification.

## V0.3.6

### Date: 3/15/2019

### Changes:

-   Changed to using Causal Trees for history.
    -   **This is a breaking change**
    -   This gives us the ability to support offline mode and keep action history.
    -   Because of how the system is designed, every merge conflict can be resolved in a reasonable manner.
    -   This is a new storage format, so data needs to be migrated.
    -   This is also fairly new, so it may have some weird bugs.
-   Removed file types.
    -   **This is a breaking change**
    -   This allows any file to visualize any grouping of files. (e.g. look like a worksurface)
    -   As a result, the only difference between a file and a worksurface is what tags the file has.
    -   This means that new worksurfaces will have a file on them by default. This file is the data for the worksurface.
    -   To create a workspace:
        -   Make a file that has `builder.context` set to any value.
        -   This value is the context that the file is visualizing.
        -   _To make other files show up in this context you simply create a tag with the same name as the context as set its value to `true`._
        -   **Note that when you create a worksurface in worksurface mode we do this for you automatically.**
    -   A couple tags were changed:
        -   `_position`
            -   Split into 3 different tags. (x, y, z)
            -   To change the position of a file you use `{context}.x`, `{context}.y`, and `{context}.z` as the tag names.
        -   `_workspace`
            -   Now to place a file on a workspace you set the `{context}` tag to `true`
        -   All existing tags have been moved to the `aux` namespace.
            -   This affects `color`, `scale`, `stroke`, `line`, `label`, `movable`, and `stackable`.
            -   They have been changed to `aux.color`, `aux.scale`, `aux.stroke`, `aux.line`, `aux.label`, `aux.movable`, and `aux.stackable`.
        -   `_hidden`
            -   This option has been removed in favor of setting the `aux.color` tag to `transparent` or `clear`.
            -   To remove the lines you simply need to set the `stroke.color` tag to `transparent`/`clear`.
    -   Several new tags were added:
        -   `builder.context`
            -   Setting this to a value will cause the file to visualize the context that was specified.
            -   This means appearing like a worksurface and showing any files that have the related `{context}` tag set to `true`.
        -   `builder.context.x`, `builder.context.y`, `builder.context.z`,
            -   These tags specify the X, Y, and Z positions that the center of the worksurface is placed at.
        -   `builder.context.scale`
            -   This tag specifies the scale of the worksurface. (how big it is)
        -   `builder.context.grid.scale`
            -   This tag specifies the scale of the grid relative to the worksurface. (how big the grid squares are)
        -   `builder.context.defaultHeight`
            -   This tag specifies how tall the hexes on the worksurface are by default.
        -   `builder.context.size`
            -   This tag specifies how many hexes from the center the worksurface contains.
        -   `builder.context.minimized`
            -   This tag specifies whether the worksurface is minimized.
        -   `builder.context.color`
            -   This tag specifies the color that the worksurface is.

## V0.3.5

### Date: 2/26/2019

### Changes:

-   Fixed AR mode.
-   Restoring original background color when exiting AR mode.

## V0.3.4

### Date: 2/25/2019

### Changes:

-   Added stub for AUX Player.
-   Added subdomains for File Simulator (projector.filesimulator.com) and AUX Player (player.filesimulator.com).
-   Lots of file reorganization.
    -   `aux-projector` and `aux-player` are now togethor underneath `aux-web` along with any other common/shared files.
-   Fixed combining.

## V0.3.3

### Date: 2/21/2019

### Changes:

-   Implemented a word bubble to help make file labels more readable.

## V0.3.2

## Data: 2/21/2019

### Changes:

-   Nothing, just trying to get npm flow setup.

## V0.3.1

### Date: 2/20/2019

### Changes:

-   Added the ability to delete files by dragging them off a workspace.
-   Fixed the `destroy()` function in action scripts.

## V0.3.0

### Date: 2/14/2019

### Changes:

-   Added a recursion check to the formula evaluation code to prevent infinite loops from locking up the system.

## V0.2.30

### Date: 2/13/2019

### Changes:

-   Added Aux Debug page that can be reached by prepending `/aux-debug/` to your simulation id in the url.
    -   This page presents the AUX data in its raw JSON form and is updated live when changes arrive from the server.
    -   If you wanted to see the raw data for a simulation called `RyanIsSoCool` you would go to: `filesimulator.com/aux-debug/RyanIsSoCool`.
-   Add the ability to drag a stack of files
    -   For some reason the stack doesn't always move at the same time.
    -   It's some weird issue with not updating them fast enough or something.
-   Debounce updates to the recents list so that we're not forcing re-renders of the mini files all the time
-   Fix so that dragging new files doesn't cause a ton to get created
-   Cause formulas to be run when evaluating filters
    -   This also fixes the issue of numbers and true/false values not matching filters
-   Allow combining files that were just dragged from the file queue
-   Hide files without workspaces

    -   Also log out the file ID when this happens.

## V0.2.29

### Date: 2/13/2019

### Changes:

-   Fixed workspace mesh not updating properly.
-   Remove workspace if size is 0.
    -   Only allow shrinking of a workspace to 0 if there are no files on the workspace.
-   Implemented cleanup of a file's arrows/lines when it is destroyed.

## V0.2.28

### Date: 2/12/2019

### Changes:

-   Make the recent files list use 3D renders of the actual files.
-   Fixed issues with the lines not updating when worksurfaces minimize.
-   Disabled shadows.

## V0.2.27

### Date: 2/11/2019

### Changes:

-   Fix the weirdest bug that was caused by an internal error in Vue.js.
    -   It would do something to stop the touch events from being emitted.
    -   I'm not sure how it did that. Maybe changing focus or something.

## V0.2.26

### Date: 2/11/2019

### Changes:

-   Fixed touch scrolling.
-   Fixed an issue that would prevent immovable files from being dragged off of the recent files list.
-   Fixed an issue that allowed players to place files on minimized worksurfaces.
-   Fixed an issue that allowed minimized worksurfaces to snap together.
-   Made the recents list have 3 files at most.
-   Made files in the recents list not duplicate as long as their normal values are the same.
-   Made selecting a file in the recents list move the selected file to the front.
-   Made the first file in the list larger than the others.
-   Made dragging a file from the recents list not move the dragged file to the front of the list.

## V0.2.25

### Date: 2/11/2019

### Changes:

-   Added the first version of the file toolbar.
    -   This is a list of the user's recently edited files.
    -   Users can select a file from the toolbar to tap and place.
    -   They can also click and drag files out into the world.
-   Made minimized hexes 1/3 the scale of normal hexes.
-   Added the ability to minimize hexes while in file mode.
-   Moved extra buttons like the AR mode to the app sidebar.
-   Made the login email box into a name box.
-   Fixed destroyed blocks not dissapearing.
-   Made the tag input field use a placeholder instead of filling with actual text.
-   Fixed some input issues.

## V0.2.24

### Date: 2/8/2019

### Changes:

-   Scaled down color picker, removed scrolling, and made it slightly wider to accommodate mobile screens.
-   It is now possible to close the Color Picker by tapping on empty space (it will no longer open immediately when tapping of of it).
-   Allow camera dragging when performing click operation on file that is incompatible with the current user mode.
-   Prevent the user from changing the background color when in AR mode.
-   Added the ability to see other people and what they are looking at.
-   Added the ability to minimize worksurfaces.
    -   While minimized they can still be dragged around but changing the size and height is not allowed.
    -   The color can still be changed though.
-   Fixed an issue where everyone would try to initialize the globals file with the default color and get a merge conflict if it was different.

## V0.2.23

### Date: 2/7/2019

### Changes:

-   Made the info box default to closed.
-   Added initial version of WebXR support.
    -   Note that this is Mozilla's old crotchety WebXR and not the official standardized version.
    -   As such, it only works in Mozilla's WebXR Viewer app thing.
    -   Hopefully it doesn't break WebVR support.
-   Changed color picker to swatches style.
-   Can only change scene background color while in workspaces mode.
-   Changed `stroke.linewidth` to be `stroke.width`.

## V0.2.22

### Date: 2/7/2019

### Changes:

-   Color Picker component is now more generic. It invokes a callback function every time the color value changes that you can use to get the color value.
-   Made the QR code larger.
-   Change the scene’s background color by clicking on it and using the color picker.
-   Make basically all the text gray (title bar text, mode switch, add buttons, and the hamburger).
-   Changed color picker type to Compact style.

## V0.2.21

### Date: 2/7/2019

### Changes:

-   Changed the top bar and other buttons to have a white background.
-   Changed the red badge on the pencil to be a neutral gray.
-   Changed the actions icon.
-   Added a grid that is visible in hex edit mode.

## V0.2.20

### Date: 2/7/2019

### Changes:

-   Added color picker component.
-   Can change workspace color using color picker from the context menu.
-   Inverted touch input vertical rotation.
-   Clamping vertical rotation so that you can’t rotate underneath the ground plane.

## V0.2.19

### Date: 2/6/2019

### Changes:

-   Added `stroke.linewidth` to control how thick the stroke lines are.
-   Removed the Skybox.
-   Added the ability to change the vertical tilt of the camera by using two fingers and panning up and down.
-   Reworked the files panel to be easier to use.
    -   Added "+action" button for creating actions.
    -   Moved the "+tag" and "+action" buttons above the file table.
    -   Moved the "Clear selection" button to the header row on the file table.
    -   It still needs some of the scrolling features like not scrolling the header while scrolling the body of the table but for the most part it's done.
    -   Also needs the auto-zoom feature for users. After looking at possible implementations I've discovered that it should be easier to do this when the "seeing other people" update arrives.

## V0.2.18

### Date: 2/5/2019

### Changes:

-   Button polling is now implemented in `InputVR` for vr controllers: `getButtonDown`, `getButtonHeld`, `getButtonUp`.
-   Replaced `GameView.workspacePlane` with mathematical plane for workspace dragging.
    -   This fixes not being able to drag workspaces after we disabled the ground plane mesh.
-   Forcing touch input when being used on a VR capable device in non-VR mode. This fixes traditional browser input on devices like the Oculus Go.

## V0.2.17

### Date: 2/5/2019

### Changes:

-   Moved VR controller code to `InputVR` class.
-   Forcefully disconnecting the controller when exiting VR, this fixes bug with GamePad API when returning to VR mode.
-   Disabled visibility of scene’s ground plane.
-   `ControllerMesh` is now a special `Object3D` that is added to the root controller `Object3D` node.

## V0.2.16

### Date: 2/5/2019

### Changes:

-   Controller is represented as a red pointer arrow. It doesnt not currently allow you to interact yet.
-   Disabling shadows when in VR. Shadows are a significant performance cost in its current state, disabling them gives us 20-30+ fps boost in VR.
-   VR button is now hidden when WebVR is not detected.

## V0.2.15

### Date: 2/5/2019

#### Changes:

-   Changed the default cube color to be white.
-   Changed the default cube outline color to gray instead of invisible.
-   Fixed an issue with action filters where some values weren't able to be matched to a filter.
    -   This happened for some tag values that would be parsed from strings into their semantic equivalents.
    -   For example, `"true"` would get converted to `true` and `"123.456"` would get converted to `123.456`.
    -   This conversion was being ignored for filter values, so they would never match in these scenarios.
-   Fixed an issue with action scripts where copying a file would not copy its formulas.
-   Improved the `copy()` function used in action scripts to be able accept any number of arguments.
    -   This allows cascading scenarios like `copy(this, that, @name("joe"), @name("bob"))`.

## V0.2.14

### Date: 2/4/2019

#### Changes:

-   Added `scale.x`, `scale.y`, and `scale.z` tags to allow changing the scale of the cubes.
    -   `x` and `y` are width and thickness. `z` is height.
-   Dragging worksurfaces now no longer snaps to the center but stays relative to the cursor position.
-   Added `label.size` and `label.size.mode` tags.
    -   `label.size` sets the size of the label. Setting it to 1 means the default size and setting it to 2 means twice the default size.
    -   Setting `label.size.mode` to `"auto"` causes the label to appear a constant size no matter where the user's camera is in the scene.
-   Changed the renderer settings to render the 3D scene at the full device resolution.
    -   This will likely increase the accuracy of rendering results but may also cause performance to drop due to rendering a lot more pixels.
    -   Was previously using the browser-default pixel ratio.
-   Added beta support for Web VR devices.
-   Fixed an issue where worksurfaces that did not have default heights and were merged into other worksurfaces would cause those tiles to incorrectly appear with a height of `0`.
    -   The worksurfaces that did not have default heights were from old versions that did not allow changing heights.
-   Added the number of selected cubes to the info box toggle

## V0.2.13

### Date: 2/1/2019

#### Changes:

-   Camera now handles going from two touch -> one touch without jumping around.
-   Removed time instance in `Time.ts`.
-   Input and Time are both updated manually through `GameView`, we need less `requestAnimationFrame` calls when possible.
-   Fixed bug in `Input` that would cause touches to overwrite old ones on browsers that reuse `TouchEvent` identifiers.
-   Remaining `TouchData` finger indexes get normalized when touches are removed.
    -   i.e. if there are two touches and touch 0 gets removed, then touch 1 becomes touch 0.

## V0.2.12

### Date: 2/1/2019

#### Changes:

-   Added `#stroke.color` which sets an outline on the cube.
-   Added the ability to download `.aux` files.
-   Added the ability to upload `.aux` files into the current session.
-   Changed the URLs to not use `#`. (breaking change!)
-   Changed the home screen to be the root path (`/`) so sessions are now just `filesimulator.com/mysession`. (breaking change!)
-   Changed the login screen to be at `/login`. (So `login` is not a valid session ID anymore) (breaking change!)
-   Fixed an issue where destroyed objects were being returned in action script queries.
-   Fixed an issue that allowed files to be combined with themselves. (Sorry Jeremy!)
-   Fixed an issue where offline users would always overwrite file `_index` values if the index was at `0.`
-   Minor changes:
    -   Add a "continue as guest" button.
    -   Replace "File Simulator" with the session code unless they are in the default session.
    -   Disable auto-capitalization and autocorrect on the input fields.
    -   Change the "Add worksurface" and "Add file" buttons to just be a "+" icon.
    -   Change the mode switch to use icons instead of text for the label.
    -   Make the mode switch always appear white.
    -   Remove color integration from FileValue.
    -   Change "Nuke the site" to something a little more friendly.
    -   Change "+ New Tag" to "+tag".
    -   Change the deselect file button to a grey color.
    -   Change the info box header to "Selected Files".
    -   Change the info icon to a pencil icon.

## V0.2.11

### Date: 1/31/2019

#### Changes:

-   Changed the "X" used to deselect files into a "-" sign.
-   Added the ability to show a QR code linking to the session the current user is in.

## V0.2.10

### Date: 1/31/2019

#### Changes:

-   Added two different modes to help control what the user is interacting with
    -   The "Files" mode allows dragging files and making new files.
    -   The "Worksurfaces" mode allows dragging worksurfaces, making new worksurfaces, and interacting via clicking on them.
-   Re-added the ability to combine files
    -   Dragging a file onto another file will combine them if possible.
    -   If no filters match then the files will stack.

## V0.2.9

### Date: 1/31/2019

#### Changes:

-   Camera zooming with trackpad pinching is now supported.
-   Input now handles `WheelEvent` from the browser.
    -   `getWheelMoved()` - Returns true when wheel movemented detected.
    -   `getWheelData()` - Return wheel event data for the current frame.

## V0.2.8

### Date: 1/31/2019

#### Changes:

-   Disabled double-tap to zoom functionality that is added by iOS and Android by default.
-   Fixed an issue where files would all appear in the same spot upon first load of a session.
-   Added the Session ID to the top header.
-   After logging in, the user will now be redirected back to the session they first tried accessing.
-   Fixed some typos.

## V0.2.7

### Date: 1/30/2019

#### Changes:

-   Added `line.to` and `line.color` tags. `line.to` creates an arrow that points from the source file to the target file. An array of files is also supported.
-   Added formula support for `label`, `label.color`.
-   Added some functions to `FileCalculations` to help with handling of short file ids:
    -   `getShortId` - Return the short id for the file.
    -   `fileFromShortId` - Find file that matches the short id.
    -   `filesFromShortIds` - Find files that match the short ids.
-   Disabled depth buffer writing for the new SDF rendered font.
-   Running `updateMatrixWorld` function for `FileMesh` when its position is updated.
    -   This allows child objects to have accurate world positioning the moment its parent is moved instead of waiting for ThreeJS to run the next render update frame.

## V0.2.6

### Date: 1/28/2019

#### Changes:

-   Improved the game window to resize the renderer and camera automatically
-   Improved how the files window scales for small devices
-   Move the toolbar into a floating action button
-   Closing the info box now shows an icon in its place that can be used to reopen it
-   Selecting/changing files no longer re-opens the info box
-   Tags that the user adds to the info box are no longer automatically hidden

## V0.2.5

### Date: 1/28/2019

#### Changes:

-   Rotation with touch input now spins in the correct direction.
-   3D text rendering is now done with SDF (Signed Distance Field). This gives us a much cleaner and crisper text representation.
-   Added `label.color` tag that allows you to change the color of the label text.

## V0.2.4

### Date: 1/28/2019

In this version we improved workspaces and made other minor quality of life improvements.

#### Changes:

-   Added the ability to change hex heights
-   Added the ability to stack cubes on top of each other
-   Added the ability to drag single hex tiles onto other workspaces
-   Added a `list()` formula function that is able to calculate which files are stacked on top of each other.
-   Made the square grid tiles visible only if they are over a related hex tile
-   Made hexes have a short height by default
-   Made hexes larger by default
-   Made cubes always attach to a workspace
-   Made only the grid that a cube is being dragged onto visible

##V0.2.1
###Date: 1/22/2019
In this version we added support for multiple simultaneous sessions. When logging in users can optionally provide a “Session ID” that will put them into that session. Alternatively, they can type the Session ID into the URL and go there directly. Sharing URLs to share your session is also supported.

#### Changes:

-   Multi-Session Support
    -   Users enter in a Session ID to go to a sandbox all their own.
    -   They can also share the URL with other people to be put directly into that session.
-   Hexes no longer have bevels.
-   In Formulas, hashtag expressions which have only a single result now return that result directly instead of in an array.
    -   For example, If there was only one file with a #sum set to “10” and there was a formula “=#sum”
        -   In v0.2.0 the formula would equal “[10]”
        -   In v0.2.1 the formula would equal “10”

## V0.2.0

### Date: 1/16/2019

In this version we added support for offline mode and made general improvements to the user interface.

#### Changes:

-   Added offline mode
    -   After loading the app over HTTPS, the user will be able to go completely offline (airplane mode) and still be able to access everything. This means:
        -   The app should load
        -   The user should be able to create new files and workspaces
        -   They should be able to edit tags and perform actions.
    -   When new app versions are available, the user will be prompted to refresh the page to use the new version.
        When the user goes back online the app will attempt to sync with the server. If successful, then everyone else will be able to see their changes because they have been synced.
    -   If syncing is not successful, then this is because of one or more merge conflicts between the user’s version and the server’s version.
        -   Merge conflicts happen when two users edit the same tag to different values.
        -   The computer doesn’t know which is the most valid so it has to ask the user.
    -   When merge conflicts happen a notification will pop up and prompt the user to fix them.
        -   This prompt will also be in the side bar underneath the hamburger menu.
    -   Until the user fixes the merge conflicts any changes they make will not be synced to the server.
    -   When the user fixes the merge conflicts, their state is synced to the server and everyone is able to see it.
    -   The sidebar will show the current online/offline synced/not synced status. Right clicking it will give the option to force the app into offline mode for testing and vice versa.
-   Added a nuke button
    -   This button allows the user to delete everything in the website.
    -   This is only for testing so don’t expect it to work in all cases. In particular, don’t expect it to work super well when there are multiple people on the site at a time.
-   Removed test buttons from the sidebar
-   Changed the version number to be based on the latest annotated git tag. This will let us have full control over the version numbers while making them a lot more human readable. Upon hover it will also show the git commit hash that the build was made from.<|MERGE_RESOLUTION|>--- conflicted
+++ resolved
@@ -2,11 +2,7 @@
 
 ## V1.3.9
 
-<<<<<<< HEAD
-#### Date: 12/22/2020
-=======
 #### Date: 12/28/2020
->>>>>>> bf5d7c2d
 
 ### :boom: Breaking Changes
 
