# CasualOS Changelog

## V1.4.7

<<<<<<< HEAD
#### Date: 2/24/2021
=======
#### Date: 2/25/2021
>>>>>>> b57b576d

### :boom: Breaking Changes

-   Renamed all the `player` functions to `os`.
    -   Instead of `player.toast()` you should now do `os.toast()`.
-   Removed the `configBot` and `configTag` variables.
-   Removed the portal config bot tags and replaced them with variables.
    -   e.g. `pagePortalConfigBot` can now be accessed with the `pagePortalBot` variable.
    -   You can now set the page portal color by doing `pagePortalBot.tags.portalColor = "green"`.
    -   By default a `tempLocal` bot will be created for each builtin portal.
    -   You can also provide your own bot by calling `portal.open(portalName, bot)`.
-   Changed the `portal.open()` function to take a bot as a parameter.
    -   It should now be called like `portal.open(name, bot, tag?, options?)`.
    -   After callilng this, the given bot will be available globally at `{name}Bot`.
    -   For example `portal.open("myPortal", bot, "main")` will make `bot` available as `myPortalBot`.
-   Removed `player.getBot()` and replaced it with `configBot`.
-   Renamed the `creator` variable to `creatorBot`.
-   Added the `thisBot` variable as a preferred alternative to `this` and `bot`.
-   Moved the page and inventory camera tags to their portal config bots from the player bot.
    -   e.g. `pageCameraPositionX` used to be on the player bot (now the config bot) but is now on the page portal bot.
-   Changed the behavior of the `transformer` tag to use the page and inventory portal bots instead of the config bot (previously the player bot).
-   Renamed the `pageCameraPosition{X,Y,Z}` and `inventoryCameraPosition{X,Y,Z}` tags to `cameraPosition{X,Y,Z}`.
-   Renamed the `pageCameraRotation{X,Y,Z}` and `inventoryCameraRotation{X,Y,Z}` tags to `cameraRotation{X,Y,Z}`.
-   Renamed the `pagePixelHeight` and `pagePixelWidth` tags to `pixelHeight` and `pixelWidth`.

### :bug: Bug Fixes

-   Fixed an issue where variables from other listen tags would appear as autocomplete options.

## V1.4.6

#### Date: 2/23/2021

### :bug: Bug Fixes

-   Fixed an issue where the circle wipe element would not cover modals like `player.showHtml()` or `player.showInput()`.
-   Fixed an issue where calling `player.showInput()` in sequence would show the first input but not the second input.

## V1.4.5

#### Date: 2/23/2021

### :rocket: Improvements

-   Changed the ab-1 bootstrap URL to `https://bootstrap.casualos.com/ab1.aux`.
-   Updated to three.js r125.
    -   This fixes WebXR for Chrome 88 and later.
-   Added the ability to disable hover states on menu item buttons using the `menuItemHoverMode` tag. It has three possible options:
    -   `auto` - The bot will appear hoverable based on if it has a `@onClick` tag. (Default)
    -   `hover` - The bot will appear hoverable.
    -   `none` - The bot will not appear hoverable.
    -   None of these options affect the existing functionality of any listen tags on menu bots.
-   Added an initial version of the `idePortal` (IDE portal).
    -   The IDE portal makes it easier to jump between tags to edit them in the multiline tag editor.
    -   Setting the `idePortal` tag to a prefix (like 📖) will load every tag that starts with the prefix into the IDE portal and let you jump between them as if they are files in a text editor.
    -   Currently it is pretty limited, but can be very useful for custom portals.

### :bug: Bug Fixes

-   Fixed an issue where it was not possible to enter numbers in menu bot input boxes.

## V1.4.4

#### Date: 2/18/2021

### :rocket: Improvements

-   Added additional crypto functions to support asymmetric encryption and decryption.
    -   `crypto.asymmetric.keypair(secret)` - Creates a keypair that can be used for asymmetric encryption and decryption.
    -   `crypto.asymmetric.encrypt(keypair, data)` - Encrypts some data using the given keypair.
    -   `crypto.asymmetric.decrypt(keypair, secret, data)` - Decrypts some data using the given keypair and secret.
    -   Check the documentation for more info.
-   Added a better error message when trying to save a bot to a tag value.
-   Added the `dimension` bot form as a preferred alias to `portal`.

## V1.4.3

#### Date: 2/17/2021

### :rocket: Improvements

-   Added the ability to interface with CasualOS from inside a custom portal.
    -   CasualOS-related functionality is available by importing functions and objects from the `casualos` module.
    -   Among the available functionality is `onBotsDiscovered`, `onBotsRemoved`, `onBotsUpdated`, `createBot()`, `destroyBot()`, and `updateBot()`.
    -   Additionally autocomplete is available for the available features.

### :bug: Bug Fixes

-   Fixed an issue where webhook errors could not be caught on Safari based browsers.

## V1.4.2

#### Date: 2/11/2021

### :rocket: Improvements

-   Added the ability to zoom by scrolling.
    -   Previously this was possible by holding the Ctrl button down.
-   Added the `#portalCameraControls` tag to allow disabling moving the camera.
    -   Can be set on the portal config bot for the page and inventory portals.
    -   Supported values are:
        -   `player` - Allows the player to move the camera around like normal. (Default)
        -   `false` - Disables camera movement in the portal.

### :bug: Bug Fixes

-   Fixed an issue where the inventory portal color could not be set when the page portal is using an image for the background.

## V1.4.1

#### Date: 2/10/2021

### :rocket: Improvements

-   Added the `player.openCircleWipe()` and `player.closeCircleWipe()` functions.
    -   These are useful for hiding the page portal while transitioning between scenes.
    -   See the documentation for usage information.
-   Added "cube", "helix", and "egg" as additional options for the `#formAddress` tag on menu bots.
-   Added the `input` form for menu bots.
    -   Setting `#form` to "input" on a bot that is in the menu portal will give it an input box that can be typed in.
    -   Typing in the box will send `@onInputTyping` whispers to the bot. And submitting the data by hitting enter or the send button will send a `@onSubmit` whisper to the bot.
    -   Additionally, the text in the input will be stored in the `tempLocal` `#menuItemText` tag.
-   Adjusted the chat bar to be inset in the page portal to give it the feel of being part of the page portal.
-   Added the `#menuPortalStyle` tag to allow customizing the menu portal with CSS.
    -   This works similarly to `#menuItemStyle` except that it applies to the entire menu portal instead of just one item.
    -   Set it on the `#menuPortalConfigBot`.
-   Added the `#portalBackgroundAddress` tag to allow specifying a custom image for the page portal background.
    -   Does not work in VR.

## V1.4.0

#### Date: 2/8/2021

### :rocket: Improvements

-   Added an initial implementation of custom portals.
    -   Custom portals are a way to write scripts that can interact directly with the web browser. This gives you the ability to do anything that is possible from inside a web browser.
    -   The following functions are now available:
        -   `portal.open(portalID, tag, options?)`
        -   `portal.registerPrefix(prefix)`
        -   `portal.buildBundle(tag)`
        -   See the documentation for usage information.
-   Added the `player.download(data, filename, mimeType?)` function.
    -   Useful for downloading arbitrary data in any format you want.
    -   See the documentation for more information.

### :bug: Bug Fixes

-   Fixed an issue that broke bots in the `player` space when a `tempLocal` tag mask was put on them.
-   Fixed an issue that prevented tag masks from being placed on new bots.

## V1.3.14

#### Date: 1/25/2021

### :rocket: Improvements

-   Updated the Terms of Service and Privacy Policy documents.

### :bug: Bug Fixes

-   Fixed an issue where animations would not run while in VR/AR.

## V1.3.13

#### Date: 1/18/2021

### :rocket: Improvements

-   Added the `player.showUploadFiles()` function.
    -   Shows a dialog that can be used to upload arbitrary files.
    -   Returns a promise that resolves with the list of files that were uploaded.
    -   See the documentation for more info.
-   Added the `portal` form.
    -   Displays an entire dimension in place of the bot form.
    -   When set, `#formAddress` will be used as the dimension that should be loaded.

### :bug: Bug Fixes

-   Fixed an issue where bot labels would flicker when scaling the bot.
-   Fixed an issue where tag masks would be incorrectly recorded by the UI as being removed in some cases.
-   Fixed an issue where lines would render incorrectly on the first frame they were setup on.

## V1.3.12

#### Date: 1/13/2021

### :rocket: Improvements

-   Added the Terms of Service and Privacy Policy documents.
    -   The Terms of Service are available at `/terms` (or at `/terms-of-service.txt`).
    -   The Privacy Policy is available at `/privacy-policy` (or at `/privacy-policy.txt`).
-   Added the ability to keep track of the number of `setTimeout()` and `setInterval()` timers that are currently active via the `numberOfActiveTimers` property returned from `perf.getStats()`.
-   Added the `animateTag(bot, tag, options)` and `clearAnimations(bot, tag?)` functions.
    -   `animateTag(bot, tag, options)` - Iteratively changes a tag mask value over time based on the options you provide.
        -   `bot` is the bot or list of bots that should be animated.
        -   `tag` is the tag that should be animated.
        -   `options` is an object that specifies how the tag should be animated. It has the following properties:
            -   `fromValue` - The starting value for the animation.
            -   `toValue` - The ending value.
            -   `duration` - The number of seconds that it should take for the tag to go from the starting value to the ending value.
            -   `easing` - The options for easing the animation.
            -   `tagMaskSpace` - The space that the tag should be changed in. If set to `false` then the tag on the bot will be directly edited.
    -   `clearAnimations(bot, tag?)` - Cancels animations on a bot.
        -   `bot` - The bot or list of bots that should have their animations canceled.
        -   `tag` - Is optional and is the tag that the animations should be canceled for.

### :bug: Bug Fixes

-   Fixed issues with `#labelFontSize = auto` when `#labelPosition != front` or when the bot is rotated.
-   Fixed an issue where non-ASCII characters were being corrupted on download.

## V1.3.11

#### Date: 1/5/2021

### :rocket: Improvements

-   Greatly improved the default layouting behaviour of labels.
    -   Added the `#labelFontSize` tag to control the sizing of the characters in a label. Unlike `#labelSize`, changing this value will cause the label to layout again which will affect word wrapping. Possible values are:
        -   `auto` - Specifies that the system should try to find a font size that fits the text onto the bot. (default)
        -   Any Number - Specifies a specific font size. (1 is previous default)
    -   Added the `#labelWordWrapMode` tag to control the word wrapping behavior of labels. Possible values are:
        -   `breakCharacters` - Specifies that the system should insert line breaks inside words if needed.
        -   `breakWords` - Specifies that the system should insert line breaks between words if needed.
        -   `none` - Specifies that the system should not insert line breaks.
-   Added the ability to control the color of the placeholder text in the chat bar.
    -   Use the `placeholderColor` option when calling `player.showChat()`.

### :bug: Bug Fixes

-   Fixed an issue where atoms that were received before their cause would be discarded.

## V1.3.10

#### Date: 12/29/2020

### :rocket: Improvements

-   Added a button to the Multiline tag editor to make it easy to turn a tag into a Mod tag.

### :bug: Bug Fixes

-   Fixed an issue where script compilation errors would not be handled correctly and would prevent those changes from being communicated to the multiline code editor.

## V1.3.9

#### Date: 12/28/2020

### :boom: Breaking Changes

-   Formulas have been removed and replaced with Mod tags.
    -   Mod tags are tags that start with the DNA Emoji (🧬) and contain JSON data.
    -   Because Mod tags are JSON data, they do not support programmatic computations.
    -   We are making this change because while formulas are powerful, inprecise use of them can result in large slowdowns which is a bad user experience.
    -   The tag data must be valid JSON, so that means using double-quotes `"` for strings and wrapping property names in double-quotes.
        -   Before:
            ```
            =({ color: 'blue', number: 99, toggle: true })
            ```
            After:
            ```
            🧬{ "color": "blue", "number": 99, "toggle": true }
            ```
        -   Before:
            ```
            =([ 1 + 2 ])
            ```
            After:
            ```
            🧬3
            ```
-   Array-like values in tags are now considered strings.
    -   Previously a value like `[1, 2, 3]` was parsed into an array automatically.
    -   This was a little used feature and caused issues for people who simply wanted to store JSON data in a tag.
    -   Now, a value like `[1, 2, 3]` will no longer be parsed and so will appear as the string: `"[1, 2, 3]"`.
    -   If you want CasualOS to parse a tag value as an array, you can use the Mod tags mentioned above.
-   Removed the `error` space.
    -   Also removed the related functions:
        -   `server.destroyErrors()`
        -   `server.loadErrors()`

### :rocket: Improvements

-   Updated Material Icons to v4.0.0.
-   Added `perf.getStats()` as a way to get some statistics on the performance of the server.
-   Various performance improvements:
    -   `getBot('id', id)` is now works in `O(1)` time.
    -   The `tempLocal` and `local` spaces now handle new and deleted bots in a much more performant manner.
-   Fixed an issue where deleted bots in the `shared` space would be treated like they were not deleted on initial load.

### :bug: Bug Fixes

-   Fixed autofocusing newly created tags in the sheetPortal.

## V1.3.8

#### Date: 12/17/2020

### :bug: Bug Fixes

-   Fixed an issue where selecting a color from a `player.showInput()` modal would not save the selected color.

## V1.3.7

#### Date: 12/17/2020

### :boom: Breaking Changes

-   "story" has been renamed to "server". Below is the list of tags, actions and listeners that have been changed:
    -   `#story` -> `#server`.
    -   `server.setupStory()` -> `server.setupServer()`
    -   `server.restoreHistoryMarkToStory()` -> `server.restoreHistoryMarkToServer()`
    -   `server.storyStatuses()` -> `server.serverStatuses()`
    -   `server.storyPlayerCount()` -> `server.serverPlayerCount()`
    -   `player.downloadStory()` -> `player.downloadServer()`
    -   `player.loadStory()` -> `player.loadServer()`
    -   `player.unloadStory()` -> `player.unloadServer()`
    -   `player.getCurrentStory()` -> `player.getCurrentServer()`
    -   `@onStoryAction` -> `@onServerAction`
    -   `@onStoryStreaming` -> `@onServerStreaming`
    -   `@onStoryStreamLost` -> `@onServerStreamLost`
    -   `@onStorySubscribed` -> `@onServerSubscribed`
    -   `@onStoryUnsubscribed` -> `@onServerUnsubscribed`

## V1.3.6

#### Date: 12/17/2020

### :rocket: Improvements

-   Added the ability to show a password input by using the `secret` type with `player.showInput()`.

### :bug: Bug Fixes

-   Fixed an issue where some bots would not be added to the page portal when created in a big batch.
-   Fixed an issue where the `player.showInput()` dialog would appear fullscreen on mobile devices and prevent people from exiting it.
-   Fixed an issue where `@onChatTyping` would be triggered twice for each keystroke.

## V1.3.5

#### Date: 12/15/2020

### :rocket: Improvements

-   Changed `create()` to prevent creating bots that have no tags.
    -   If a bot would be created with zero tags then an error will be thrown.
-   Added a favicon.

### :bug: Bug Fixes

-   Changed the maximum WebSocket message size to 32KB from 128KB.
    -   This will help ensure that we keep below the [AWS API Gateway maximum frame size of 32 KB](https://docs.aws.amazon.com/apigateway/latest/developerguide/limits.html).
-   Fixed an issue where bots that only had a tag mask would not show up in the sheetPortal.

## V1.3.4

#### Date: 12/10/2020

### :rocket: Improvements

-   Added the `EXECUTE_LOADED_STORIES` environment variable to allow reducing server load due to story scripts.
    -   Defaults to `true`.
    -   Setting to `false` will disable all server-side story features except for webhooks and data portals.
        -   This means that some capabilities like `server.setupStory()` will not work when `EXECUTE_LOADED_STORIES` is false.
-   Added gzip compression for HTML, CSS, and JavaScript returned from the server.
-   Improved how some heavy assets are precached so that they can be loaded quickly.
-   Made the browser tab title use the story ID by default.

### :bug: Bug Fixes

-   Fixed an issue where some `.png` files would not load because they were bundled incorrectly.

## V1.3.3

#### Date: 12/10/2020

### :rocket: Improvements

-   Added support for the `apiary-aws` causal repo protocol.
    -   This enables the CasualOS frontend to communicate with instances of the [CasualOS Apiary AWS](https://github.com/casual-simulation/casual-apiary-aws) project.
    -   Use the `CAUSAL_REPO_CONNECTION_PROTOCOL` and `CAUSAL_REPO_CONNECTION_URL` environment variables to control which protocol and URL the frontend should connect to. See the [README in `aux-server`](./src/aux-server/README.md) for more info.
    -   Note that only the following features are supported for AWS Apiaries:
        -   `server.setupStory()`
        -   `server.totalPlayerCount()`
        -   `server.storyPlayerCount()`
        -   `server.players()`
    -   Webhooks are different when the story is hosted on an Apiary.
        -   They require at least one device to have the story loaded for webhooks to function correctly.
        -   They need to be sent to the Apiary host directly. Generally, this is not the same thing as `auxplayer.com` or `casualos.com` so you may need to ask the Apiary manager for it.
-   Added better support for static builds.
    -   Use the `PROXY_CORS_REQUESTS` environment variable during builds to disable support for proxying HTTP requests through the server.
    -   Use `npm run tar:client` after a build to produce a `./temp/output-client.tar.gz` containing all the client code and assets. This can be deployed to S3 or a CDN for static hosting.
    -   Use `npm run package:config` to produce a `./temp/config.json` which can be used for the `/api/config` request that the client makes at startup. Utilizes the environment variables from [the README in `aux-server`](./src/aux-server/README.md) to build the config.

### :bug: Bug Fixes

-   Fixed an issue where it was not possible to change the color of GLTF meshes that did not have a mesh in the GLTF scene root.
-   Fixed an issue where bots created by the ab1 installer would not receive the `@onStorySubscribed` shout.

## V1.3.2

#### Date: 11/17/2020

### :rocket: Improvements

-   Updated the ab-1 bootstrapper to point to AWS S3 for quick loading.

## V1.3.1

#### Date: 11/16/2020

### :rocket: Improvements

-   Added the ability to use the `color` tag on GLTF meshes to apply a color tint to the mesh.

### :bug: Bug Fixes

-   Fixed an issue that prevented deleting the first character of a script/formula in the multi-line editor.
-   Fixed an issue where tag edits on bots in the tempLocal and local spaces would be applied to the multi-line editor twice.

## V1.3.0

#### Date: 11/11/2020

### :rocket: Improvements

-   Added multi-user text editing.
    -   Work on shared bots when editing a tag value with the multi-line editor.
-   Added the cursor bot form.
    -   Used to add a cursor indicator to the multi-line editor.
    -   Works by setting the `form` tag to "cursor" and placing the bot in the corresponding tag portal dimension.
        -   For example, to put a cursor in the multi-line editor for the `test` tag on a bot you would set `{targetBot.id}.test` to true.
    -   Supported tags are:
        -   `color` - Specifies the color of the cursor.
        -   `label` - Specifies a label that should appear on the cursor when the mouse is hovering over it.
        -   `labelColor` - Specifies the color of the text in the cursor label.
        -   `{dimension}Start` - Specifies the index at which the cursor selection starts (Mirrors `cursorStartIndex` from the player bot).
        -   `{dimension}End` - Specifies the index at which the cursor selection ends (Mirrors `cursorEndIndex` from the player bot).
-   Added the `pageTitle`, `cursorStartIndex`, and `cursorEndIndex` tags to the player bot.
    -   `pageTitle` is used to set the title of the current browser tab.
    -   `cursorStartIndex` contains the starting index of the player's text selection inside the multi-line editor.
    -   `cursorEndIndex` contains the ending index of the player's text selection inside the multi-line editor.
    -   Note that when `cursorStartIndex` is larger than `cursorEndIndex` it means that the player has selected text from the right to the left. This is important because text will always be inserted at `cursorEndIndex`.
-   Added the `insertTagText()`, `deleteTagText()`, `insertTagMaskText()`, and `deleteTagMaskText()` functions to allow scripts to work with multi-user text editing.
    -   `insertTagText(bot, tag, index, text)` inserts the given text at the index into the given tag on the given bot.
    -   `insertTagMaskText(bot, tag, index, text, space?)` inserts the given text at the index into the tag and bot. Optionally accepts the space of the tag mask.
    -   `deleteTagText(bot, tag, index, deleteCount)` deletes the given number of characters at the index from the tag and bot.
    -   `deleteTagMaskText(bot, tag, index, deleteCount, space?)` deletes the given number of characters at the index from the tag and bot. Optionally accepts the space of the tag mask.
-   Added the ability to use the `transformer` tag on the player bot to parent the player to a bot.
-   Added the ability to edit tag masks in the tag portal by setting the `tagPortalSpace` tag on the player bot.

## V1.2.21

#### Date: 11/5/2020

### :rocket: Improvements

-   Updated the MongoDB driver to v3.6.2 and added the `MONGO_USE_UNIFIED_TOPOLOGY` environment variable to control whether the driver uses the new unified topology layer.

## V1.2.20

#### Date: 10/27/2020

### :rocket: Improvements

-   Added support for `@onPointerEnter`, `@onPointerExit`, `@onAnyBotPointerEnter` and `@onAnyBotPointerExit` for bots in the menu portal.

### :bug: Bug Fixes

-   Fixed the multiline code editor to not clip tooltips and the autocomplete box.
-   Fixed the menu portal to not break on Hololens (Servo-based browsers) when a progress bar is placed on a menu item.

## V1.2.19

#### Date: 10/22/2020

### :rocket: Improvements

-   Added the `egg` form for bots.
    -   Displays the bot as an egg like how ab-1 appears as an egg before being activated.
-   Added the `hex` form for bots.
    -   Displays the bot as a hexagon.
-   Added the `pagePixelWidth` and `pagePixelHeight` tags to the player bot.
    -   These indicate the size of the image rendered to the page portal in pixels.

### :bug: Bug Fixes

-   Fixed Draco compression support.

## V1.2.18

#### Date: 10/20/2020

### :bug: Bug Fixes

-   Fixed the code editor.

## V1.2.17

#### Date: 10/20/2020

### :rocket: Improvements

-   Improved bots in the menu portal to support additional tags.
    -   Added the ability to change the height of menu items by using `scale` and `scaleY`.
    -   Added the ability to set an icon for a menu item by using the `formAddress` tag.
    -   Added the ability to set arbitrary CSS styles on a menu bot by using the `menuItemStyle` tag.
        -   This lets you use margins and borders to indicate grouping.
    -   Added the ability to show a pie-chart progress bar on a menu item by using the `progressBar` tags.
    -   Added the ability to use `@onPointerUp` and `@onPointerDown` for menu.

## V1.2.16

#### Date: 10/16/2020

### :rocket: Improvements

-   Added the `transformer` tag.
    -   When set to a bot ID, the bot will inherit the position, rotation, and scale of the specified bot inside the page portal.
    -   This produces a "parenting" effect that is common in most 3D graphics engines.

## V1.2.15

#### Date: 10/12/2020

### :rocket: Improvements

-   Added the `experiment.getAnchorPointPosition()` and `math.getAnchorPointOffset()` functions.
    -   These are useful for determining where a bot would be placed if it had a particular anchor point.
    -   See the [docs](https://docs.casualsimulation.com/docs/actions) for more info.

## V1.2.14

#### Date: 10/7/2020

### :bug: Bug Fixes

-   Fixed an issue where calling `server.setupStory()` twice with the same story name would cause the story to be setup twice.
-   Fixed an issue where bots would be incorrectly removed from the menu portal if they existed in both the old and new dimensions.
-   Greatly reduced the number of scenarios where formulas would be recalculated after any change.

## V1.2.13

#### Date: 9/24/2020

### :boom: Breaking Changes

-   Renamed the `_editingBot` tag to `editingBot`.

### :rocket: Improvements

-   sheetPortal Improvements
    -   Added the `@onSheetTagClick` listener which is triggered when a tag name is clicked.
    -   Added the `@onSheetBotIDClick` listener which is triggered when a Bot ID is clicked.
    -   Added the `@onSheetBotClick` listener which is triggered when a bot visualization is clicked in the sheet.
    -   Added the `sheetPortalShowButton` config bot tag to control whether the button in the bottom right corner of the sheet is shown.
    -   Added the `sheetPortalButtonIcon` config bot tag to control the icon on the button in the bottom right corner of the sheet.
    -   Added the `sheetPortalButtonHint` config bot tag to control the tooltip on the button in the bottom right corner of the sheet.
    -   Added the `sheetPortalAllowedTags` config bot tag to control which tags are allowed to be shown and edited in the sheet portal.
    -   Swapped the position of the new bot and new tag buttons in the sheet.
    -   Added the `editingTag` tag which contains the tag that the player is currently editing.

### :bug: Bug Fixes

-   Fixed an issue where cells in the sheet portal would not cover the entire cell area.
-   Fixed an issue where `clearTagMasks()` would error if given a bot that had no tag masks.

## V1.2.12

#### Date: 9/22/2020

### :rocket: Improvements

-   Added the `helix` form.
    -   Displays a DNA strand mesh whose color can be customized.
-   Added tag masks.
    -   Tag masks are special tags that can live in a separate space from their bot.
    -   This makes it possible to create a temporary tag on a shared bot.
    -   Tag masks do not replace tags. Instead, they exist in addition to normal tags and can be used to temporarily hide a normal tag value.
    -   Like bots, tag masks live in a space. This means that a bot can have multiple masks for a particular tag. Currently the supported spaces are:
        -   `tempLocal`
        -   `local`
        -   `player`/`otherPlayers`
        -   `shared`
    -   New scripting features:
        -   All bots now have a `masks` property which works like `tags` except that it creates tag masks in the `tempLocal` space.
        -   All scripts also have a `masks` property which is a shortcut for `bot.masks`.
        -   `setTagMask(bot, tag, value, space?)` is a new function that is able to set the value of a tag mask on the given bot and in the given space. See the documentation for more info.
        -   `clearTagMasks(bot, space?)` is a new function that is able to clear all the tag masks in the given space from a given bot. See the documentation for more info.
    -   Example use cases:
        -   Local click/hover states.
        -   Animations.
        -   Storing decrypted data.

### :100: Other Changes

-   Pinned the Deno version to `v1.4` so that we can decide when to adopt future Deno updates.

### :bug: Bug Fixes

-   Fixed an issue where `server.setupStory()` would load a simulation and never dispose it.
-   Fixed an issue where wrist portals were not being anchored properly.
-   Fixed an issue where pressing enter to make a new tag would put a new line in the current tag value.

## V1.2.11

#### Date: 9/9/2020

### :bug: Bug Fixes

-   Fixed an issue where zooming was broken when the page portal is not anchored to the top left of the screen.

## V1.2.10

#### Date: 9/8/2020

### :bug: Bug Fixes

-   Fixed an issue with the multiline editor getting cut off inside the tag portal.

## V1.2.9

#### Date: 9/8/2020

### :rocket: Improvements

-   Changed the page portal to resize around the tag portal instead of being hidden behind it.

## V1.2.8

#### Date: 9/8/2020

### :boom: Breaking Changes

-   Changed `experiment.localPositionTween()` and `experiment.localRotationTween()` to take different arguments and return a promise.
    -   the 4th parameter is now an options object instead of the easing options.
    -   This options object is able to accept easing and duration values.
    -   Additionally the functions now return promises.
    -   See the docs for examples.

### :bug: Bug Fixes

-   Fixed an issue where `experiment.localPositionTween()` and `experiment.localRotationTween()` may not execute if triggered during `@onCreate()`.

## V1.2.7

#### Date: 9/4/2020

### :boom: Breaking Changes

-   Changed `@onListen` to only be sent to bots which have a listener for the shout/whisper.
    -   Previously `@onListen` would be sent to all bots that were targeted by the shout/whisper.
-   Changed `shout()` and `whisper()` to cost 1 energy point.
    -   This helps prevent infinite loops.
    -   The energy point is only deducted if a bot has a listener for the event.

### :bug: Bug Fixes

-   Fixed an issue where `onBotAdded`, `onAnyBotsAdded`, `onAnyBotsRemoved`, `onBotChanged`, and `onAnyBotsChanged` would reset the energy counter.

## V1.2.6

#### Date: 9/4/2020

### :bug: Bug Fixes

-   Fixed an issue where whispering to a bot that is null or undefined would end up sending a shout to all bots.

## V1.2.5

#### Date: 8/31/2020

### :rocket: Improvements

-   Added the `pageCameraPositionOffset[X,Y,Z]`, `inventoryCameraPositionOffset[X,Y,Z]`, `pageCameraRotationOffset[X,Y,Z]`, and `inventoryCameraRotationOffset[X,Y,Z]` tags.
    -   These can be used to move the camera apart from the player's input.
    -   The position offset tags are especially useful for warping the player around in VR.
-   Added the ability to use the dynamic `import()` keyword to import arbitrary JavaScript modules.
    -   Useful with https://www.skypack.dev/ to import modules from [NPM](https://www.npmjs.com/).
-   Added the ability to use `player.replaceDragBot()` even when not dragging.
-   Improved the camera zoom functionality to zoom the camera towards and away from the mouse.
-   Added the `experiment.localPositionTween()` and `experiment.localRotationTween()` functions.
    -   Locally animates a bot's position/rotation using the given easing type.
    -   During the animation, changes to the bot position will be ignored.
    -   Once the animation is done, changes to the bot will reset the position/rotation to the value that is currently stored.
    -   Check out the docs for detailed usage information and examples.

### :bug: Bug Fixes

-   Fixed the dataPortal to always return raw tag values unless they are formulas.
    -   Issue with returning incorrect JSON data was caused by the built-in CasualOS array parsing.
    -   This fixes it by skipping any parsing of the data.
-   Fixed an issue where keyboard states would not be reset when the player removed focus from the story.
-   Fixed an issue where `server.setupStory()` would crash the deno process due to incorrectly handling deserialized data.

## V1.2.4

#### Date: 8/26/2020

### :rocket: Improvements

-   Added the `tagPortalShowButton` tag to control whether a button should be shown in the tag portal.
    -   The button is placed at the lower right hand side of the tag portal.
    -   Clicking the button will trigger a `@onClick` on the tag portal config bot.
    -   Two additional tags can be used to customize the button:
        -   `tagPortalButtonIcon` is the icon that is shown on the button and can be set to any [Material Icon](https://material.io/resources/icons/?style=baseline).
        -   `tagPortalButtonHint` is the text that should be shown in the tooltip for the button.
-   Added the `frustum` form.
-   Improved `player.showInput()` to automatically save and close when a color is selected from the color picker.
    -   Applies to the `basic` and `swatch` subtypes but not `advanced`.
-   Improved the multiline editor to have a "Docs" button that links to the documentation for the current tag.
-   Improved the tag portal to support using `@` and `#` symbols at the beginning of the tag.
    -   Implemented for consistency with functions like `getBot()`, `getTag()`, etc.
-   Added the `@onAnyBotPointerEnter` and `@onAnyBotPointerExit` listen tags.
    -   These are shouts that happen whenever a `@onPointerEnter` or `@onPointerExit` whisper occurs.
-   Added the `player.getPointerDirection()`, `math.getForwardDirection()` and `math.intersectPlane()` functions.
    -   These are useful for calculating where a pointer is pointing.
-   Added the ability to store uncommitted atoms in MongoDB.
    -   Can be configred with the `STAGE_TYPE` environment variable. Can be set to either `redis` or `mongodb`. Currently defaults to `redis` until a migration path is implemented.
-   Added a bunch of extra GPIO-related functions.
    -   `server.rpioReadpad()`
    -   `server.rpioWritepad()`
    -   `server.rpioPud()`
    -   `server.rpioPoll()`
    -   `server.rpioI2CBegin()`
    -   `server.rpioI2CSetSlaveAddress()`
    -   `server.rpioI2CSetBaudRate()`
    -   `server.rpioI2CSetClockDivider()`
    -   `server.rpioI2CRead()`
    -   `server.rpioI2CWrite()`
    -   `server.rpioI2CEnd()`
    -   `server.rpioPWMSetClockDivider()`
    -   `server.rpioPWMSetRange()`
    -   `server.rpioPWMSetData()`
    -   `server.rpioSPIBegin()`
    -   `server.rpioSPIChipSelect()`
    -   `server.rpioSPISetCSPolarity()`
    -   `server.rpioSPISetClockDivider()`
    -   `server.rpioSPISetDataMode()`
    -   `server.rpioSPITransfer()`
    -   `server.rpioSPIWrite()`,
    -   `server.rpioSPIEnd()`

### :bug: Bug Fixes

-   Fixed to safely allow editing multiline scripts in the sheet cells.
-   Fixed an issue with the tag portal where it would not respond to changes with the `tagPortal` tag if it was already set.
-   Fixed an issue with the Deno sandbox where it wouldn't load due to missing dependencies.
-   Fixed an issue where 3D content would not occlude iframe forms.
    -   Only fixed for non-Safari web browsers.

## V1.2.3

#### Date: 8/20/2020

### :rocket: Improvements

-   Added the tag portal.
    -   The tag portal is similar to the sheet portal but it shows only the multiline editor for the specified bot ID and tag.
    -   Set the `tagPortal` tag on the player bot to a string with a Bot ID and a tag name separated by a period (`.`).
-   Improved `player.playSound(url)` to return a promise that resolves with a sound ID.
    -   This sound ID can be used with `player.cancelSound(soundID)` to stop the sound from playing.
-   Added the `player.bufferSound(url)` and `player.cancelSound(soundID)` functions.
    -   `player.bufferSound(url)` can be used to pre-load a sound so that there will be no delay when using `player.playSound()`.
        -   Returns a promise that resolves once the sound has been loaded.
    -   `player.cancelSound(soundID)` can be used to stop a sound that is already playing.
        -   Returns a promise that resolves once the sound has been canceled.

### :bug: Bug Fixes

-   Fixed an issue where actions that were created in an async script would not be dispatched until the script finished.

## V1.2.2

#### Date: 8/14/2020

### :boom: Breaking Changes

-   Changed `crypto.encrypt()` and `crypto.decrypt()` to return the result directly instead of returning a promise.

### :rocket: Improvements

-   Added the `crypto.createCertificate()`, `crypto.signTag()`, and `crypto.verifyTag()`, `crypto.revokeCertificate()` functions to help with creating certificate chains and signing and validating tag data. Check the docs for detailed usage information.
-   Added an indicator to the multi-line editor that is shown when a tag value is verified.
-   Added the ability to force all scripts to be verified in order to be executed using the `forceSignedScripts` query parameter.
    -   When the query param is set to `true`, all scripts must have a valid signature in order to be executed.
    -   This allows running in a trusted execution environment - thereby preventing unauthorized scripts from running.
-   Replaced builder with ab-1.
    -   ab-1 is a new version of builder which is designed to be easy to extend and improve.
-   Added the `adminSpace.setPassword(oldPassword, newPassword)` function.
    -   Allows changing the password that is used to unlock admin space.
    -   The first parameter is the old password that was used to unlock the space.
    -   The second parameter is the new password that should be used to unlock the space.
-   Added several functions to allow using the GPIO pins on Rasberry Pi.
    -   Currently, all of these functions are experimental and only work on Raspberry Pi.
    -   See the documentation for more information.
    -   `server.exportGpio(pin, mode)`
    -   `server.unexportGpio(pin, mode)`
    -   `server.setGpio(pin, value)`
    -   `server.getGpio(pin)`
    -   `server.rpioInit(options)`
    -   `server.rpioExit()`
    -   `server.rpioOpen(pin, mode, options)`
    -   `server.rpioMode(pin, mode, options)`
    -   `server.rpioRead(pin)`
    -   `server.rpioReadSequence(pin, length)`
    -   `server.rpioWrite(pin, value)`
    -   `server.rpioWriteSequence(pin, buffer)`
    -   `server.rpioClose(pin, options)`

### :bug: Bug Fixes

-   Fixed an issue where using `player.showInput()` with an existing value would not prefill the text box with the existing value.
-   Fixed a performance issue where formulas which were recalculated after every change had a factorial (!) performance cost.
    -   Was caused by two things:
        1.  Some formulas don't have enough information to determine what tags they are dependent on. In these cases, we callback to using an "all" dependency which means that the formula will be recalculated whenever any tag changes.
        2.  These "all" dependencies were included when searching for nested dependencies which meant that we were resolving every "all" dependency for every other "all" dependency. This gives us the effect of searching every possible combination of dependencies instead of only the ones we need, which has a factorial cost.

## V1.2.1

#### Date: 8/4/2020

### :rocket: Improvements

-   Added a server sandbox based on [Deno](https://deno.land/).
    -   Security feature to prevent scripts that are running on the server from harming the underlying system or other stories.
    -   It additionally prevents scripts from accessing random Node.js modules by using `require("module")`.
    -   Finally, it prevents a script from denying service to other stories because the sandbox is run inside a separate process.
-   Improved the sheet portal to display scripts with a monospace font in the sheet cells.
-   Improved the documentation to clarify some things and also mension that bots can be made transparent with the "clear" color.
-   Improved the multi-line text editor to support syntax highlighting for HTML, CSS, and JSON based on whether the tag ends with `.html`, `.css` or `.json`.

### :bug: Bug Fixes

-   Fixed the `lineTo` tag to support arrays of bots and arrays of bot IDs in addition to individual bots and bot IDs.
-   Fixed an issue where deleting a tempLocal bot that was updated in the same script would crash the runtime.
-   Fixed an issue with the `player.showInput()` modal where Android devices using the Google GBoard keyboard wouldn't send input correctly.
-   Fixed an issue where a `@onPlayerPortalChanged` event would be incorrectly triggered after reconnecting to the server.
-   Fixed an issue where the iframe form on iOS 14 Beta 3 would cause the entire scene to disappear.
-   Fixed an issue where loading an image could fail if `formAddress` tag was changed while the image was downloading.
-   Fixed an issue where submitting HTML forms from inside an iframe form was not allowed.

## V1.2.0

### Date: 7/17/2020

### Changes:

-   :rocket: Improvements

    -   Added the `MONGO_USE_NEW_URL_PARSER` environment variable parameter to control whether CasualOS uses the new MongoDB URL Parser. (Defaults to false)
    -   Added a popup to notify the user that data might be lost if they attempt to close the tab while not connected to the server.
    -   Added the following cryptographic functions:
        -   `crypto.sha256(data)`
            -   Calculates the [SHA-256](https://en.wikipedia.org/wiki/SHA-2) hash of the given data.
            -   `data` is the data to calculate the hash of.
            -   Supports strings, numbers, booleans, objects, arrays, and bots.
        -   `crypto.sha512(data)`
            -   Calculates the [SHA-512](https://en.wikipedia.org/wiki/SHA-2) hash of the given data.
            -   `data` is the data to calculate the hash of.
            -   Supports strings, numbers, booleans, objects, arrays, and bots.
        -   `crypto.hmacSha256(key, data)`
            -   Calculates the [HMAC](https://en.wikipedia.org/wiki/HMAC) [SHA-256](https://en.wikipedia.org/wiki/SHA-2) hash of the given data.
            -   `key` is the password that should be used for the message authentication code.
            -   `data` is the data to calculate the HMAC of.
            -   Supports strings, numbers, booleans, objects, arrays, and bots.
        -   `crypto.encrypt(password, data)`
            -   Encrypts the given data with the given password and returns the result as a promise.
            -   `password` is the password to use for encrypting the data.
            -   `data` is the data that should be encrypted.
        -   `crypto.decrypt(password, data)`
            -   Decrypts the given data with the given password and returns the result as a promise.
            -   Only works if the given data is the output of `crypto.encrypt()`.
            -   `password` is the password that was used to encrypt the data.
            -   `data` is the data that should be decrypted.

-   :bug: Bug Fixes
    -   Fixed a race condition where concurrently updating a tag in a script and triggering a dependency update on that same tag could cause the runtime to crash.

## V1.1.18

### Date: 7/10/2020

### Changes:

-   :rocket: Improvements

    -   Improved the `player.run()` function to return a promise that can be awaited to get the result of the script (or wait until the script has been executed).
    -   Improved the `server.loadErrors()` function to return a promise that can be awaited to get the list of bots that were loaded.
    -   Improved the `server.destroyErrors()` function to return a promise that resolves once the error bots are destroyed.
    -   Improved the `server.loadFile()` function to return a promise that resolves once the file is loaded.
    -   Improved the `server.saveFile()` function to return a promise that resolves once the file is saved.
    -   Improved the `server.setupStory()` function to return a promise that resolves once the story is setup.
    -   Improved the `server.browseHistory()` function to return a promise that resolves once the history is loaded.
    -   Improved the `server.markHistory()` function to return a promise that resolves once the history is saved.
    -   Improved the `server.restoreHistoryMark()` function to return a promise that resolves once the history is restored.
    -   Improved the `server.restoreHistoryMarkToStory()` function to return a promise that resolves once the history is restored.
    -   Added the `@onBotAdded` and `@onAnyBotsAdded` listen tags.
        -   These are triggered whenever a bot is added to the local story.
        -   Note that this is different from `@onCreate` because you will be notified whenever a bot is added to the state even if it has already been created.
        -   An example of this are bots in the `otherPlayers` space. You cannot create bots in this space but you will be notified via `@onBotAdded` and `@onAnyBotsAdded`.
        -   `@onBotAdded` is triggered on the bot that was added. There is no `that`.
        -   `@onAnyBotsAdded` is triggered on every bot whenever one or more bots are added.
            -   `that` is an object with the following properties:
                -   `bots` - The array of bots that were added.
    -   Added the `@onAnyBotsRemoved` listen tags.
        -   These are triggered whenever a a bot is removed from the local story.
        -   Note that this is different from `@onDestroy` because you will be notified whenever a bot is removed from the state even if it has not been explicitly destroyed.
        -   An example of this are bots in the `otherPlayers` space. When another player disconnects no `@onDestroy` is fired but you will get a `@onAnyBotsRemoved`.
        -   `@onAnyBotsRemoved` is triggered on every bot whenever one or more bots are removed.
            -   `that` is an object with the following properties:
                -   `botIDs` - The array of bot IDs that were removed.
    -   Added the `@onBotChanged` and `@onAnyBotsChanged` listen tags.
        -   These are triggered whenever a bot is changed in the local story.
        -   Note that you will be notified whenever a bot is changed in the state even if it was changed by another player.
        -   An example of this are bots in the `otherPlayers` space. You cannot update bots in this space but you will be notified via `@onBotChanged` and `@onAnyBotsChanged`.
        -   `@onBotChanged` is triggered on the bot that was changed.
            -   `that` is an object with the following properties:
                -   `tags` - The list of tags that were changed on the bot.
        -   `@onAnyBotsAdded` is triggered on every bot whenever one or more bots are added.
            -   `that` is an array containing objects with the following properties:
                -   `bot` - The bot that was updated.
                -   `tags` - The tags that were changed on the bot.
    -   Added several tags to the player bot:
        -   These tags are updated by CasualOS and can be used to query the current state of the input system.
        -   Camera Tags
            -   These tags contain the position and rotation of the player's camera.
            -   You can use this to communicate where the player is to other players.
            -   `pageCameraPositionX`
            -   `pageCameraPositionY`
            -   `pageCameraPositionZ`
            -   `inventoryCameraPositionX`
            -   `inventoryCameraPositionY`
            -   `inventoryCameraPositionZ`
            -   `pageCameraRotationX`
            -   `pageCameraRotationY`
            -   `pageCameraRotationZ`
            -   `inventoryCameraRotationX`
            -   `inventoryCameraRotationY`
            -   `inventoryCameraRotationZ`
        -   Pointer Tags
            -   These tags contain the position and rotation of the player's pointers.
            -   You can use this to tell where the VR controllers are or where the mouse is pointing.
            -   `mousePointerPositionX`
            -   `mousePointerPositionY`
            -   `mousePointerPositionZ`
            -   `mousePointerRotationX`
            -   `mousePointerRotationY`
            -   `mousePointerRotationZ`
            -   `mousePointerPortal`
            -   `rightPointerPositionX`
            -   `rightPointerPositionY`
            -   `rightPointerPositionZ`
            -   `rightPointerRotationX`
            -   `rightPointerRotationY`
            -   `rightPointerRotationZ`
            -   `rightPointerPortal`
            -   `leftPointerPositionX`
            -   `leftPointerPositionY`
            -   `leftPointerPositionZ`
            -   `leftPointerRotationX`
            -   `leftPointerRotationY`
            -   `leftPointerRotationZ`
            -   `leftPointerPortal`
        -   Button Tags
            -   These tags contain the state of the different buttons.
            -   Possible values are:
                -   `null` - Button is not pressed.
                -   `down` - Button was just pressed.
                -   `held` - Button is being held down.
            -   `mousePointer_left`
            -   `mousePointer_right`
            -   `mousePointer_middle`
            -   `leftPointer_primary`
            -   `leftPointer_squeeze`
            -   `rightPointer_primary`
            -   `rightPointer_squeeze`
            -   `keyboard_[key]`
                -   Replace `[key]` with the key that you want the state of.
                -   For example use `keyboard_a` to get the state of the `a` key.
    -   Added the `player.getCameraPosition(portal?)` function.
        -   `portal` is optional and is the portal (`page` or `inventory`) that the camera position should be retrieved for.
        -   Returns an object with the following properties:
            -   `x`
            -   `y`
            -   `z`
    -   Added the `player.getCameraRotation(portal?)` function.
        -   `portal` is optional and is the portal (`page` or `inventory`) that the camera rotation should be retrieved for.
        -   Returns an object with the following properties:
            -   `x`
            -   `y`
            -   `z`
    -   Added the `player.getPointerPosition(pointer?)` function.
        -   `pointer` is optional and is the pointer (`mouse`, `left` or `right`) that the position should be retrieved for.
        -   Returns an object with the following properties:
            -   `x`
            -   `y`
            -   `z`
    -   Added the `player.getPointerRotation(pointer?)` function.
        -   `pointer` is optional and is the pointer (`mouse`, `left` or `right`) that the rotation should be retrieved for.
        -   Returns an object with the following properties:
            -   `x`
            -   `y`
            -   `z`
    -   Added the `player.getInputState(controller, button)` function.
        -   `controller` is the controller (`mousePointer`, `leftPointer`, `rightPointer`, `keyboard` or `touch`) that the button state should be retrieved from.
        -   `button` is the name of the button that should be retrieved.
        -   Returns a string containing the state of the button or `null` if the button is not pressed.
            -   `"down"` means that the button just started to be pressed.
            -   `"held"` means that the button is being held down.
            -   `null` means that the button is not pressed.
    -   Added the `player.getInputList()` function.
        -   Returns a list of available inputs that can be used by the `player.getInputState()` function.

-   :bug: Bug Fixes
    -   Fixed an issue where toasting recursive objects could break CasualOS.
        -   Fixed by storing a map of previously converted objects to avoid reconverting them infinitely.
        -   Also improved to gracefully handle objects that are nested too deeply.
    -   Fixed an issue with the show input modal where it incorrectly errored sometimes.

## V1.1.17

### Date: 7/3/2020

### Changes:

-   :bug: Bug Fixes
    -   Fixed an issue where the web browser service worker would incorrectly intercept requests for data portals.

## V1.1.16

### Date: 7/2/2020

### Changes:

-   :rocket: Improvements
    -   Added the ability to respond to webhooks by returning data from `@onWebhook`.
        -   If the returned value is a string, then it will be used for the response.
        -   If the returned value is an object, then it should have the following properties:
            -   `data` - The value that should be used as the body of the response.
            -   `headers` - An object that contains the HTTP headers that should be set on the response. (Optional)
            -   `status` - The numerical status code that should be set on the response. (Optional) If omitted, status code 200 will be used.
    -   Added the `dataPortal`.
        -   This is a special portal that only works on web requests and must be specified in the URL.
        -   Setting it to a Bot ID will return the JSON of the bot with the given ID.
        -   Setting it to a tag will return all the values corresponding to the given tag.
        -   Using a tag with a common extension (like `.html`) will tag the data as the corresponding content type so that normal software know how to interpret the data.

## V1.1.15

### Date: 7/2/2020

### Changes:

-   :rocket: Improvements

    -   Added player space to the server.
        -   This lets you send remote whispers to the `server` player.
    -   Added the `server.storyStatuses()` function.
        -   Returns a promise that resolves with a list of stories and the last time each story was updated.
    -   Added the `@onRemotePlayerSubscribed` and `@onRemotePlayerUnsubscribed` listen tags.
        -   They are triggered on _every_ other player when a player joins or leaves the story.
        -   Additionally, they are triggered whenever connection to the other players is lost.
        -   `that` is an object with the following properties:
            -   `playerId` - The ID of the player that joined/left the story.
    -   Added the `uuid()` function.
        -   This function generates and returns a random [UUID](https://en.wikipedia.org/wiki/Universally_unique_identifier).
        -   Useful for creating unique identifiers.

-   Bug Fixes
    -   Fixed an issue where remote shouts would be sent to yourself twice.
    -   Fixed an issue where labels would not always follow the `labelAlignment` tag when the text in the label was small enough to fit within the bot.

## V1.1.14

### Date: 6/29/2020

### Changes:

-   :rocket: Improvements

    -   Improved how the meet portal, page portal, and sheet portal work together to make space for each other.
    -   Added the `left` and `right` options for `meetPortalAnchorPoint`.
    -   Changed the `top` and `bottom` options for `meetPortalAnchorPoint` to occupy half of the screen.
    -   Added the `server.players()` function to get the list of player IDs that are connected to the current story.
        -   Returns a promise that resolves with the list of player IDs.
    -   Added the `remoteWhisper(players, name, arg)` function to make sending messages to other players easy.
        -   Takes the following arguments:
            -   `players` is the player ID or list of player IDs that should receive the shout.
            -   `name` is the name of the message.
            -   `arg` is the data that should be included.
        -   This will trigger a `@onRemoteWhisper` shout on all the specified players.
    -   Added the `remoteShout(name, arg)` function to make sending messages to all players easy.
        -   Takes the following arguments:
            -   `name` is the name of the message.
            -   `arg` is the data that should be included.
    -   Added the `@onRemoteWhisper` listen tag that is shouted when a `remoteWhisper()` or `remoteShout()` is sent to the local player.
        -   `that` is an object with the following properties:
            -   `name` - The name of the shout that was sent.
            -   `that` - The data which was sent.
            -   `playerId` - The ID of the player that sent the shout.

-   Bug Fixes
    -   Fixed an issue that prevented using `lineStyle` in place of `auxLineStyle`.

## V1.1.13

### Date: 6/25/2020

### Changes:

-   :rocket: Improvements

    -   Added the `meetPortal`.
        -   This is a special portal that, instead of loading bots, loads a [Jitsi Meet](https://meet.jit.si/) meeting with the given room code.
        -   All rooms are publicly accessible (but not searchable), so longer room codes will be more private.
        -   You can use the `meetPortalConfigBot` option to reference the bot that should be used to configure the meet portal.
        -   The following options are available:
            -   `meetPortalVisible` - Whether the meet portal should be visible. This allows you to be joined to a meet while keeping your screen on the page portal. (Defaults to true)
            -   `meetPortalAnchorPoint` - The anchor point that the meet portal should use. Possible options are:
                -   `fullscreen` - The meet portal should take the entire screen. (Default)
                -   `top` - The meet portal should take the top of the screen.
                -   `topRight` - The meet portal should take the top-right corner of the screen.
                -   `topLeft` - The meet portal should take the top-left corner of the screen.
                -   `bottom` - The meet portal should take the bottom of the screen.
                -   `bottomRight` - The meet portal should take the bottom-right corner of the screen.
                -   `bottomLeft` - The meet portal should take the bottom-left corner of the screen.
                -   `[top, right, bottom, left]` - The meet portal should use the given values for the CSS top, right, bottom, and left properties respectively.
            -   `meetPortalStyle` - The CSS style that should be applied to the meet portal container.
                -   Should be a JavaScript object.
                -   Each property on the object will map directly to a CSS property.
                -   Useful for moving the meet portal to arbitrary positions.

-   :bug: Bug Fixes

    -   Fixed an issue where the Hololens 2 would not be able to enter AR/VR because a controller's (hand) position would sometimes be null.
    -   Fixed an issue where loading without a story would create a new random story but then immediately unload it.
    -   Fixed an issue where local bots from other stories would be loaded if the current story name happened to be a prefix of the other story name.
    -   Fixed the input modal background.
    -   Fixed the TypeScript definitions for the `player.showInput()` function.

## V1.1.12

### Date: 6/18/2020

### Changes:

-   :bug: Bug Fixes

    -   Fixed an issue where Servo-based browsers would run into a race condition during initialization.

## V1.1.11

### Date: 6/18/2020

### Changes:

-   :rocket: Improvements
    -   Added a reflog and sitelog for stories so that it is possible to track the history of a story branch and which sites have connected to it.
        -   This will make it easier for us to recover from data loss issues in the future since we'll be able to lookup data like the last commit that a branch pointed at or which atoms were added to a branch.
-   :bug: Bug Fixes

    -   Fixed an issue where all bots would appear to be in the `shared` space even though they were not.
    -   Fixed issues with loading on Servo-based browsers.
        -   The issues were mostly related to Servo having not implemented IndexedDB yet.
    -   Fixed an issue where some temporary branches would show up in `server.stories()`.

## V1.1.10

### Date: 6/16/2020

### Changes:

-   :bug: Bug Fixes

    -   Fixed an issue where an incorrectly formatted event would crash the server.
    -   Fixed an issue where the server would incorrectly store atoms added to a temporary branch.

## V1.1.9

### Date: 6/16/2020

### Changes:

-   :rocket: Improvements
    -   Added the `player` and `otherPlayers` spaces.
        -   These spaces are special and interact with each other.
        -   Both the `player` space and `otherPlayers` space are shared but the lifetime of the bots is temporary. In this sense, the bots act like temporary shared bots.
        -   However, bots created in the `player` space will show up in the `otherPlayers` space to other players and vice versa.
        -   This means you can share temporary bots with other players by using the `player` space and see the temporary bots shared by other players by inspecting the `otherPlayers` space.
        -   Important Notes:
            -   The `player` space only contains bots that you create while `otherPlayers` contains bots that other players have created.
            -   You can create, edit, and destroy bots in the `player` space, but not in the `otherPlayers` space.
            -   When you close your session (exit the browser or close the tab), all of your `player` bots will be automatically destroyed. This will also automatically remove them from any `otherPlayers` spaces that they may be in.
-   :bug: Bug Fixes

    -   Fixed an issue where using a single minus sign in a tag would be interpreted as a number.
    -   Fixed an issue where some tags would not be included in the JSON output of a bot.

## V1.1.8

### Date: 6/12/2020

### Changes:

-   :rocket: Improvements

    -   Changed what words the story name auto-generation will use.

## V1.1.7

### Date: 6/11/2020

### Changes:

-   :rocket: Improvements

    -   Added the ability to auto-generate a story name when loading CasualOS without a story.

-   :bug: Bug Fixes
    -   Fixed an issue where objects that have an `id` property that is not a string would break the sheet.

## V1.1.6

### Date: 6/11/2020

### Changes:

-   :boom: Breaking Changes

    -   Renamed all the history tags to not have the `aux` prefix.

-   :rocket: Improvements

    -   Added the `server.storyPlayerCount()` function.
        -   Returns a promise that resolves with the number of players currently connected to the current story.
        -   Optionally accepts a parameter which indicates the story to check.
    -   Added the `server.totalPlayerCount()` function.
        -   Returns a promise that resolves with the total number of players connected to the server.
    -   Added the `server.stories()` function.
        -   Returns a promise that resolves with the list of stories that are on the server.

-   :bug: Bug Fixes
    -   Removed the globals bot tags from the documentation since they no longer exist.

## V1.1.5

### Date: 6/9/2020

### Changes:

-   :boom: Breaking Changes

    -   The following tags have been renamed:
        -   Renamed all the tags so that they no longer have the `aux` prefix. However, any tag not listed below should continue to work with the `aux` prefix without any changes.
        -   Renamed `auxUniverse` to `story`.
        -   Renamed `auxCreator` to `creator`.
            -   Note that the `creator` variable in scripts remains the same.
        -   Renamed `auxConfigBot` to `configBot`.
            -   Note that the `config` variable in scripts remains the same.
        -   Renamed `auxGLTFVersion` to `gltfVersion`.
        -   Renamed `auxPagePortal` to `pagePortal`.
        -   Renamed `auxSheetPortal` to `sheetPortal`.
        -   Renamed `auxInventoryPortal` to `inventoryPortal`.
        -   Renamed `auxMenuPortal` to `menuPortal`.
        -   Renamed `auxLeftWristPortal` to `leftWristPortal`.
        -   Renamed `auxRightWristPortal` to `rightWristPortal`.
        -   Renamed `auxPagePortalConfigBot` to `pagePortalConfigBot`.
        -   Renamed `auxSheetPortalConfigBot` to `sheetPortalConfigBot`.
        -   Renamed `auxInventoryPortalConfigBot` to `inventoryPortalConfigBot`.
        -   Renamed `auxMenuPortalConfigBot` to `menuPortalConfigBot`.
        -   Renamed `auxLeftWristPortalConfigBot` to `leftWristPortalConfigBot`.
        -   Renamed `auxRightWristPortalConfigBot` to `rightWristPortalConfigBot`.
        -   Renamed `_auxEditingBot` to `_editingBot`.
    -   Renamed "universe" to "story". The following tags and functions have been affected:
        -   `auxUniverse` -> `story`
        -   `onUniverseAction` -> `onStoryAction`
        -   `onUniverseStreaming` -> `onStoryStreaming`
            -   The `universe` property has been renamed to `story`
        -   `onUniverseStreamLost` -> `onStoryStreamLost`
            -   The `universe` property has been renamed to `story`
        -   `onUniverseSubscribed` -> `onStorySubscribed`
            -   The `universe` property has been renamed to `story`
        -   `onUniverseUnsubscribed` -> `onStoryUnsubscribed`
            -   The `universe` property has been renamed to `story`
        -   `player.downloadUniverse()` -> `player.downloadStory()`
        -   `player.loadUniverse()` -> `player.loadStory()`
            -   The action type has been renamed from `load_universe` to `load_story`.
        -   `player.unloadUniverse()` -> `player.unloadStory()`
            -   The action type has been renamed from `unload_universe` to `unload_story`.
        -   `player.getCurrentUniverse()` -> `player.getCurrentStory()`
        -   `player.checkout()`
            -   The `processingUniverse` property has been renamed to `processingStory`.
        -   `player.showJoinCode()`
            -   The `universe` property on the `show_join_code` action has been renamed to `story`
        -   `server.restoreHistoryMark()`
            -   The `universe` property on the `restore_history_mark` action has been renamed to `story`.
        -   `server.restoryHistoryMarkToUniverse()` -> `server.restoreHistoryMarkToStory()`
        -   `server.setupUniverse()` -> `server.setupStory()`
            -   The action type has been renamed from `setup_universe` to `setup_story`.

-   :rocket: Improvements

    -   Improved MongoDB to store all atoms for a commit inside the same document. This should improve loading performance since MongoDB will only need to make 1 lookup per universe instead of 1 lookup per atom per universe.
    -   Added admin space.
        -   Admin space is a space that is shared between all universes on the same auxPlayer.
        -   It is locked by default, which means that bots that are in it cannot be created, updated, or destroyed.
        -   You can unlock admin space by using the `adminSpace.unlock(password)` function.
            -   It returns a Promise that resolves once the space is unlocked. If the space was unable to be unlocked, then the promise will reject with an error.
            -   `password` is the password that should be used to unlock the admin space. If incorrect, admin space will remain locked.
    -   Removed the CasualOS tagline from the loading popup.
    -   Improved the `webhook()` and `webhook.post()` functions to return promises.
        -   The promise can be awaited and resolves with the an an object with the following properties:
            -   `data` - The data returned from the webhook. If the returned data was JSON, then this will be an object. Otherwise, it will be a string.
            -   `status` - The numerical HTTP status code that was returned.
            -   `statusText` - The name of the HTTP status code that was returned.
            -   `headers` - The HTTP headers that were included in the response.
    -   Improved the `neighboring()` function to allow omitting the `direction` parameter.
        -   When omitted, all supported directions will be included.
        -   Currently, the supported directions are `front`, `right`, `back`, and `left`.
        -   If an unsupported direction is given, then no bots will be included.
    -   Updated the Documentation website to the [latest version of Docusaurus](https://github.com/facebook/docusaurus/releases/tag/v2.0.0-alpha.56).
    -   Added the `renameTag(bot, originalTag, newTag)` function which makes it easy to rename a tag on a bot or list of bots.
        -   `bot` is the bot or list of bots that should have the tag renamed.
        -   `originalTag` is the name of the tag that should be renamed.
        -   `newTag` is the new name that the tag should have.

-   :bug: Bug Fixes
    -   Fixed an issue where destroying an already destroyed bot would incorrectly destroy an unrelated bot.
    -   Fixed an issue where using `player.run()` to execute an invalid script would cause other actions to fail.
    -   Added some extra spacing to labels to help prevent Z-fighting.
    -   Fixed toasting bots by converting them to copiable values. This will also allow toasting unconventional arguments like function and error objects.
    -   Fixed an issue where the menu would stop repositioning after the inventory portal had been hidden.
    -   Fixed an issue where tapping on the screen while in AR would crash the session.
    -   Fixed an issue where labels would be positioned incorrectly if `#anchorPoint` was set to something other than `bottom`.

## V1.1.4

### Date: 5/18/2020

### Changes:

-   :bug: Bug Fixes
    -   Fixed an issue where Builder could not be created/updated due to being unable to load .aux files with a version field.

## V1.1.3

### Date: 5/18/2020

### Changes:

-   :bug: Bug Fixes
    -   Fixed inconsistent menu item names in Builder.

## V1.1.2

### Date: 5/18/2020

### Changes:

-   :rocket: Improvements

    -   Added the `#auxLabelFontAddress` tag to allow specifying a custom font for a label.
        -   Supports any URL and also the following values:
            -   `roboto` - Specifies that the Roboto font should be used. (default)
            -   `noto-sans-kr` - Specifies that the Noto Sans KR font should be used. This is a Korean-specific font.
        -   Supports [WOFF](https://en.wikipedia.org/wiki/Web_Open_Font_Format) and [OTF](https://en.wikipedia.org/wiki/OpenType) files.
    -   Sheet Changes
        -   Removed the tag filters.
        -   Moved the "Close Sheet" button to be a floating button that is at the lower right corner of the sheet.
        -   Changed the "Close Sheet" button icon and changed the tooltip text to "Page Portal".
        -   Made the `#id` tag not clickable.
    -   Builder Changes
        -   Renamed the "Sheet" and "Sheet New Tab" menu items to "Sheet Portal" and "Sheet Portal New Tab".
        -   Made the chat bar not automatically show when opening a menu.

-   :bug: Bug Fixes
    -   Fixed an issue where updating a bot would not update its raw tags.

## V1.1.1

### Date: 5/7/2020

### Changes:

-   :rocket: Improvements

    -   Added the `#auxPortalDisableCanvasTransparency` tag to allow choosing between transparency for iframes and more correct 3D rendering.

        -   Set this to `true` on the page portal config bot to disable transparency on the canvas element. This will make all 3D models that use alpha textures work better with alpha cutoff.
        -   Note that setting to `true` will make all iframe forms unusable.
        -   Defaults to `false`.

    -   Added the ability to store universe data in CassandraDB.

        -   Note that support for CassandraDB is experimental and probably won't be supported in the future.
        -   If the required environment variables are not specified, then Cassandra support will be disabled.
        -   Use the following environment variables to enable Cassandra support:
            -   `CASSANDRA_AWS_REGION` - This is the AWS region that the Amazon Keyspaces instance is hosted in.
            -   `CASSANDRA_CONTACT_POINTS` - This is the comma-separated list of hostnames that the Cassandra client to connect to on first load. (Required if `CASSANDRA_AWS_REGION` is not specified)
            -   `CASSANDRA_LOCAL_DATACENTER` - This is the name of the data center that the AUX Server is booting up in. (Required if `CASSANDRA_AWS_REGION` is not specified)
            -   `CASSANDRA_KEYSPACE` - This is the name of the keyspace that should be used by the client. (Required for Cassandra)
            -   `CASSANDRA_CREATE_KEYSPACE` - This is a `true`/`false` value indicating whether the client should create the keyspace if it doesn't exist. (Optional)
            -   `CASSANDRA_CERTIFICATE_AUTHORITY` - This is the path to the public key file (PEM format) that should be used. Only required if connecting to a Cassandra server which uses a self-signed certificate.

-   :bug: Bug Fixes
    -   Fixed an issue where loading a GLTF would error if the bot was destroyed while the GLTF was loading.

## V1.1.0

### Date: 4/27/2020

### Changes:

-   :rocket: Improvements

    -   Added the `autoSelect` property to the options in `player.showInput()` and `player.showInputForTags()`.
        -   When set to true, the text in the input box will be automatically selected when the box is displayed.
    -   Made the VR pointer line draw all the way to the bot or grid that it is pointing at.
    -   Changed the layout of sizing of the history bots so that they are easy to distinguish from each other and the labels fit on the bot.
    -   Added the `#auxScaleMode` tag to control how a custom mesh is scaled to fit inside a bot. It supports the following options:
        -   `fit` - The mesh is scaled to fit inside the bot's unit cube. (default)
        -   `absolute` - The mesh uses whatever scale it originally had.

-   :bug: Bug Fixes
    -   Fixed LODs in VR.
        -   There were two issues:
            -   The first was that we were using the incorrect camera for LOD calculations.
            -   The second was that Three.js's Sphere implementation incorrectly calculated the sphere size for perspective cameras.
    -   Fixed some issues with the `destroy()` function where it improperly handled non-bot objects.
    -   Fixed an issue with builder where extra tags would be added to new blank bots.
    -   Fixed an issue with menu bots where they would not send `@onAnyBotClicked` shouts.

## V1.0.27

### Date: 4/22/2020

### Changes:

-   :rocket: Improvements

    -   Added the `player.share(options)` function.
        -   This will trigger the device's social share capabilities to share the given URL or text.
        -   Note that this only works on Android and iOS phones and only works in response to some user action like a click.
        -   `options` is an object with at least one of the following properties:
            -   `url` - The URL to share. (optional)
            -   `text` - The text to share. (optional)
            -   `title` - The title of the document that is being shared. (optional)
    -   Added the `auxLabelAlignment` tag.
        -   Note that this value affects menu bots as well.
        -   Possible values are:
            -   `center` - Aligns the text in the center of the label. (default)
            -   `left` - Aligns the text to the left of the label.
            -   `right` - Aligns the text to the right of the label.
    -   Improved the `auxPointable` tag to affect whether iframes are interactable.

-   :bug: Bug Fixes

    -   Fixed an issue with the iframe form where non square scales would not resize the clickable area of the iframe.

## V1.0.26

### Date: 4/21/2020

### Changes:

-   :boom: Breaking Changes

    -   Changed how universes from other auxPlayers are specified.
        -   This affects the `player.loadUniverse()` function and the `BotManager` API.
        -   Previously, you could load a universe from a different auxPlayer by using a universe ID like:
            -   `otherAuxPlayer.com/*/universeToLoad`
        -   Now, you can load a universe by simply using its full URL. Like this:
            -   `https://otherAuxPlayer.com?auxUniverse=universeToLoad`
        -   Note that this does not affect loading universes from the same auxPlayer. If you pass a universe ID that is not a URL then it will load that particular universe from same auxPlayer.
            -   e.g. `player.loadUniverse("myUniverse")`

*   :rocket: Improvements

    -   Improved the `player.showInputForTag()` modal.
        -   Removed the "Save" and "Cancel" buttons. The tag will be saved automatically.
        -   Hid the modal title when none is provided in the options.
        -   Made the text box in the modal auto-focus.
        -   Made the show/hide animations happen quicker.
    -   Added the `player.showInput(value, options)` function.
        -   Shows an input modal but without requiring a bot and a tag.
        -   Returns a [Promise](https://web.dev/promises/) that resolves with the final value when the input modal is closed.
        -   The function accepts two arguments:
            -   `value` is a string containing the value that should
            -   `options` is an object that takes the same properties that the options for `player.showInputForTag()` takes.
    -   Added the ability to use the [`await` keyword](https://developer.mozilla.org/en-US/docs/Web/JavaScript/Reference/Operators/await) in scripts.
        -   `await` tells the system to wait for a promise to finish before continuing.
        -   This makes it easier to write scripts which deal with tasks that take a while to complete.
    -   Improved Builder to support opening a single bot in a new tab and changed its hover label from "menu" to "|||".

-   :bug: Bug Fixes

    -   Fixed an issue where it was impossible to load an AUX over HTTPS from a UI that was loaded over HTTP.

## V1.0.25

### Date: 4/15/2020

### Changes:

-   :boom: Breaking Changes

    -   Renamed the `billboardZ` auxOrientationMode option to `billboardTop`.

-   :rocket: Improvements

    -   Added the `server.loadErrors(bot, tag)` function to make loading error bots from the error space easy.
        -   `bot` is the bot or bot ID that the errors should be loaded for.
        -   `tag` is the tag that the errors should be loaded for.
    -   Added the `server.destroyErrors()` function to clear all the errors in the universe.
    -   Added the `billboardFront` auxOrientationMode option to billboard the front of a bot instead of its top.
    -   Added the ability to set `auxFormAnimation` to an array.
        -   When set, the list of animations will play in sequence.
        -   The last animation will loop forever until changed.
    -   Added the `experiment.localFormAnimation(bot, animation)` function to play an animation locally.
        -   It will interrupt and restore whichever animation is already playing on the bot.

-   :bug: Bug Fixes

    -   Fixed an issue where tags that were added via the sheet would not be recognized by the `getMod()` function.

## V1.0.24

### Date: 4/14/2020

### Changes:

-   :rocket: Improvements

    -   Added a button on the sheet code editor to show errors that the script has run into.
        -   It is very basic at the moment. There are no line/column numbers, no timestamps, and no way to clear the errors.
        -   Errors are automatically pulled from error space and queried based on the following tags:
            -   `auxError` must be `true`
            -   `auxErrorBot` must be the ID of the bot whose script is in the editor.
            -   `auxErrorTag` must be the name of the tag that is being edited.
        -   The following tags are displayed for each error:
            -   `auxErrorName` is the name of the error that occurred.
            -   `auxErrorMessage` is the message that the error contained.

-   :bug: Bug Fixes

    -   Fixed the color encoding of sprites to use sRGB instead of linear.
    -   Fixed an issue where atoms would be sorted improperly because their causes were improperly treated as different.

## V1.0.23

### Date: 4/12/2020

### Changes:

-   :rocket: Improvements

    -   Improved the handling of `setTimeout()` and `setInterval()` to support creating, updating, and deleting bots while in a callback.

-   :bug: Bug Fixes

    -   Fixed an issue that prevented events produced while in a task from being dispatched.

## V1.0.22

### Date: 4/11/2020

### Changes:

-   :boom: Breaking Changes

    -   The `player.inSheet()` function has been changed to return whether the player bot has a dimension in their `auxSheetPortal`.
        -   Previously, it was used to determine if the player was inside auxBuilder (which no longer exists).
    -   Removed assignment formulas.
        -   Assignment formulas were a special kind of formula where the tag value would be replaced with the result of the formula.
        -   They were removed due to lack of use in addition to other means of achieving the same result being available.
    -   Semantics of `@onUniverseAction` have changed.
        -   Previously, `@onUniverseAction` was run before any particular action was executed but the actions that were dispatched from `@onUniverseAction` were run after the evaluated actions. This led to a scenario in which a `@onUniverseAction` call could overwrite values that were updated by an action that had not been checked yet.
        -   Now, all actions dispatched by `@onUniverseAction` are executed before the action that is being evaluated. This makes the behavior of the data produced by `@onUniverseAction` mirror the runtime behavior of `@onUniverseAction`.

-   :rocket: Features

    -   Added a new runtime for scripts and formulas.
        -   This new runtime is much faster than the previous system and lets us provide features that were not possible before.
        -   _Should_ work exactly the same as the previous system. (There might be a couple of tricky-to-reproduce bugs)
        -   Now supports `setTimeout()` and `setInterval()`.
            -   This lets you write your own custom game loop if you want.
            -   Note that the script energy will only be restored if a user action triggers a shout.
        -   Paves the way for future functionality (not guarenteed):
            -   Change notifications (`@onBotChanged`, `@onBotTagChanged()`, etc.)
            -   Asynchronous functions instead of `responseShout`. (e.g. `const response = await webhook.post("https://example.com", data)`)
    -   Added the `error` space.
        -   The `error` space contains bots that represent errors that have occurred scripts in a universe.
        -   Unlike other spaces, the `error` space does not load all of its bots into the universe automatically.
        -   Instead, they have to be requested via a search query. These queries filter bots by tag/value pairs.
        -   Currently, `error` space is only used for storing errors and there is no way to load bots from the space.
        -   In the future, we will add the ability to load errors via scripts as well as display them in the sheet.
    -   Changed the renderer to output colors in the sRGB color space instead of linear.

-   :bug: Bug Fixes

    -   Fixed an issue where a shout argument might be recognized as a bot even though it isn't.
    -   Fixed an issue where a shout argument with a custom prototype would be overridden.
    -   Fixed a bug in three.js's LegacyGLTFLoader where it was using an old API.

## V1.0.21

### Date: 3/30/2020

### Changes:

-   :bug: Bug Fixes

    -   Fixed an issue where the proxy system would interfere with requests that specified custom HTTP headers.

## V1.0.20

### Date: 3/20/2020

### Changes:

-   :rocket: Improvements

    -   Added the `#auxPointable` tag to determine whether a bot can interact with pointers.
        -   Defaults to `true`.
        -   When `false`, the bot won't be clickable or hoverable and will not receive drop events.
        -   Depending on the `#auxPositioningMode` it is still possible to stack bots on top of it though.
    -   Added the `@onFocusEnter`, `@onFocusExit`, `@onAnyFocusEnter` and `@onAnyFocusExit` listen tags.
        -   These are triggered when a bot is directly in the center of the screen.
        -   Uses the `#auxFocusable` tag to determine whether a bot is focusable.
        -   `that` is an object with the following properties:
            -   `dimension` - The dimension that the the bot was (un)focused in.
            -   `bot` - The bot that was (un)focused.
    -   Added the `nothing` aux form.
        -   Does exactly what it seems. A bot with the `nothing` form has no shape and is unable to be clicked, hovered, or focused.
        -   Labels still work though which makes it convienent for adding extra labels around the dimension.
    -   Added the `#auxPortalShowFocusPoint` tag.
        -   Shows a small sphere in the portal where the portal camera will orbit around.

-   :bug: Bug Fixes

    -   Fixed an issue where LODs would flicker upon changing the bot form by ensuring consistent sizing for the related bounding boxes.
    -   Fixed an issue with panning that would cause the camera orbiting position to be moved off the ground.

## V1.0.19

### Date: 3/19/2020

### Changes:

-   :rocket: Improvements

    -   Added the ability to modify tags directly on bots in `that`/`data` values in listeners.
        -   Allows doing `that.bot.tags.abc = 123` instead of `setTag(that.bot, "abc", 123)`.
    -   Added the `@onGridUp` and `@onGridDown` listeners.
        -   `that` is an object with the following properties:
            -   `dimension` - The dimension that the grid was clicked in.
            -   `position` - The X and Y position that was clicked.
    -   Changed the Level-Of-Detail calculations to use the apparent size of a bot instead of its on-screen size.
        -   Apparent size is the size the bot would appear if it was fully on screen.
        -   Under the new system, the LOD of a that is on screen bot will only change due to zooming the camera. Bots that are fully off screen will always have the minimum LOD.
    -   Added the `@onFileUpload` listener.
        -   `that` is an object with the following properties:
            -   `file` is an object with the following properties:
                -   `name` - The name of the file.
                -   `size` - The size of the file in bytes.
                -   `data` - The data contained in the file.
        -   See the documentation for more information.
    -   Improved the `player.importAux()` function to support importing directly from JSON.
        -   If given a URL, then `player.importAux()` will behave the same as before (download and import).
        -   If given JSON, then `player.importAux()` will simply import it directly.

-   :bug: Bug Fixes
    -   Fixed an issue where the camera matrix was being used before it was updated.

## V1.0.18

### Date: 3/18/2020

### Changes:

-   :rocket: Improvements

    -   Added LOD triggers based on virtual distance.
        -   `@onMaxLODEnter`, `@onMinLODEnter`, `@onMaxLODExit`, `@onMinLODExit` are new listeners that are called when the Max and Min Level-Of-Detail states are entered and exited. There are also "any" versions of these listeners.
            -   `that` is an object with the following properties:
                -   `bot` - The bot that entered/exited the LOD.
                -   `dimension` - The dimension that the LOD was entered/exited in.
        -   The `#auxMaxLODThreshold` and `#auxMinLODThreshold` tags can be used to control when the LODs are entered/exited.
            -   They are numbers between 0 and 1 representing the percentage of the screen that the bot needs to occupy.
            -   The Max LOD is entered when the bot occupies a larger percentage of the screen than the max threshold value.
            -   The Min LOD is entered when the bot occupies a smaller percentage of the screen than the min threshold value.
        -   Only active on bots that specify a listener or threshold value for LODs.

-   :robot: Builder Improvements

    -   Changed the labeling and ordering of several menu items in the menus.
    -   Removed tips from the chat bar.
    -   Removed the "Apply Hover Mod" and "Apply Click Mod" menu items.
    -   Changed Builder to not move when clicking the grid to clear the menu.
    -   Added a "Clear Universe" option to the Builder Egg. Selecting this will create a history mark and then delete every bot in the universe. (it will even delete bots that are marked as not destroyable)

-   :bug: Bug Fixes

    -   Fixed an issue with hovering billboarded bots where their rotation would sometimes be reset which would cause the hover exit and enter events to be continually triggered.
    -   Fixed an issue where creating a history mark would clear changes that were made during the history mark creation.

## V1.0.17

### Date: 3/17/2020

### Changes:

-   :boom: Breaking Changes

    -   Renamed and removed several `auxAnchorPoint` values.
        -   Renamed `centerFront` to `front`.
        -   Renamed `centerBack` to `back`.
        -   Removed `bottomFront`, `bottomBack`, `topFront`, and `topBack`.

-   :rocket: Improvements

    -   Added the ability to specify an array of 3 numbers as the `#auxAnchorPoint` to use a custom offset.

-   :bug: Bug Fixes
    -   Fixed `billboardZ` to rotate with the Y axis of the bot facing upwards.

## V1.0.16

### Date: 3/16/2020

### Changes:

-   :boom: Breaking Changes

    -   Both sprites and iframes now face upwards by default.
    -   `#auxAnchorPoint` has been changed to move the bot form inside of its virtual spacing box.
        -   Previously, both the virtual box and the bot form was moved to try and preserve the absolute positioning of the bot form when changing anchor points.
        -   Now, only the bot form is moved to ensure the correctness of the resulting scale and rotation calculations.
    -   `#auxOrientationMode`
        -   Renamed the `billboardX` option to `billboardZ`.
    -   Changed iframes forms to not support strokes.

-   :rocket: Improvements

    -   Added the following options for `#auxAnchorPoint`
        -   `centerFront` - Positions the bot form such that the center of the form's front face is at the center of the virtual bot.
        -   `centerBack` - Positions the bot form such that the center of the form's back face is at the center of the virtual bot.
        -   `bottomFront` - Positions the bot form such that the bottom of the form's front face is at the center of the virtual bot.
        -   `bottomBack` - Positions the bot form such that the bottom of the form's back face is at the center of the virtual bot.
        -   `top` - Positions the bot form such that the top of the form is at the center of the virtual bot.
        -   `topFront` - Positions the bot form such that the top of the form's front face is at the center of the virtual bot.
        -   `topBack` - Positions the bot form such that the top of the form's back face is at the center of the virtual bot.

-   :bug: Bug Fixes
    -   Fixed issues with scale and rotation when `#auxAnchorPoint` is set to `center`.
    -   Fixed sprite billboarding issues when looking straight down at them.
    -   Fixed an issue where the wrong Z position tag of a bot was used for calculating how bots stack.
    -   Fixed an issue where the bot stroke was being considered for collision detection. This caused bots with strokes to have a much larger hit box than they should have had.

## V1.0.15

### Date: 3/13/2020

### Changes:

-   :boom: Breaking Changes

    -   Replaced all of the experimental iframe tags with the `iframe` `#auxForm`.
        -   `auxIframe`
        -   `auxIframeX`
        -   `auxIframeY`
        -   `auxIframeZ`
        -   `auxIframeSizeX`
        -   `auxIframeSizeY`
        -   `auxIframeRotationX`
        -   `auxIframeRotationY`
        -   `auxIframeRotationZ`
        -   `auxIframeElementWidth`
        -   `auxIframeScale`
    -   Sprites no longer automatically rotate to face the player. You instead have to set `#auxOrientationMode` to `billboard`.

-   :rocket: Improvements

    -   Improved `@onPlayerPortalChanged` to support `auxLeftWristPortal` and `auxRightWristPortal`.
    -   Moved the left and right wrist portals to the top of the wrist instead of the bottom.
    -   Added the `iframe` option for `#auxForm`.
        -   `iframe` has two subtypes:
            -   `html` - This `#auxFormSubtype` displays the HTML in `#auxFormAddress` in the iframe. (Default)
            -   `src` - This `#auxFormSubtype` displays the URL in `#auxFormAddress` in the iframe.
        -   In order to enable interactivity with the loaded website, the bot will only be draggable at the very bottom of the panel.
    -   Added the `#auxAnchorPoint` and `#auxOrientationMode` tags.
        -   Works on all bot forms.
        -   `#auxAnchorPoint` determines the point that the bot scales and rotates around.
            -   Possible values are:
                -   `bottom` - The bot rotates and scales around its bottom point. (Default)
                -   `center` - The bot rotates and scales around its center point.
        -   `#auxOrientationMode` determines how the bot rotates.
            -   Possible values are:
                -   `absolute` - Rotation is taken from the dimension rotation values. (Default)
                -   `billboard` - The bot rotates automatically to face the player.
                -   `billboardX` - The bot rotates left and right automatically to face the player.
                -   `billboardZ` - The bot rotates up and down automatically to face the player.
    -   Improved drag and drop interactions to calculate intersections with other bots instead of just using grid positioning.
        -   This makes it easier drop a bot onto another specific bot.
        -   Can be controlled with the `#auxPortalPointerCollisionMode` tag on a portal config.
            -   Possible values are:
                -   `world` - The mouse pointer collides with other bots in the world when being dragged. (Default)
                -   `grid` - The mouse pointer ignores other bots in the world when being dragged.
    -   Added the ability to animate meshes.
        -   By default the first animation will play if available.
        -   You can control which animation is played using the `#auxFormAnimation` tag.
            -   Set to a string to play an animation by name. (Case sensitive)
            -   Set to a number to play an animation by index.
            -   Set to `false` to stop animating.

-   :robot: Builder Improvements

    -   Added a "Scan" menu item to the builder menu that opens the QR Code scanner to let you import an AUX or mod.
        -   Scanning a URL that ends with `.aux` will try to download the file at the URL and import it as an AUX file.
        -   Scanning some JSON will put Builder into clone mode with the JSON as a mod.
    -   Added a hover state to Builder that changes its label to "menu".
    -   Changed the label of the Builder Egg to "ab-1 config".

-   :book: Documentation

    -   Added documentation for the wrist portals and their related config bot tags.

-   :bug: Bug Fixes
    -   Fixed `player.downloadUniverse()` to only include bots from the shared space.
    -   Fixed an issue where sprites were not clickable or draggable in VR.

## V1.0.14

### Date: 3/6/2020

### Changes:

-   :rocket: Features

    -   Added wrist portals for WebXR
        -   `#auxLeftWristPortal` is attached to the left controller and `#auxRightWristPortal` is attached to the right controller.
        -   You can configure these portals using the `#auxLeftWristPortalConfigBot` and `#auxRightWristPortalConfigBot` tags.
        -   The portals are hidden until you look at them. They are placed underneath your wrist like a wristwatch.
        -   The following tags are available for configuration:
            -   `#auxPortalGridScale` - Changes the size of the grid for the portal. (Defaults to `0.025` for wrist portals)
            -   `#auxWristPortalHeight` - The height of the portal in grid elements. (Defaults to `6`)
            -   `#auxWristPortalWidth` - The width of the portal in grid elements. (Defaults to `6`)
        -   There are a couple of known issues with wrist portals:
            -   3D Text is sometimes improperly aligned.
            -   Lines/Arrows/Walls also have alignment issues.

-   :bug: Bug Fixes
    -   Fixed an issue that caused the inventory to not appear if it was changed multiple times during the same frame.
    -   Fixed an issue that caused the `#auxPortalGridScale` tag to function improperly.

## V1.0.13

### Date: 3/2/2020

### Changes:

-   :bug: Bug Fixes
    -   Fixed an issue that caused all the input to not work.

## V1.0.12

### Date: 3/2/2020

### Changes:

-   :bug: Bug Fixes
    -   Fixed an issue with loading skinned meshes.
    -   Fixed an issue that prevented VR from working when sprites were in the scene.
    -   Fixed an issue where an error in one script would cause other scripts to be skipped.
    -   Fixed an issue where invisible bots are excluded from the colliders list.

## V1.0.11

### Date: 2/27/2020

### Changes:

-   :bug: Bug Fixes
    -   Fixed a configuration value that enabled the 3D debug mode by default.

## V1.0.10

### Date: 2/27/2020

### Changes:

#### :rocket: Improvements

-   Added Basic WebXR Support

    -   This replaces the original WebVR and WebXR support.
    -   Supports both the Oculus Quest and Chrome 80+ on Android.
    -   Supports all pointer events (click, drag, hover).
    -   The `player.device()` function returns whether AR/VR are supported.
    -   The `player.enableAR()` and `player.enableVR()` functions are used to jump into AR/VR.
    -   The world is placed on the ground (if supported by the device) and bots are 1 meter cubed by default.
    -   When using a controller, dragging a bot with `#auxPositioningMode` set to `absolute` will move it in free space.

-   :bug: Bug Fixes
    -   Fixed several issues with using numbers for the `auxUniverse` and `auxPagePortal` query parameters.
    -   Fixed an issue that would cause a service worker to fail to update because an external resource could not be fetched.
    -   Fixed an issue that would cause a stack overflow error when too many uncommitted atoms are loaded.

## V1.0.9

### Date: 2/21/2020

### Changes:

#### :rocket: Improvements

-   The "Create Empty Bot" button is now hidden when opening the sheet for a single bot.

#### :robot: Builder Improvements

-   Re-labeled the "Copy" menu item to "Copy to Clipboard".
-   Re-labeled the "Make Clone" menu item to "Clone".

#### :bug: Bug Fixes

-   Fixed an issue with `getBots(tag, value)` that caused falsy values (like `0` or `false`) to return all bots with the given tag.
-   Fixed an issue where the progress bar's position would only be updated if the progress bar value changed.

## V1.0.8

### Date: 2/20/2020

### Changes:

#### :rocket: Improvements

-   Added the `@onPaste` listener which is triggered when some text is pasted into an AUX.
    -   `that` is an object with the following properties:
        -   `text` - the text that was pasted.

#### :robot: Builder Improvements

-   Changed all the menu items to use normal labels instead of the chat commands.
-   Added a menu item to open a bot directly in the sheet.
-   Added a menu item to copy a bot to the clipboard.
-   Pasting a bot/mod when builder is in the dimension will now put builder into clone mode with the copied bot/mod.
-   Moving builder when builder is in clone mode will now also move the clone.
-   Cloning a bot with a custom scale will now make builder large enough to cover the entire bot.
-   Builder will now automatically hide when the sheet is opened.

## V1.0.7

### Date: 2/19/2020

### Changes:

#### :bug: Bug Fixes

-   Fixed an issue where the hint text for a function was being clipped.
-   Fixed an issue with uploading .aux files that were downloaded from a previous version.
-   Fixed an issue with downloading .aux files in the wrong format.

## V1.0.6

### Date: 2/19/2020

### Changes:

#### :boom: Breaking Changes

-   Renamed `auxLabelAnchor` to `auxLabelPosition`.
-   Renamed `auxProgressBarAnchor` to `auxProgressBarPosition`.
-   Removed the `config` bot.
-   Moved the `#stripePublishableKey` and `#stripeSecretKey` tags from the config bot to the `player.checkout()` and `server.finishCheckout()` function options.
-   `@onUniverseAction` is now a shout.
-   Removed [poly.google.com](https://poly.google.com) support.
    -   To load meshes from poly.google.com, you must make the API requests manually.
    -   See https://casualos.com/home/google-poly-example for an example.

#### :rocket: Improvements

-   Added the `config`, `configTag`, and `tagName` variables.
    -   These variables are useful for creating values and scripts that are shared across multiple bots.
    -   The `config` variable is a shortcut for `getBot("#id", tags.auxConfigBot)`.
    -   The `tagName` variable is the name of the tag that the script is running in.
    -   The `configTag` variable is a shortcut for `config.tags[tagName]`.
-   Made the player menu full width on mobile devices.
-   Improved the sheet portal to load all bots when set to `true`, `id`, or `space`.

#### :bug: Bug Fixes

-   Made bots be hidden while their images are loading.
-   Improved the image loading logic to cache requests for the same URL.

## V1.0.5

### Date: 2/14/2020

### Changes:

#### :book: Documentation

-   Added docs for the `polyApiKey`, `stripePublishableKey`, and `stripeSecretKey` tags.
-   Added a "Player Bot Tags" section with a description of what the player tags do.

#### Other Changes

-   Added support for the webkit-specific versions of the [`requestFullscreen()`](https://developer.mozilla.org/en-US/docs/Web/API/Element/requestFullscreen) function.
    -   This may enable support for fullscreen on iPad, but it also may do nothing.

## V1.0.4

### Date: 2/13/2020

### Changes:

#### :rocket: Features

-   Added the `player.requestFullscreenMode()` and `player.exitFullscreenMode()` functions.
    -   These functions allow jumping in and out of fullscreen, thereby hiding the browser UI controls.
-   Added the `apple-mobile-web-app-*` meta tags to support jumping into fullscreen mode when launching from a bookmark on the iOS home screen.
-   Added the ability to load GLTF and [poly.google.com](https://poly.google.com) meshes.
    -   To load a GLTF model from a URL:
        -   Set `#auxForm` to `mesh`.
        -   Set `#auxFormSubtype` to `gltf`.
        -   Set `#auxFormAddress` to the URL.
    -   To load a model from [poly.google.com](https://poly.google.com):
        -   Set `#auxForm` to `mesh`.
        -   Set `#auxFormSubtype` to `poly`.
        -   Set `#auxFormAddress` to the ID of the model.
-   Added the `face` property to the `@onDrag` and `@onAnyBotDrag` listen arguments.
    -   This is the same value that you would get in an `@onClick`.

#### :robot: Builder Improvements

-   Improved builder to draw a line to the selected bot.

#### :bug: Bug Fixes

-   Fixed positioning of `#auxLabelAnchor` and `#auxProgressBarAnchor` when the values were set to `left` or `right`.

## V1.0.3

### Date: 2/11/2020

### Changes:

#### :robot: Builder Improvements

-   Making a clone of a bot now puts builder into palette mode.
-   Dragging a bot into builder no longer changes builder's color to white.
-   Added the `.help` command to show a list of available commands.
-   Added the `.sleep` command to the helper builder menu.
-   Added the "Go to Builder Dimension` menu action.
-   Added a "Show Join Code" menu item to show a QR Code to quickly join.
-   Waking builder will automatically summon it to the current dimension.
-   Clicking in an empty space when builder is awake will summon him to the clicked space.
-   Made the main builder flat.
-   Builder is now enabled by default in new universes.
-   Added the "Restore Mark" menu item to restore history to the selected history mark.
-   Simplified a bunch of examples.

#### :rocket: Other Features

-   Added the `player.showJoinCode()` function to quickly show a QR Code to join a universe.
-   Made the chat bar auto-focus when it is first shown.

#### :bug: Bug Fixes

-   Fixed an issue that would cause the URL portal tag sync to break, this in turn also caused `@onPlayerPortalChanged` events to not be sent.
    -   This is also the issue that caused the inventory portal colors to not update.
-   Fixed an issue that would cause the tag autocomplete list to stop showing tags when an invalid tag was entered.

## V1.0.2

### Date: 2/10/2020

### Changes:

#### :bug: Bug Fixes

-   Fixed an issue where dragging normal bots was broken.

## V1.0.1

### Date: 2/10/2020

### Changes:

#### :bug: Bug Fixes

-   Fixed an issue with mouse input where dragging the mouse off the browser window would cause the dragging action to persist even when the mouse button is released.
-   Fixed an issue where sometimes a touch handler would be called twice due to event propagation. This would cause other touch events to be lost which would leave the input system in an unrecoverable state.
-   Fixed an issue where sometimes `player.replaceDragBot()` would not work for the entire session.

## V1.0.0

### Date: 2/7/2020

### Changes:

#### :robot: Builder Improvements

-   Renamed the `.summon` command to `.`.
-   Renamed the `.new builder` command to `.clone builder`
-   The Builder menu will now close automatically in the following scenarios:
    -   Any bot is clicked
    -   The grid is clicked
    -   A menu item is selected
    -   A chat command is sent
-   The Builder's cursor is now perfectly flat and is the same color as the Builder.
-   Renamed the default Builder to `ab-1`
-   Dragging a bot into Builder will cause Builder to expand to contain the bot and make Builder produce additional copies of the bot when dragged.
-   Added the `.list commands` command to show a HTML popup with a list of available commands.
-   Added the ability to change the color of the Builder.
-   Updated how hints are displayed in the chat bar.
-   Renamed several labels.

#### :rocket: Other Improvements

-   Moved the "Exit Sheet" button from the bottom of the sheet the top of the sheet. (next to the "Create Bot" button)
-   Added the ability to click a bot in the sheet to hide the sheet and warp to the clicked bot.
-   Added a notification that pops up when a bot ID is copied from the sheet.

#### :bug: Bug Fixes

-   Fixed an issue where destroying a bot during a shout would error if the destroyed bot also had a listener for the same shout.

## V0.11.27

### Date: 2/6/2020

### Changes:

#### :rocket: Features

-   Added an initial version of Builder.
    -   Builder is a bot that helps you build things in aux.
    -   Builder lives in the `auxBuilder` dimension and can be woken up by clicking it.
    -   Builder currently has the following chat commands:
        -   `.. [name]` - Wakes Builder with the given name. If the name is omitted, then the `b001` Builder will be woken.
        -   `.sleep` - Puts Builder to sleep.
        -   `.sheet [dimension]` - Opens the sheet to the given dimension. If the dimension is omitted, then the sheet will be opened for the current dimension.
        -   `.new bot` - Creates a new bot in the current dimension.
        -   `.download` - Downloads the entire universe.
        -   `.upload` - Shows the upload dialog.
        -   `.goto {dimension}` - Redirects the page portal to the given dimension.
        -   `.new universe {universeName}` - Creates a new universe with the given name and opens it in a new tab.
        -   `.show history` - Loads the history and goes to the `auxHistory` dimension.
        -   `.mark history` - Creates a new history mark for the current state.
        -   `.show docs` - Opens the documentation website in a new tab.
        -   `.summon` - Summons the Builder helper into the current dimension.
        -   `.new builder {name}` - Creates a clone of the current builder with the given name.
    -   Builder has a helper bot which will follow you around the universe.
        -   If you enter an empty dimension, the helper bot will automatically appear.
        -   If you enter a dimension that has a bot, you need to summon it using the `.summon` command.
        -   You can click on helper to show a menu of possible options.
        -   Dragging helper will give you a cursor that lets you teleport helper around or select other bots.
        -   Dragging another bot onto helper will turn helper into a pallete so when you drag helper it will make a clone of the other bot.
            -   Clicking helper will return it to normal.
-   Added hotkeys to show/hide the chat bar.
    -   Use the `~` key to show the char bar.
    -   Use the `3342` finger tap code on mobile to show the chat bar.
    -   Use a `5` finger tap on mobile to hide the chat bar.

#### :bug: Bug Fixes

-   Fixed an issue where creating a bot inside a shout would prevent the new bot from being modified by future shouts.
-   Fixed an issue where creating and then updating a bot that was not in the shared space would cause all the updates to be incorrectly routed to the shared space and dropped.

## V0.11.26

### Date: 2/4/2020

### Changes:

#### :book: Documentation

-   Added documentation for the following actions:
    -   `player.getCurrentUniverse()`
    -   `player.getCurrentDimension()`
    -   `player.getInventoryDimension()`
    -   `player.getMenuDimension()`
    -   `player.goToURL()`
    -   `player.openURL()`
    -   `player.getBot()`
    -   `player.playSound()`
    -   `player.showHtml()`
    -   `player.hideHtml()`
    -   `player.tweenTo()`
    -   `player.moveTo()`
    -   `player.openQRCodeScanner()`
    -   `player.closeQRCodeScanner()`
    -   `player.showQRCode()`
    -   `player.hideQRCode()`
    -   `player.openBarcodeScanner()`
    -   `player.closeBarcodeScanner()`
    -   `player.showBarcode()`
    -   `player.hideBarcode()`
    -   `player.loadUniverse()`
    -   `player.unloadUniverse()`
    -   `player.importAUX()`
    -   `player.hasBotInInventory()`
    -   `player.showInputForTag()`
    -   `player.checkout()`
    -   `player.openDevConsole()`
    -   `server.finishCheckout()`
    -   `server.loadFile()`
    -   `server.saveFile()`
    -   `server.shell()`
    -   `server.backupToGithub()`
    -   `server.backupAsDownload()`
    -   `superShout()`
    -   `action.perform()`
    -   `action.reject()`
    -   `getBotTagValues()`
    -   `remote()`
    -   `webhook()`
    -   `webhook.post()`
    -   `byMod()`
    -   `neighboring()`
    -   `either()`
    -   `not()`
    -   `removeTags()`
    -   `subtractMods()`
    -   `getTag()`
    -   `setTag()`
    -   `math.sum()`
    -   `math.avg()`
    -   `math.abs()`
    -   `math.sqrt()`
    -   `math.stdDev()`
    -   `math.randomInt()`
    -   `math.random()`
-   Removed the following functions:
    -   `renameTagsFromDotCaseToCamelCase()`
    -   `server.sayHello()`
    -   `server.echo()`

#### :bug: Bug Fixes

-   Fixed an issue that prevented `changeState()` from working on bots which were provided from a `that`/`data` argument.

## V0.11.25

### Date: 1/31/2020

### Changes:

#### :boom: **Breaking Changes**

-   Replaced the `@onPlayerEnterDimension` listener with `@onPlayerPortalChanged`.
    -   `@onPlayerPortalChanged` is called whenever any portal changes whereas `@onPlayerEnterDimension` was only called for `auxPagePortal`.
    -   Additionally, this fixes some of the issues that `@onPlayerEnterDimension` ran into.
-   Changed the Webhook URLs to the new URL scheme.
    -   Instead of `https://auxplayer.com/{dimension}/{universe}` you should use `https://auxplayer.com/webhook?auxUniverse={universe}`

#### :rocket: Features

-   Added the ability to click a Bot ID in the sheet to copy it.

#### :bug: Bug Fixes

-   Fixed an issue that prevented the portals from reverting to default values if the config bot for the portal was cleared.

## V0.11.24

### Date: 1/31/2020

### Changes:

#### :boom: **Breaking Changes**

-   Renamed the following tags:
    -   `_auxUserDimension` -> `auxPagePortal`
    -   `_auxUserInventoryDimension` -> `auxInventoryPortal`
    -   `_auxUserMenuDimension` -> `auxMenuPortal`
    -   `_auxUserUniverse` -> `auxUniverse`
    -   `auxDimensionColor` -> `auxPortalColor`
    -   `auxDimensionLocked` -> `auxPortalLocked`
    -   `auxDimensionRotatable` -> `auxPortalRotatable`
    -   `auxDimensionPannable` -> `auxPortalPannable`
    -   `auxDimensionPannableMaxX` -> `auxPortalPannableMaxX`
    -   `auxDimensionPannableMaxY` -> `auxPortalPannableMaxY`
    -   `auxDimensionPannableMinX` -> `auxPortalPannableMinX`
    -   `auxDimensionPannableMinY` -> `auxPortalPannableMinY`
    -   `auxDimensionZoomable` -> `auxPortalZoomable`
    -   `auxDimensionZoomableMax` -> `auxPortalZoomableMax`
    -   `auxDimensionZoomableMin` -> `auxPortalZoomableMin`
    -   `auxDimensionPlayerZoom` -> `auxPortalPlayerZoom`
    -   `auxDimensionPlayerRotationX` -> `auxPortalPlayerRotationX`
    -   `auxDimensionPlayerRotationY` -> `auxPortalPlayerRotationY`
    -   `auxDimensionGridScale` -> `auxPortalGridScale`
    -   `auxDimensionSurfaceScale` -> `auxPortalSurfaceScale`
    -   `auxDimensionInventoryHeight` -> `auxInventoryPortalHeight`
    -   `auxDimensionInventoryResizable` -> `auxInventoryPortalResizable`
    -   Removed all the inventory-specific dimension config tags in favor of the normal ones.
        -   e.g. `auxDimensionInventoryColor` is now just `auxPortalColor`
-   Removed the following tags:
    -   `aux._lastActiveTime`
    -   `_auxSelection`
    -   `aux.connected`
    -   `_auxUser`
    -   `auxUserUniversesDimension`
    -   `auxDimensionConfig`
-   Removed the following function:
    -   `player.isConnected()`
-   The `player.isInDimension()` function has been updated to check whether the page portal is showing the given dimension.
-   Dimensions can no longer be configured using the `auxDimensionConfig` tag.
    -   Instead of configuring dimensions, you must configure portals.
    -   Use the new `aux{type}PortalConfigBot` (like `auxPagePortalConfigBot`) tags to specify the bot that should configure the portal.
    -   The you can find a list of the possible tags under the "Portal Config Tags" header in the documentation.
-   Channel Designer is no more.
    -   In addition, the URL scheme has changed. Instead of `auxplayer.com/*{dimension}/{universe}` to get the sheet, you now have to specify the portals via URL query parameters. (e.g. `auxplayer.com?auxUniverse={universe}&auxSheetPortal={dimension}`)
    -   The possible portal values are:
        -   `auxSheetPortal` - Loads the sheet with the given dimension.
        -   `auxPagePortal` - Loads the normal 3D view with the given dimension.
        -   `auxMenuPortal` - Loads the menu with the given dimension.
        -   `auxInventoryPortal` - Loads the inventory with the given dimension.
    -   As a shortcut, you can go to `casualos.com/{dimension}/{universe}` and it will redirect you to `auxplayer.com?auxUniverse={universe}&auxPagePortal={dimension}` or `auxplayer.com?auxUniverse={universe}&auxSheetPortal={dimension}` depending on if you include the `*` for the dimension.

#### :rocket: Features

-   Added the `player.getPortalDimension(portal)` function.
    -   `portal` is a string with the name of the portal. Can be one of the following options:
        -   `page` - Gets the `auxPagePortal` tag.
        -   `inventory` - Gets the `auxInventoryPortal` tag.
        -   `menu` - Gets the `auxMenuPortal` tag.
        -   `sheet` - Gets the `auxSheetPortal` tag.
        -   `universes` - Gets the `auxUniversesPortal` tag.
        -   You can also give it a tag that ends with `"Portal"` to get that tag directly. (e.g. `auxPagePortal` will return `auxPagePortal`)
-   Added the `player.getDimensionalDepth(dimension)` function.
    -   `dimension` is the dimension that should be searched for.
    -   Returns the distance between the player bot and the given dimension.
        -   A return value of `0` means that the player bot is in the given dimension.
        -   A return value of `1` means that the player bot is viewing the given dimension through a portal.
        -   A return value of `-1` means that the player bot cannot access the given dimension at this moment.
-   Added the ability to show the sheet in auxPlayer by setting the `auxSheetPortal` tag on the player bot.

#### :bug: Bug Fixes

-   Fixed an issue where the inventory camera would be placed at an impossible location if the inventory was hidden during startup.
-   Fixed an issue with the inventory where setting `auxInventoryPortal` to null or `undefined` would not hide it.
-   Fixed an issue where setting a dimension tag to a number would place the bot in the dimension.
-   Fixed an issue where tag autocomplete results would become duplicated after closing and reopening the sheet.

## V0.11.23

### Date: 1/23/2020

### Changes:

#### :boom: **Breaking Changes**

-   Renamed the `player.inDesigner()` function to `player.inSheet()`.
-   Changed the `player.showChat(placeholder)` function to set the placeholder of the chat bar instead of the prefill.
-   Removed the ability to trigger a listener by clicking the play button in the code editor.
-   Removed the side menu from auxPlayer.
-   Removed [sharp](https://github.com/lovell/sharp) to allow us to make ARM builds on macOS.

#### :rocket: Features

-   Added the ability to specify an options object when calling `player.showChat(options)`.
    -   `options` is an object with the following properties:
        -   `placeholder` - The placeholder. Will override the existing placeholder. (optional)
        -   `prefill` - The prefill. Will only be set if there is no text already in the chat bar. (optional)
-   Added the ability to click the `id` tag in the sheet to load all the bots.
-   Added the ability to use the browser back button in the sheet.
-   Added the version number to the loading popup.
-   Added the `player.version()` function which gets information about the current version number.
    -   Returns an object with the following properties:
        -   `hash` - The Git hash that the build was made from.
        -   `version` - The Git tag that the build was made from.
        -   `major` - The major number of the build.
        -   `minor` - The minor number of the build.
        -   `patch` - The patch number of the build.
-   Improved the chat bar to remove focus from the input box when the "Send Message" button is clicked/tapped.
    -   This should cause the on-screen keyboard to automatically close.
-   Improved the menu positioning so that it will appear at the bottom of the screen when the inventory is hidden.
-   Added the ability to resize the code editor window.
-   Added the `player.device()` function which gets information about the current device.
    -   Returns an object with the following properties:
        -   `supportsAR` - Whether AR is supported.
        -   `supportsVR` - Whether VR is supported.
-   Added the `player.enableAR()` and `player.disableAR()` functions.
-   Added the `player.enableVR()` and `player.disableVR()` functions.

#### :bug: Bug Fixes

-   Fixed an issue where hidden tags would not get a button to toggle their visiblity in the sheet.
-   Fixed an issue where the `space` tag in the sheet would sometimes show an incorrect value.
-   Fixed an issue where sometimes AUX would crash when multiple tabs were open due to a race condition.
-   Fixed an issue where bots from the history space would not be findable in scripts.

## V0.11.22

### Date: 1/16/2020

### Changes:

-   **Breaking Changes**
    -   Changed player bots to use the `tempLocal` space.
        -   This means that refreshing the page won't pollute the universe with a ton of extra bots.
    -   `player.loadUniverse()` will now create bots in the `tempLocal` space.
        -   Previously they were created in the `shared` space.
-   Improvements
    -   Added the ability to create, load, and restore version marks.
        -   The `player.markHistory(options)` function creates a history mark for the current version.
            -   `options` is an object with the following properties:
                -   `message` - The message that the new mark should have.
        -   The `player.browseHistory()` function loads the `history` space with all the marks that the universe has.
        -   The `player.restoreHistoryMark(mark)` function restores the state in the given mark to the universe.
            -   `mark` - The bot or bot ID of the mark that should be restored.
        -   The `player.restoreHistoryMarkToUniverse(mark, universe)` function restores the state in the given mark to the given universe.
            -   `mark` - The bot or bot ID of the mark that should be restored.
            -   `universe` - The universe that the mark should be restored to.
    -   Changed the CORS settings to allow access from any origin.

## V0.11.21

### Date: 1/14/2020

### Changes:

-   **Breaking Changes**
    -   Renamed the `player.showUploadUniverse()` function to `player.showUploadAuxFile()`.
-   Improvements
    -   Added the `@onAnyCreate` shout listener.
        -   `that` is an object with the following properties:
            -   `bot` - The bot that was created.

## V0.11.20

### Date: 1/13/2020

### Changes:

-   **Breaking Changes**
    -   Renamed context to dimension.
        -   All the `auxContext*` tags have been renamed to `auxDimension*`.
        -   Listeners like `@onDrop`, `@onModDrop`, `@onClick`, etc. now have a `dimension` property in the `data` argument instead of `context`.
        -   The `@onPlayerEnterContext` listener has been renamed to `@onPlayerEnterDimension`.
        -   The `_auxUserContext`, `_auxUserMenuContext`, `_auxUserInventoryContext`, and `_auxUserChannelsContext` have been renamed to use dimension instead of context.
    -   Renamed channel to universe.
        -   All the `auxChannel*` tags have been renamed to `auxUniverse*`.
        -   The `_auxUserChannelsContext` tag has been renamed to `_auxUserUniversesDimension`.
        -   The `_auxUserChannel` tag has been renamed to `_auxUserUniverse`.
        -   The `player.setupChannel()` function has been renamed to `player.setupUniverse()`.
        -   The `player.loadChannel()` and `player.unloadChannel()` functions have been renamed to `player.loadUniverse()` and `player.unloadUniverse()`.
        -   The `player.getCurrentChannel()` function has been renamed to `player.getCurrentUniverse()`.
        -   The `setup_channel` action type has been renamed to `setup_universe`.
        -   The `@onChannel*` listen tags have been renamed to `@onUniverse*`.
            -   Also the `channel` property in the `data` argument has been renamed to `universe`.
    -   Renamed the `auxDimensionRotation` (`auxContextRotation`) tags to `auxDimensionOrientation`.
    -   You no longer need to define a dimension bot (context bot) in order to view a dimension in auxPlayer.
        -   You can still configure a dimension using the `auxDimensionConfig` tag (renamed from `auxContext`).
    -   Channel Designer is no more!
        -   It has been replaced with the "sheet dimension" (bot table).
        -   You can show _any_ dimension in the sheet by putting a `*` in front of the dimension name in the URL.
            -   e.g. `https://auxplayer.com/*home/example` if you wanted to view the `home` dimension in the sheet from the `example` universe.
            -   Going to just `*` will show all bots in the universe in the sheet. (which is very slow at the moment)
        -   You can also jump directly into auxPlayer by using the "Open dimension in auxPlayer" button that is next to the tag filters.
    -   Removed the `player.isDesigner()` function.
    -   Renamed `auxShape` to `auxForm`.
    -   Renamed `auxImage` to `auxFormAddress`.
-   Improvements
    -   Added the `player.showChat()` and `player.hideChat()` functions.
        -   These show/hide the chat bar in auxPlayer.
        -   Typing in the chat bar will trigger a `@onChatUpdated` shout with the text in the chat bar.
        -   Pressing Enter or clicking the send button on the chat bar will trigger a `@onChatEnter` shout with the text in the chat bar.
    -   Added the `@onChat` shout listener.
        -   Triggered when the user sends a message using the chat bar.
        -   `that` is an object with the following properties:
            -   `message` - The message that was sent.
    -   Added the `@onChatTyping` shout listener.
        -   Triggered when the user edits the text in the chat bar.
        -   `that` is an object with the following properties:
            -   `message` - The message that is in the chat bar after the user edited it.
    -   Added the `player.run(script)` function.
        -   `script` is the script text that should be executed.
        -   Works by sending a `run_script` action. This allows `@onUniverseAction()` listener to intercept and prevent scripts.
    -   Added the ability to click a tag in the bot table to teleport to that dimension.
    -   Added a play button to the right side of the code editor to run scripts for quick debugging.
    -   Added the `player.downloadBots(bots, filename)` function.
        -   The first parameter is an array of bots that should be downloaded.
        -   The second parameter is the name of the file that is downloaded.
    -   Added the `player.showUploadUniverse()` function.
        -   Shows a dialog that lets the user upload `.aux` files.
-   Other Changes
    -   Changed the "AUX Player" and "Channel Designer" tab titles to "auxPlayer".
    -   Removed the colored dots from tag labels in the bot table.
-   Bug Fixes
    -   `auxIframe` now supports URLs with `*` characters in them.
    -   Fixed an issue with the menu dimension that would cause items to remain even though a different dimension should be visible.

## V0.11.19

### Date: 12/31/2019

### Changes:

-   Bug Fixes
    -   Fixed an issue where the "Create Empty Bot" button in the bot table was hidden when a mod was selected.

## V0.11.18

### Date: 12/30/2019

### Changes:

-   Improvements
    -   Showing hidden tags in the bot table will now also show the `shared` tag.
    -   Removed the multi-select button from the bot table.
    -   Removed the create context button from the bot table.
    -   Removed the clear search button from the bot table.
    -   Removed the "create mod from selection" button from the bot table.
    -   Added the ability to click/tap on a bot preview in the bot table to select a mod of it.
    -   Added the ability to drag a bot preview in the bot table to drag a mod of it.
    -   Hid the ID tag when a mod is selected.
    -   Hid all other buttons when a mod is selected in the bot table.

## V0.11.17

### Date: 12/20/2019

### Changes:

-   **Breaking Changes**
    -   Changed `@onDrop`, `@onDropEnter`, and `@onDropExit` to use the same parameters.
        -   `that` is an object with the following properties:
            -   `dragBot` - The bot that is being dragged.
            -   `to` - an object with the following properties:
                -   `context` - The context the bot is being dragged into.
                -   `x` - The X grid position the bot is being dragged to.
                -   `y` - The Y grid position the bot is being dragged to.
                -   `bot` - The bot that the `dragBot` is being dragged onto.
            -   `from` - an object with the following properties:
                -   `context` The context the bot is being dragged from.
                -   `x` - The X grid position the bot is being dragged from.
                -   `y` - The Y grid position the bot is being dragged from.
-   Improvements
    -   `create()` will now automatically set the `auxCreator` tag to `null` if it references a bot that is in a different space from the created bot.
    -   Also `create()` will not set the `auxCreator` tag to `null` if it references a non-existent bot.
    -   Added the `changeState(bot, stateName, groupName)` function to help with building state machines.
        -   Sets the `[groupName]` tag to `[stateName]` on `bot` and sends "on enter" and "on exit" whispers to the bot that was updated.
        -   `groupName` defaults to `"state"` if not specified.
        -   If the state has changed, then a `@[groupName][previousStateName]OnExit()` and `@[groupName][stateName]OnEnter()` whispers are sent to the updated bot.
            -   `that` is a object with the following properties:
                -   `from` - The previous state name.
                -   `to` - The next state name.
        -   Example: Running `changeState(bot, "Running")` will set the `state` tag to `"Running"` and will send a `@stateRunningOnEnter()` whisper to the bot.

## V0.11.16

### Date: 12/19/2019

### Changes:

-   **Breaking Changes**
    -   Renamed `onBotDrag` and `onBotDrop` to `onDrag` and `onDrop` respectively.
    -   Renamed `onMod` to `onModDrop`.
    -   Removed `onCombine`, `onCombineEnter`, and `onCombineExit`.
    -   Dropping a mod in an empty space will no longer create a new bot.
    -   Setting `auxPositioningMode` to `absolute` will no longer prevent mods.
    -   Changed `applyMod()` and `subtractMods()` to not send `onMod()` events.
    -   Renamed the `diffs` property on the `onModDrop` argument to `mod`.
-   Improvements
    -   Added `onModDropEnter` and `onModDropExit` listeners for when a mod is dragged onto or off of a bot.
        -   The bot that the mod will be applied to recieves the `onModDropEnter` and `onModDropExit` events.
    -   If a custom `onModDrop` listener is provided, then the mod will not be applied. It is up to the `onModDrop` listener to apply the mod via `applyMod(this, that.mod)`.
    -   Added `onDropEnter` and `onDropExit` listeners for when a bot is dragged onto or off of another bot.
        -   Both the bot that is being dragged and the bot that they are on top of will recieve the `onDropEnter` and `onDropExit` events.
        -   Note that `onDropEnter` and `onDropExit` events will fire even if one of the bots is not stackable.
        -   They have the following parameters:
            -   `draggedBot` - the bot that is being dragged.
            -   `otherBot` - the bot that the dragged bot is on top of.
            -   `context` - the context that this is happening in.
    -   Improved `onDrop` to be sent to both the dragged bot and the bot that it is dropped on top of.
        -   The event will fire on the other bot even if it has `auxPositioningMode` set to `absolute`.
    -   Added the `player.setClipboard()` function that is able to set the user's clipboard to the given text.
        -   ex. `player.setClipboard("abc")` will set the user's clipboard to "abc".
        -   On Chrome and Firefox, the text will be copied directly to the user's clipboard.
        -   On Safari and all iOS browsers, a popup will be triggered with a copy button allowing the user to copy the text to their clipboard.
    -   Tags that contain listeners will now display with a @ symbol in front of the tag name.
    -   Tags that contain formulas will now display with a = sign after the tag name.
    -   Removed the @ symbol from the first line in the code editor when editing a script.
    -   Added the ability to use an @ symbol while creating a new tag to prefill the editor with an @.
    -   Added the ability to use @ symbols in tags in `getTag()`, `setTag()`, `getBot()`, `getBots()`, `byTag()`, `shout()`, and `whisper()`.
    -   Added tag filters for listener tags and formula tags to the bot table.
    -   Added the ability to detect the `tags` variable in scripts as a reference to tags.
        -   This is useful for knowing when to update a formula.
        -   Also works with the `raw` variable.
        -   Limitations:
            -   Does not detect references via the `bot` or `this` variables. (e.g. `bot.tags.abc`)
            -   Does not detect references via other bots. (e.g. `otherBot.tags.abc`)
            -   Does not detect references if a function is called on the tag. (e.g. `tags.name.toString()`)
        -   If you need to work around the limitations, use the `getTag()` function.

## V0.11.15

### Date: 12/17/2019

### Changes:

-   Bug Fixes
    -   Fixed an issue where `player.replaceDragBot()` actions were not getting processed because some data was improperly formatted.
    -   Resolved issue with inventory not remaining in place on resizing.

## V0.11.14

### Date: 12/16/2019

### Changes:

-   **Breaking Changes**

    -   Removed `auxStackable` and replaced it with `auxPositioningMode`.
        -   `auxPositioningMode` has two possible values:
            -   `stack` - Indicates that the bot will stack on top of other bots (default)
            -   `absolute` - Indicates that the bot will ignore other bots when positioning.
    -   Removed the `createTemp()` function.
        -   It has been replaced with the `{ space: "value" }` mod.
        -   e.g. Instead of `createTemp()` you should use `create({ space: "tempLocal" })`.
    -   Removed the `cookie` bot. It has been replaced with the `local` space.
    -   Removed the following functions:
        -   `addToContextMod()`
        -   `removeFromContextMod()`
        -   `addToMenuMod()`
        -   `removeFromMenuMod()`
        -   `setPositionMod()`
        -   `from()`
            -   You can use a mod declaration with the new `getID()` function to achieve the same functionality:
            -   `{ auxCreator: getID(bot) }`
    -   Renamed the `createdBy()` filter function to `byCreator()`.

-   Improvements
    -   Added the `space` tag which indicates where a bot will be stored.
        -   The following spaces are currently available:
            -   `shared` - This space is shared among multiple users and is persistent. This is the default space for bots if not specified.
            -   `tempLocal` - This space is not shared and is cleared every time the browser refreshes.
            -   `local` - This space is kept on your device and is persistent.
        -   When creating a bot, you can set the space that it will be stored in using a `{ space: "value" }` mod.
            -   e.g. `create({ space: "local" })` will create a new bot in the `local` space.
            -   Creating a bot from another bot will inherit spaces. So cloning a `tempLocal` bot will produce another `tempLocal` bot. You can of course override this using a mod.
        -   You can search for bots in a specific space using the `bySpace()` filter function.
            -   e.g. `getBots(bySpace("local"))` will get all the bots in the `local` space.
            -   It is simply an alternative way to do `getBots(byTag("space", value))`.
    -   Added the following functions:
        -   `getID(bot)` gets the ID of a bot. If given a string, then that will be returned instead.
        -   `getJSON(data)` gets a JSON string for the given data.
-   Bug Fixes
    -   Resolved issue of orientation inverting then attepting to resize the inventory once the viewport has beeen panned.

## V0.11.13

### Date: 12/13/2019

### Changes:

-   Bug Fixes
    -   Fixed an issue where having duplicate bot atoms could cause the bot values to be locked because it would chose the wrong bot to update.

## V0.11.12

### Date: 12/12/2019

### Changes:

-   Bug Fixes
    -   Fixed an issue where script bots were not being converted back into normal bots correctly.

## V0.11.11

### Date: 12/12/2019

### Changes:

-   **Breaking Changes**

    -   Changed `create()` and `createTemp()` to automatically set `auxCreator` to the current `this` bot.
        -   `create()` no longer takes a bot/bot ID as the first parameter. Instead, you need to use the `from()` function to set the creator ID.
        -   e.g. `create(from(bot))`.
    -   Renamed all listen tags to not use the `()` at the end.
        -   Every tag is now the same. This means that `()` to the end of a tag does nothing special.
        -   i.e. There is no difference between a "normal" tag and a "listen" tag.
        -   Instead, tags can listen by prefixing their script with a `@` symbol.
        -   e.g. `player.toast("Hi!")` becomes `@player.toast("Hi!")`.
    -   Renamed `mod()` to `applyMod()`.
    -   Renamed `mod.addToMenu()` to `addToMenuMod()`.
    -   Renamed `mod.removeFromMenu()` to `removeFromMenuMod()`.
    -   Renamed `mod.addToContext()` to `addToContextMod()`.
    -   Renamed `mod.removeFromContext()` to `removeFromContextMod()`.
    -   Renamed `mod.setPosition()` to `setPositionMod()`.
    -   Renamed `mod.subtract()` to `subtractMods()`.
    -   Renamed `mod.import()` to `getMod()`.
    -   Removed `mod.export()`.

-   Improvements
    -   Added a `creator` variable to scripts and formulas which gets the bot that created the `this` bot.
        -   `creator` is null if the current bot has no creator.
    -   Added a `raw` variable to scripts and formulas which gets direct access to the `this` bot's tag values.
        -   This is similar to the `tags` variable but does not do any pre-processing on the tag value. This means you will get formula scripts back instead of the calculated formula values.
    -   Improved the `tags` variable to handle setting tag values on it.
        -   This lets you write scripts like `tags.name = "joe"` or `bot.tags.myContext = true`.
        -   Also works with the `raw` variable.
    -   Improved bots returned from `getBots()` and `getBot()` to support setting tag values on their `tags` property.
        -   This lets you write things like `myBot.tags.name = "bob"`.
        -   Should also work with bots in the `that` variable.
    -   Added a `data` variable which equals `that`.
    -   Added the `player.hideHtml()` function which hides the HTML modal.
    -   Added in inventory tags to limit panning movements on the inventory context: `auxContextInventoryPannableMinX`, `auxContextInventoryPannableMaxX`, `auxContextInventoryPannableMinY`, `auxContextInventoryPannableMaxY`.
    -   Reformatted new selection id logic by removing the `._` character from its return.

## V0.11.10

### Date: 12/9/2019

### Changes:

-   Bug Fixes
    -   Resolved issue of hidden tags showing up when no filter has been selected on the table.

## V0.11.9

### Date: 12/6/2019

### Changes:

-   **Breaking Changes**
    -   `removeTags()` now checks if a tag starts with the given search value.
        -   Previously it would check if the search value matched the first part of a tag up do the dot (`.`).
        -   Now, it will remove all tags that start with the given search value.
        -   e.g. `removeTags(bot, "hello")` will remove `hello`, `helloAbc`, and `helloX`.
    -   The bot table tag blacklist has been updated to support camel cased tags.
    -   Renamed several functions:
        -   Renamed `onAnyAction()` to `onChannelAction()`.
        -   Renamed `player.currentChannel()` to `player.getCurrentChannel()`.
        -   Renamed `player.currentContext()` to `player.getCurrentContext()`.
        -   Renamed `mod.apply()` to `mod()`.
            -   All the other `mod.` functions remain the same.
            -   ex. `mod.export()` still works.
    -   Renamed all of the built-in tags to use `camelCase` instead of `dot.case`.
        -   Renamed all the scene tags to channel tags.
            -   `aux.scene.color` is now `auxChannelColor`
            -   `aux.scene.user.player.color` is now `auxChannelUserPlayerColor`
            -   `aux.scene.user.builder.color` is now `auxChannelUserBuilderColor`
        -   Renamed `aux.inventory.height` to `auxInventoryHeight`.
        -   Renamed `aux.channel` to `auxChannel`.
        -   Renamed `aux.connectedSessions` to `auxConnectedSessions`.
        -   Renamed `aux.color` to `auxColor`.
        -   Renamed `aux.creator` to `auxCreator`.
        -   Renamed `aux.draggable` to `auxDraggable`.
        -   Renamed `aux.draggable.mode` to `auxDraggableMode`.
        -   Renamed `aux.stackable` to `auxStackable`.
        -   Renamed `aux.destroyable` to `auxDestroyable`.
        -   Renamed `aux.editable` to `auxEditable`.
        -   Renamed `aux.stroke.color` to `auxStrokeColor`.
        -   Renamed `aux.stroke.width` to `auxStrokeWidth`.
        -   Renamed `aux.line.to` to `auxLineTo`.
        -   Renamed `aux.line.width` to `auxLineWidth`.
        -   Renamed `aux.line.style` to `auxLineStyle`.
        -   Renamed `aux.line.color` to `auxLineColor`.
        -   Renamed `aux.label` to `auxLabel`.
        -   Renamed `aux.label.color` to `auxLabelColor`.
        -   Renamed `aux.label.size` to `auxLabelSize`.
        -   Renamed `aux.label.size.mode` to `auxLabelSizeMode`.
        -   Renamed `aux.label.anchor` to `auxLabelAnchor`.
        -   Renamed `aux.listening` to `auxListening`.
        -   Renamed `aux.shape` to `auxShape`.
        -   Renamed `aux.scale` to `auxScale`.
        -   Renamed `aux.scale.x` to `auxScaleX`.
        -   Renamed `aux.scale.y` to `auxScaleY`.
        -   Renamed `aux.scale.z` to `auxScaleZ`.
        -   Renamed `aux.image` to `auxImage`.
        -   Renamed `aux.iframe` to `auxIframe`.
        -   Renamed `aux.iframe.x` to `auxIframeX`.
        -   Renamed `aux.iframe.y` to `auxIframeY`.
        -   Renamed `aux.iframe.z` to `auxIframeZ`.
        -   Renamed `aux.iframe.size.x` to `auxIframeSizeX`.
        -   Renamed `aux.iframe.size.y` to `auxIframeSizeY`.
        -   Renamed `aux.iframe.rotation.x` to `auxIframeRotationX`.
        -   Renamed `aux.iframe.rotation.y` to `auxIframeRotationY`.
        -   Renamed `aux.iframe.rotation.z` to `auxIframeRotationZ`.
        -   Renamed `aux.iframe.element.width` to `auxIframeElementWidth`.
        -   Renamed `aux.iframe.scale` to `auxIframeScale`.
        -   Renamed `aux.progressBar` to `auxProgressBar`.
        -   Renamed `aux.progressBar.color` to `auxProgressBarColor`.
        -   Renamed `aux.progressBar.backgroundColor` to `auxProgressBarBackgroundColor`.
        -   Renamed `aux.progressBar.anchor` to `auxProgressBarAnchor`.
        -   Renamed `aux._selection` to `_auxSelection`.
        -   Renamed `aux._user` to `_auxUser`.
        -   Renamed `aux.user.active` to `auxUserActive`.
        -   Renamed `aux.version` to `auxVersion`.
        -   Renamed `aux._userChannel` to `_auxUserChannel`.
        -   Renamed `aux._userContext` to `_auxUserContext`.
        -   Renamed `aux._userInventoryContext` to `_auxUserInventoryContext`.
        -   Renamed `aux._userMenuContext` to `_auxUserMenuContext`.
        -   Renamed `aux._userSimulationsContext` to `_auxUserChannelsContext`.
        -   Renamed `aux._editingBot` to `_auxEditingBot`.
        -   Renamed `aux._selectionMode` to `_auxSelectionMode`.
        -   Renamed `aux.runningTasks` to `auxRunningTasks`.
        -   Renamed `aux.finishedTasks` to `auxFinishedTasks`.
        -   Renamed `aux.task.output` to `auxTaskOutput`.
        -   Renamed `aux.task.error` to `auxTaskError`.
        -   Renamed `aux.task.time` to `auxTaskTime`.
        -   Renamed `aux.task.shell` to `auxTaskShell`.
        -   Renamed `aux.task.backup` to `auxTaskBackup`.
        -   Renamed `aux.task.backup.type` to `auxTaskBackupType`.
        -   Renamed `aux.task.backup.url` to `auxTaskBackupUrl`.
        -   Renamed `aux.context` to `auxContext`.
        -   Renamed `aux.context.color` to `auxContextColor`.
        -   Renamed `aux.context.locked` to `auxContextLocked`.
        -   Renamed `aux.context.grid.scale` to `auxContextGridScale`.
        -   Renamed `aux.context.visualize` to `auxContextVisualize`.
        -   Renamed `aux.context.x` to `auxContextX`.
        -   Renamed `aux.context.y` to `auxContextY`.
        -   Renamed `aux.context.z` to `auxContextZ`.
        -   Renamed `aux.context.rotation.x` to `auxContextRotationX`.
        -   Renamed `aux.context.rotation.y` to `auxContextRotationY`.
        -   Renamed `aux.context.rotation.z` to `auxContextRotationZ`.
        -   Renamed `aux.context.surface.scale` to `auxContextSurfaceScale`.
        -   Renamed `aux.context.surface.size` to `auxContextSurfaceSize`.
        -   Renamed `aux.context.surface.minimized` to `auxContextSurfaceMinimized`.
        -   Renamed `aux.context.surface.defaultHeight` to `auxContextSurfaceDefaultHeight`.
        -   Renamed `aux.context.surface.movable` to `auxContextSurfaceMovable`.
        -   Renamed `aux.context.player.rotation.x` to `auxContextPlayerRotationX`.
        -   Renamed `aux.context.player.rotation.y` to `auxContextPlayerRotationY`.
        -   Renamed `aux.context.player.zoom` to `auxContextPlayerZoom`.
        -   Renamed `aux.context.devices.visible` to `auxContextDevicesVisible`.
        -   Renamed `aux.context.inventory.color` to `auxContextInventoryColor`.
        -   Renamed `aux.context.inventory.height` to `auxContextInventoryHeight`.
        -   Renamed `aux.context.inventory.pannable` to `auxContextInventoryPannable`.
        -   Renamed `aux.context.inventory.resizable` to `auxContextInventoryResizable`.
        -   Renamed `aux.context.inventory.rotatable` to `auxContextInventoryRotatable`.
        -   Renamed `aux.context.inventory.zoomable` to `auxContextInventoryZoomable`.
        -   Renamed `aux.context.inventory.visible` to `auxContextInventoryVisible`.
        -   Renamed `aux.context.pannable` to `auxContextPannable`.
        -   Renamed `aux.context.pannable.min.x` to `auxContextPannableMinX`.
        -   Renamed `aux.context.pannable.max.x` to `auxContextPannableMaxX`.
        -   Renamed `aux.context.pannable.min.y` to `auxContextPannableMinY`.
        -   Renamed `aux.context.pannable.max.y` to `auxContextPannableMaxY`.
        -   Renamed `aux.context.zoomable` to `auxContextZoomable`.
        -   Renamed `aux.context.zoomable.min` to `auxContextZoomableMin`.
        -   Renamed `aux.context.zoomable.max` to `auxContextZoomableMax`.
        -   Renamed `aux.context.rotatable` to `auxContextRotatable`.
        -   Renamed `stripe.publishableKey` to `stripePublishableKey`.
        -   Renamed `stripe.secretKey` to `stripeSecretKey`.
        -   Renamed `stripe.charges` to `stripeCharges`.
        -   Renamed `stripe.successfulCharges` to `stripeSuccessfulCharges`.
        -   Renamed `stripe.failedCharges` to `stripeFailedCharges`.
        -   Renamed `stripe.charge` to `stripeCharge`.
        -   Renamed `stripe.charge.receipt.url` to `stripeChargeReceiptUrl`.
        -   Renamed `stripe.charge.receipt.number` to `stripeChargeReceiptNumber`.
        -   Renamed `stripe.charge.description` to `stripeChargeDescription`.
        -   Renamed `stripe.outcome.networkStatus` to `stripeOutcomeNetworkStatus`.
        -   Renamed `stripe.outcome.reason` to `stripeOutcomeReason`.
        -   Renamed `stripe.outcome.riskLevel` to `stripeOutcomeRiskLevel`.
        -   Renamed `stripe.outcome.riskScore` to `stripeOutcomeRiskScore`.
        -   Renamed `stripe.outcome.rule` to `stripeOutcomeRule`.
        -   Renamed `stripe.outcome.sellerMessage` to `stripeOutcomeSellerMessage`.
        -   Renamed `stripe.outcome.type` to `stripeOutcomeType`.
        -   Renamed `stripe.errors` to `stripeErrors`.
        -   Renamed `stripe.error` to `stripeError`.
        -   Renamed `stripe.error.type` to `stripeErrorType`.
-   Improvements
    -   Added the `renameTagsFromDotCaseToCamelCase()` function to help with updating bots from the old tag style to the new tag style.
        -   Use this function on bots that were using the old tag naming style but you want to use the new style.
        -   Note that this only renames the tags already existing on the bot. It does not fix any code that might be stored in the bot.
        -   Usage: `renameTagsFromDotCaseToCamelCase(bot)`
    -   Added the `bot` variable to all functions and formulas.
        -   Replacement for `this`.
    -   Added the `getMod()` function to be able to get all the tags on a bot.
        -   Returns a mod containing all the tag values on the bot.
        -   The returned mod is always up to date with the bot's current values.
        -   Calling `mod.export()` on the returned mod will save the tag code to JSON.
            -   For example, if you have a formula `=123`, then `mod.export(getMod(bot))` will return JSON containing `tag: "=123"` instead of `tag: 123`.
    -   Added the `tags` variable to all functions and formulas.
        -   This is a quick shortcut for `let tags = getMod(bot)` at the beginning of a script/formula.
        -   The `tags` variable has some caveats when used in formulas. Namely that the formulas won't be automatically updated when another tag referenced from the formula is updated. (Use `getTag()` for full support)
        -   Supports autocomplete for all tags.

## V0.11.8

### Date: 12/3/2019

### Changes:

-   Improvements
    -   Added a new system for managing causal trees.
        -   This new system has improvements for performance and reliability.
        -   It also adds support for revision history. (The controls will be coming in a future update)
        -   Every new channel will use the new system while old channels will continue to use the old one.
        -   Everything should function exactly the same as before.
    -   Changed the .aux file format.
        -   The new format is based on the bots state and is easily human readable/writable.
        -   This is different from the old format where a list of atoms was stored.
        -   Downloading a channel will give you a .aux file with the new format.
        -   Uploading a channel supports both the old format and the new format.

## V0.11.7

### Date: 11/27/2019

### Changes:

-   Improvements
    -   Changed the functionality of the table view's filterying system to be inverted.
    -   Attempting to drag a bot onto a bot with `aux.stackable` set to false will now cause the dragged bot to pass through the other bot as if it was not there.
-   Bug Fixes
    -   Resolved issue of player inventory resizing showing a reset on each change.
    -   Tag values that are objects are displayed as JSON.Stringified text. ie `{ field: "myValue" }`
        -   Known Issue: Modifying these displayed strings will convert the tag value to a string
    -   When Moving the camera via `player.MoveTo()`, the pan distance is now set correctly so pan limits are absolute.

## V0.11.6

### Date: 11/6/2019

### Changes:

-   Improvements
    -   Added the `server.setupChannel(channel, botOrMod)` function.
        -   This sends a `setup_channel` action to the server which, if executed using `action.perform()`, will create a channel if it doesn't already exist and place a clone of the given bot or mod in it.
        -   Takes 2 parameters:
            -   `channel` - The channel that should be created.
            -   `botOrMod` - (Optional) The bot or mod that should be cloned and placed inside the new channel. `onCreate()` is triggered after the bot or mod is created so you can use that to script custom setup logic.
        -   As mentioned above, you have to receive the `device` action in `onAnyAction()` and do an `action.perform(that.action.event)` to allow channels to be setup via this function.

## V0.11.5

### Date: 10/31/2019

### Changes:

-   Improvements
    -   Added the `player.replaceDragBot(botOrMod)` function.
        -   When used inside of `onBotDrag()` or `onAnyBotDrag()`, it will set the bot/mod that the user is dragging.
        -   Use this to implement clone or cloneAsMod style functionality.
    -   Added the ability to create temporary bots using the `createTemp()` function.
        -   This function behaves exactly the same as `create()` but the created bot is temporary, which means it won't be shared and will be deleted upon refresh.
-   Changes
    -   Renamed `aux.movable` to `aux.draggable`.
        -   `aux.draggable` now only woks with `true` and `false` values.
        -   The `pickup` and `drag` options have been moved to a new tag `aux.draggable.mode`.
        -   The `clone` and `cloneMod` options have been removed.
            -   You will need to use the new `player.replaceDragBot()` API to replicate `clone` and `cloneMod` behavior.
    -   Removed the `aux.mergeable` tag.
        -   It has been replaced with the `aux.stackable` tag.
    -   Removed the `aux.mod` and `aux.mod.mergeTags` tags.
    -   Renamed the `local` bot to the `cookie` bot.
        -   This is supposed to help make it clear that the bot data is stored in the browser and will be cleared when the browser's data is cleared.
    -   Renamed the `aux.users` context to `aux-users`.
    -   Added the `aux.inventory.height` tag which controls the default height of the inventory on all contexts when set of the config bot.
        -   The `aux.context.inventory.height` tag has been updated to only work on the context bot.
    -   Removed names from the other player frustums.
    -   Removed `aux.whitelist`, `aux.blacklist`, and `aux.designers`.
-   Bug Fixes
    -   Fixed an issue that would cause duplicate users to be created all the time.
    -   Fixed an issue that prevented other users from being rendered.
    -   Fixed an issue that caused all users to use channel designer colors.

## V0.11.4

### Date: 10/29/2019

### Changes:

-   Bug Fixes
    -   Fixed an issue in production builds that pre-processed the QR Code scanner code with babel. As a result, async code in the QR Code scanner failed because the babel polyfill is not being used.

## V0.11.3

### Date: 10/28/2019

### Changes:

-   Improvements
    -   Improved the vendor JavaScript bundle size by removing unused code.
        -   Refactored `three-vrcontroller-module` to use the `three` package instead of `three-full` so we don't duplicate Three.js.
        -   Removed unused shims (PEP.js, `webrtc-adapter`).
        -   Refactored `lodash` imports to directly import the modules that are used.
            -   This helps with dead code eliminiation.
    -   Added the ability to save and load files.
        -   New functions:
            -   `server.saveFile(filename, data, options)`
                -   `filename` is a string and should start with `/drives/`.
                -   `data` is a string of the data to store.
                -   `options` is an object with the following properties:
                    -   `callbackShout` A shout that should happen on the server when the file is done saving.
                    -   `overwriteExistingFile` A boolean that indicates if existing files should be overwritten. (defaults to false)
            -   `server.loadFile(filename, options)`
                -   `filename` is a string and should start with `/drives/`.
                -   `options` is an object with the following properties:
                    -   `callbackShout` A shout that should happen on the server when the file is done loading.
        -   Note that the save file and load file tasks must be enabled via the `onAnyAction()` listener.
            -   You can enable it via using this code:
            ```javascript
            if (that.action.type === 'device') {
                if (
                    ['save_file', 'load_file'].indexOf(
                        that.action.event.type
                    ) >= 0
                ) {
                    action.perform(that.action.event);
                }
            }
            ```
        -   All files from USB drives are stored under the `/drives` directory and the USB drives themselves are numbered starting with 0.
            -   To load a file from USB drive #1, use `server.loadFile("/drives/0/myFile")`.
            -   To save a file to USB drive #2, use `server.saveFile("/drives/1/myFile", data)`.
    -   Removed several options from the side menu:
        -   Removed the channel name from the top of the menu.
        -   Removed the login status from the top of the menu.
        -   Removed the login/logout options from the menu.
            -   The "Logout" option will still be available if you are logged in as a non-guest.
            -   Once you are logged out, then the option will dissapear.
        -   Removed the "Add Channel" option from the menu in AUXPlayer.
-   Bug Fixes
    -   Fixed an issue that prevented the `removeTags()` function from working when given an array of bots.

## V0.11.2

### Date: 10/23/2019

### Changes:

-   Improvements
    -   Improved initial loading time by up to 70%.
    -   Added the ability to choose which camera is used for QR and Barcode scanning.
        -   The following functions have been improved:
            -   `player.openQRCodeScanner(camera)`
            -   `player.openBarcodeScanner(camera)`
        -   The `camera` parameter is optional and takes 2 values: `"front"` or `"rear"`.
    -   Add the `LOCAL_IP_ADDRESS` environment variable which controls the private IP Address that the directory client reports.
    -   Added the ability to serve files from an external folder.
        -   Makes it easy for us to map USB drives into the folder and have them be automatically served to AUX users.
-   Changes
    -   User bots no longer register their own context. Instead, a new bot has been created to host the `aux.users` context.
        -   Improves performance of AUXes with many user bots with the same username.
        -   Existing user bots are not affected. They will be deleted automatically if given enough time. Alternatively, you can delete them using `destroy(getBots("#aux._user"))`.
-   Bug Fixes
    -   Fixed an issue where bots would have the incorrect height because of conflicts in a caching mechanism.
    -   Audio will now trigger on ios devices and on the safari browser.

## V0.11.1

### Date: 10/21/2019

### Changes:

-   Improvements
    -   Added in `player.playSound()` function, will play a sound, given by the url path, once.
-   Bug Fixes
    -   Fixed issue where default panning tag locked the vertical movement in player.

## V0.11.0

### Date: 10/18/2019

### Changes:

-   Improvements
    -   Made the menu item count badge a lighter gray.
    -   Removed the item count badge from the menu.
    -   Removed the dropdown aspect of the menu.
-   Changes

    -   Made the menu item count badge a lighter gray.
    -   Removed the admin channel and admin-channel specific functionality.
        -   This means that there are no more user account bots or channel bots.
            -   You can login as anyone from any device without requiring additional authentication.
            -   You can access any channel. No need to create a channel first. (because there are no channel bots anymore)
            -   The connection counts are now stored in the config bot of the channel.
            -   Connection limits no longer work since they were set on the channel bot in the admin channel.
            -   Username whitelists and blacklists still work, but they rely on client-side script execution instead of server-side execution.
        -   It also means there is no admin role. For now, everyone has admin permissions.
        -   `action.perform()` now needs to be used to run actions on the server.
            -   You can send an action to the server using the `remote()` function.
            -   The server will receive the action in its `onAnyAction()` as `that.action.type === "device"`
            -   `onAnyAction()` has to detect remove events and execute the inner action via `action.perform(that.action.event)`.
        -   The following functions have been removed:
            -   `server.grantRole()`
            -   `server.revokeRole()`
        -   The following functions are not executed by default and require a custom `onAnyAction()` to handle them.
            -   `server.backupAsDownload()`
            -   `server.backupToGithub()`
            -   `server.shell()`
        -   `server.backupAsDownload()` has been updated to accept a "session selector" which determines which session the ZIP file should be sent to.
            -   ex. `server.backupAsDownload({ username: getTag(player.getBot(), "#aux._user") })`
        -   Removed the `aux._lastEditedBy` tag.
            -   This tag was automatically set to the ID of the user whenever a bot was edited.
            -   Currently, it is extra cruft that is not needed and could be easily implemented via `onAnyAction()`.
    -   Centered the menu above the player inventory.
    -   Increased menu text size.
    -   Added in new camera range tags: `aux.context.zoomable.min`, `aux.context.zoomable.max` `aux.context.pannable.min.x`, `aux.context.pannable.max.x`, `aux.context.pannable.min.y`, `aux.context.pannable.max.y`.

-   Bug Fixes
    -   Removed hidden inventory dragging hitboxes when inventory is set to non-visible.

## V0.10.10

### Date: 10/11/2019

### Changes:

-   Bug Fixes
    -   Fixed an issue where sometimes DependencyManager would be given a bot that was undefined which would crash the simulation.

## V0.10.9

### Date: 10/11/2019

### Changes:

-   Bug Fixes
    -   Fixed the ability to make other users admins.

## V0.10.8

### Date: 10/09/2019

### Changes:

-   Improvements
    -   Added a Content-Security-Policy to HTML Modals which prevents them from including scripts of any kind.
        -   This prevents malicious users from executing cross-channel scripting attacks.
        -   Scripts are still allowed in iframes loaded from external domains. (like youtube)
-   Bug Fixes
    -   Disabled the site-wide Content-Security-Policy.
        -   Many devices enforce Content-Security-Policy differently and so it is difficult to find an option which is secure and compatible.

## V0.10.7

### Date: 10/09/2019

### Changes:

-   Bug Fixes
    -   Added a workaround for an issue with Amazon Kindle tablets that caused the Content-Security-Policy to not work correctly.
        -   Downside is that security is less effective since now HTML modals can load whatever scripts they want. (XSS threat)
        -   As a result, this workaround is only applied to Kindle devices.

## V0.10.6

### Date: 10/08/2019

### Changes:

-   Bug Fixes
    -   Fixed labels.

## V0.10.5

### Date: 10/08/2019

### Changes:

-   Improvements
    -   Added the `player.showHtml(html)` function that shows a modal with the given HTML.
        -   Optimized for embedding YouTube videos but works with any arbitrary HTML.
        -   Embedding JavaScript is not supported.
-   Bug Fixes
    -   Fixed an issue that prevented tabs with the same URL from seeing each other's changes to the local bot.

## V0.10.4

### Date: 10/08/2019

### Changes:

-   Improvements
    -   Added `onAnyAction()` action tag to intercept and change actions before they are executed.
        -   `onAnyAction()` runs for every action, including when a bot is created, changed, or deleted.
        -   Every action is an object with a `type` property.
            -   The `type` property is a string that indicates what the action does.
            -   Here is a partial list of types:
                -   `add_bot`: A bot should be added (i.e. created).
                -   `remove_bot`: A bot should be removed (i.e. deleted).
                -   `update_bot`: A bot should be updated.
                -   `apply_state`: The given bot state should be applied. (i.e. a set of bots should be created/updated)
                -   `shout`: A shout should be executed.
                -   `show_toast`: A toast message should be shown on the device.
                -   `show_barcode`: A barcode should be shown.
                -   `tween_to`: The camera should be tweened to show a bot.
        -   `that` is an object with the following properties:
            -   `action`: The action that is going to be executed.
        -   Forking a channel clears the `onAnyAction()` on the config bot.
            -   This is so that you can recover from broken states and also gives the person who forked the AUX full control over the fork.
    -   Added two new script functions:
        -   `action.reject(action)`: Prevents the given action from being performed. Returns the rejection action.
        -   `action.perform(action)`: Adds the given action to the performance queue so it will be performed. This can be used to re-enable an action after it has been rejected (you can also reject the rejection action). Returns the action that will be performed.
    -   Added a `local` bot which is stored in the browser's local storage.
        -   The `local` bot is a bot that is unique to the device and channel.
        -   You can access the bot by querying for it: `getBot("#id", "local")`.
    -   Renamed `onShout()` to `onAnyListen()`.
    -   Added `onListen()` which is an alternative to `onAnyListen()` that is only called on the targeted bots.
    -   Added ability to set duration of toast, `plater.toast("message", durationNum)`.
    -   Made the background for the menu label gray.

## V0.10.3

### Date: 10/04/2019

### Changes:

-   Improvements
    -   Added tags to control panning, zooming, and rotating the main camera.
        -   `aux.context.pannable`: Controls whether the main camera is able to be panned.
        -   `aux.context.zoomable`: Controls whether the main camera is able to be zoomed.
        -   `aux.context.rotatable`: Controls whether the main camera is able to be rotated.
    -   Added `player.moveTo()` to instantly tween the camera to a bot.
        -   In the future, custom tween durations will be supported.
    -   Changed the low camera angle limit to 32 degrees from 10 degrees.
    -   `onCombineExit` action will now fire alongside the `onCombine` action.
    -   Newly created contexts will no longer be autoselected.
    -   Toast messages will now only remain on screen for 2 seconds.
    -   Added the ability to send webhooks from the server.
        -   You can also tell the server to send a webhook via `remote(webhook())`.
        -   This is useful for getting around CORS issues.
-   Bug Fixes
    -   Fixed `player.tweenTo()` to not change the zoom level when it is not specified.
    -   Tweens will now work better with the `onPlayerEnterContext` action.

## V0.10.2

### Date: 09/27/2019

### Changes:

-   Bug Fixes
    -   Resolved issues with context changing affecting base simulation identifier.
    -   Invoke a camera reset upon changing contexts via `player.goToContext()`.

## V0.10.1

### Date: 09/26/2019

### Changes:

-   Improvements
    -   Browser tab will now update to correct context when switched to with `player.goToContext()`.
-   Bug Fixes
    -   Resolved error in inventory setup causing runtime issues.

## V0.10.0

### Date: 09/25/2019

### Changes:

-   Improvements
    -   Added the ability to send and receive webhooks.
        -   Send webhooks using the following functions:
            -   `webhook(options)` - options is an object that takes the following properties:
                -   `method` - The HTTP Method that should be used for the request.
                -   `url` - The URL that the request should be made to.
                -   `responseShout` - (Optional) The shout that should happen when a response is received from the server.
                -   `headers` - (Optional) The HTTP headers that should be sent with the request.
                -   `data` - (Optional) The data that should be sent with the request.
            -   `webhook.post(url, data, options)` - Sends a HTTP Post request.
                -   `url` - The URL that the request should be made to.
                -   `data` - (Optional) The data that should be sent with the request.
                -   `options` - (Optional) An object that takes the following properties:
                    -   `responseShout` - (Optional) The shout that should happen when a response is received from the server.
                    -   `headers` - (Optional) The headers that should be sent with the request.
        -   Receive webhooks by registering a handler for the `onWebhook()` action and send requests to `https://auxplayer.com/{context}/{channel}/whatever-you-want`.
            -   `onWebhook()` is shouted to the channel that the request was made to and `that` is an object with the following properties:
                -   `method` - The HTTP Method that the request was made with.
                -   `url` - The URL that the request was made to.
                -   `data` - The JSON data that the request included.
                -   `headers` - The HTTP headers that were included with the request.
    -   Added the ability to spy on shouts and whispers via the `onShout()` event.
        -   `onShout()` is executed on every bot whenever a shout or whisper happens.
            -   It is useful for tracking what shouts are being made and modifying responses.
            -   Also useful for providing default behaviors.
            -   `that` is an object with the following properties:
                -   `name` is the name of the action being shouted.
                -   `that` is the argument which was provided for the shout.
                -   `targets` is an array of bots that the shout was sent to.
                -   `listeners` is an array of bots that ran a script for the shout.
                -   `responses` is an array of responses that were returned from the listeners.
    -   Added events to notify scripts when channels become available.
        -   The following events have been added:
            -   `onChannelSubscribed()` - happens the first time a channel is loaded. Sent to every channel that is currently loaded.
            -   `onChannelUnsubscribed()` - happens when a channel is unloaded. Sent to every channel that remains after the channel is unloaded.
            -   `onChannelStreaming()` - happens when a channel is connected and fully synced. Sent to every channel that is currently loaded.
            -   `onChannelStreamLost()` - happens when a channel is disconnected and may not be fully synced. Sent to every channel that is currently loaded.
            -   For all events, `that` is an object with the following properties:
                -   `channel` - The channel that the event is for.
        -   The following events have been removed:
            -   `onConnected()`
            -   `onDisconnected()`
    -   Added in tags to change the state of the inventory's camera controls:
        -   `aux.context.inventory.pannable` enables and disables the inventory's ability to pan, off by default.
        -   `aux.context.inventory.resizable` enables and disables the inventory's drag to resize functionality, on by default.
        -   `aux.context.inventory.rotatable` enables and disables the inventory's ability to rotate, on by default.
        -   `aux.context.inventory.zoomable` enables and disables the inventory's ability to zoom, on by default.
-   Bug Fixes
    -   Resolved issue with the near cliiping plane for the sheet's minifile image.
    -   Resolved issues with the create empty bot button not functioning sometimes on mobile.

## V0.9.40

### Date: 09/20/2019

### Changes:

-   Improvements
    -   Reworked the login functionality to use popups instead of dedicated pages.
        -   The login page has been split into two popups:
            -   The login popup (account selector).
            -   The authorization popup (QR Scanner).
        -   The login popup has the following functions:
            -   It can be opened by the "Login/Logout" button in the menu.
            -   It will display a list of accounts that can be used to login.
            -   If no accounts are available, then a username box will be shown.
            -   If accounts are available, a new account can be added by clicking the "+" button at the bottom of the list.
            -   At any time, the user can close the popup to keep their current login.
            -   They can also select the "Continue as Guest" option to login as a guest.
        -   The authorization popup has the following functions:
            -   It is opened automatically when the user needs to scan an account code.
            -   It contains the QR Code scanner to scan the account code.
            -   It also contains an input box to manually enter the code.
            -   Closing the popup automatically logs the user in as a guest.
    -   Made the account QR Code blue.
    -   Added the ability to click the account QR Code to copy it to the clipboard.
-   Bug Fixes
    -   Fixed a couple communication issues between the server and client during login.
        -   One such issue could potentially leave the client in state where future changes would not be synced to the server.

## V0.9.39

### Date: 09/19/2019

### Changes:

-   Improvements
    -   Added support for accepting payments via Stripe.
        -   To get started with Stripe, first register for an account on [their website](https://dashboard.stripe.com/register).
        -   Second, copy your publishable key from the stripe dashboard and add it to the channel's config file in the `stripe.publishableKey` tag.
        -   Third, make a new channel. This will be the "processing" channel which will contain all the information actually needed to charge users for payments. And contain the code to actually complete a charge.
            -   In this channel, add your Stripe secret key to the config file in the `stripe.secretKey` tag.
        -   At this point, you are all setup to accept payments. Use the following functions:
            -   `player.checkout(options)`: Starts the checkout process for the user. Accepts an object with the following properties:
                -   `productId`: The ID of the product that is being purchased. This is a value that you make up to distinguish different products from each other so you know what to charge.
                -   `title`: The title message that should appear in the checkout box.
                -   `description`: The description message that should appear in the checkout box.
                -   `processingChannel`: The channel that payment processing should happen on. This is the channel you made from step 3.
                -   `requestBillingAddress`: Whether to request billing address information with the purchase.
                -   `paymentRequest`: Optional values for the "payment request" that gives users the option to use Apple Pay or their saved credit card information to checkout. It's an object that takes the following properties:
                    -   `country`: The two-letter country code of your Stripe account.
                    -   `currency`: The three letter currency code. For example, "usd" is for United States Dollars.
                    -   `total`: The label and amount for the total. An object that has the following properties:
                        -   `label`: The label that should be shown for the total.
                        -   `amount`: The amount that should be charged in the currency's smallest unit. (cents, etc.)
            -   `server.finishCheckout(options)`: Finishes the checkout process by actually charging the user for the product. Takes an object with the following properties:
                -   `token`: The token that was produced from the `onCheckout()` call in the processing channel.
                -   `amount`: The amount that should be charged in the currency's smallest unit.
                -   `currency`: The three character currency code.
                -   `description`: The description that should be included in the receipt.
                -   `extra`: Extra data that should be sent to the `onPaymentSuccessful()` or `onPaymentFailed()` actions.
        -   Additionally, the following actions have been added:
            -   `onCheckout()`: This action is called on both the normal channel and the processing channel when the user submits a payment option to pay for the product/service. `that` is an object with the following properties:
                -   `token`: The Stripe token that was created to represent the payment details. In the processing channel, this token can be passed to `server.finishCheckout()` to complete the payment process.
                -   `productId`: The ID of the product that is being purchased. This is useful to determine which product is being bought and which price to charge.
                -   `user`: (Processing channel only) Info about the user that is currently purchasing the item. It is an object containing the following properties:
                    -   `username`: The username of the user. (Shared for every tab & device that the user is logged into)
                    -   `device`: The device ID of the user. (Shared for every tab on a single device that the user is logged into)
                    -   `session`: The session ID of the user. (Unique to a single tab)
            -   `onPaymentSuccessful()`: This action is called on the processing channel when payment has been accepted after `server.finishCheckout()` has completed. `that` is an object with the following properties:
                -   `bot`: The bot that was created for the order.
                -   `charge`: The info about the charge that the Stripe API returned. (Direct result from [`/api/charges/create`](https://stripe.com/docs/api/charges/create))
                -   `extra`: The extra info that was included in the `server.finishCheckout()` call.
            -   `onPaymentFailed()`: This action is called on the processing channel when payment has failed after `server.finishCheckout()` was called. `that` is an object with the following properties:
                -   `bot`: The bot that was created for the error.
                -   `error`: The error object.
                -   `extra`: The extra info that was included in the `server.finishCheckout()` call.
    -   Added the ability to send commands directly to users from the server via the `remote(command, target)` function.
        -   For example, calling `remote(player.toast("hi!"), { username: 'test' })` will send a toast message with "hi!" to all sessions that the user "test" has open.
        -   This is useful for giving the user feedback after finishing the checkout process.
        -   Currently, only player commands like `player.toast()` or `player.goToURL()` work. Shouts and whispers are not supported yet.

## V0.9.38

### Date: 09/16/2019

### Changes:

-   Improvements
    -   Added the ability for the directory client to automatically connect to an AUX Proxy.
        -   Can be controlled by using the `PROXY_TUNNEL` environment variable which should be set to the WebSocket URL that the client should try to tunnel to.
        -   Also needs to have the `UPSTREAM_DIRECTORY` environment variable set to the URL of the directory that the client should register with and get its tokens from.
        -   The `casualsimulation/aux-proxy` docker image is a tunnel server that can handle automatically accepting and managing tunnels for directory clients.
        -   For example, you can get a basic tunnel system going by setting up the `casualsimulation/aux-proxy` docker image at a URL like `proxy.auxplayer.com` and setting the `PROXY_TUNNEL` environment variable for the `casualsimulation/aux` image to `wss://proxy.auxplayer.com`.
            -   When the client grabs a token from the configured `UPSTREAM_DIRECTORY`, it will then try to connect to `wss://proxy.auxplayer.com` to establish a tunnel for the `external-{key}` subdomain.
            -   Once the tunnel is established, any traffic directed at `external-{key}.auxplayer.com` which is routed to the same server that hosts `proxy.auxplayer.com` will be forwarded onto the tunnel client which will then server the AUX experience.
            -   In effect, this lets a AUXPlayer experience hosted from an internal network be accessible from outside the network via using a reverse tunnel server. (This lets us get around NAT without things like UPNP)
-   Bug Fixes
    -   Copying the workspace will now copy the context bot as well.
    -   Removing a bot via code it should no longer set the selection to a mod.

## V0.9.37

### Date: 9/13/2019

### Changes:

-   Improvements
    -   Added an AUX Proxy web service that can temporarilly authorize a proxy connection for a local AUX.
    -   Added a package that provides the ability to create tunnels via websockets.

## V0.9.36

### Date: 9/13/2019

### Changes:

-   Bug Fixes
    -   Fixed an issue with dragging files on a non-default grid scale in AUXPlayer.

## V0.9.35

### Date: 9/11/2019

### Changes:

-   Improvements
    -   Changing the player inventory's height via the height slider will now set the inventory items to be correctly bottom aligned.
-   Bug Fixes
    -   Resolved issues with dragging bots and minimized contexts onto the background in builder.
    -   Resolved issues with sizing differences of the player inventory between pc and mobile platforms.
    -   Fixed the directory client to send the correct IP Address.
    -   Fixed the directory service to handle errors when sending webhooks.

## V0.9.34

### Date: 9/10/2019

### Changes:

-   Improvements
    -   Added the ability to set which IP Addresses should be trusted as reverse proxies.
        -   Setting this value will allow the server to determine the actual IP Address of visiting users and which protocol they are actually using to load data.
        -   Can be controlled with the `PROXY_IP_RANGE` environment variable.
            -   Supports a single IP Address, or a CIDR IP Address range.

## V0.9.33

### Date: 9/10/2019

### Changes:

-   Improvements
    -   Added a service which can send information to the configured directory at periodic intervals.
        -   By default, the information gets sent on startup and every 5 minutes afterwards.
            -   `key`: The SHA-256 hash of the hostname plus the loopback interface's MAC address.
            -   `password`: The password that was generated on the device to authenticate to the directory.
            -   `publicName`: The hostname of the device.
            -   `privateIpAddress`: The IPv4 Address of the first non-loopback interface sorted by interface name. This is supposed to be the LAN IP that the device has.
        -   The directory that the client reports to (the upstream) can be configured using the `UPSTREAM_DIRECTORY` environment variable. If it is not set, then the client is disabled in production.

## V0.9.32

### Date: 9/10/2019

### Changes:

-   Improvements
    -   Changed and condensed the action tags: `onDropInContext()`, `onAnyDropInContext()`, `onDropInInventory()`, `onAnyDropInInventory()`, `onDragOutOfContext()`, `onAnyDragOutOfContext()`, `onDragOutOfInventory()` and `onAnyDragOutOfInventory()` to `onBotDrop()`, `onAnyBotDrop()`, `onBotDrag()`, `onAnyBotDrag()`.
    -   Setup new 1x7 player inventory layout, works with dynamic changes to width, currently not working with dynamic changes to height.
    -   Changed range of `aux.context.inventory.height` from 0 to 1 to instead be 1 to 10 defining the default number of rows to view in the inventory on page load.
    -   Added an API for the AUX Directory.
        -   Stores a list of AUXes and their IP addresses to make it easy to discover AUXPlayers that share the same public IP address with you.
        -   Controllable with the `DIRECTORY_TOKEN_SECRET` and `DIRECTORY_WEBHOOK` environment variables.
        -   If the `DIRECTORY_TOKEN_SECRET` environmenv variable is not specified, then the directory API will not be enabled.
        -   Make sure to use a long secure random value for the `DIRECTORY_TOKEN_SECRET`.
        -   The `DIRECTORY_WEBHOOK` variable specifies the URL that updated entry information should be POSTed to.
            -   The message contains a JSON object with the following data:
                -   `key`: The key/hash that the uniquely identifies the AUX that was updated.
                -   `externalIpAddress`: The external (public facing) IP Address that the AUX is using.
                -   `internalIpAddress`: The internal (non-public facing) IP Address that the AUX is using.
        -   The following API Endpoints have been added:
            -   `GET /api/directory`
                -   Gets a list of AUXPlayers that share the same public IP Address as you.
                -   Each entry in the list contains the name of the AUXPlayer and the URL that it can be accessed at.
            -   `PUT /api/directory`
                -   Creates / Updates the entry for an AUXPlayer.
                -   The request must contain the following values as a JSON object:
                    -   `key`: The unique key identifying the AUXPlayer. Recommended to use a hash of the MAC address and hostname.
                    -   `privateIpAddress`: The local network IP Address that has been assigned to the AUXPlayer.
                    -   `publicName`: The name that can be shown to other users publicly.
                    -   `password`: The password that is required to update the record. If this is the first request for the `key` then the password will be saved such that the record can only be updated in the future when given the same password.
-   Bug Fixes
    -   Unbound `aux.context.player.rotation.x` and `aux.context.player.rotation.y` from one another to let the user only need to fill in one of the fields for player's initial rotation to work.

## V0.9.31

### Date: 9/05/2019

### Changes:

-   Improvements
    -   Added in a `mod.subtract` function to removed certain tags defined by a mod.
    -   Added the ending grid position to the drag and drop context actions.
    -   Added the new `createdBy()` function that get the filter of bots that have been created by another bot.
    -   Set the drag and drop actions to return more consistant variables.
    -   Removed the hamburger menu icon and the menu text from the player's menu.
    -   Player's menu will now open then items are added to it from an empty state.
    -   Removed unneeded function from the project: `getBotsInContext`, `getBotsInStack`, `getFilessAtPosition`, `getNeighboringBots`.
-   Bug Fixes
    -   Set the bot in the drag and drop actions to no longer return multiple bots.
    -   Cleaned up missed text artifact on the loading popup in player.
    -   Setting the initial zoom of the player in the context without setting anything for the rotation will no longer rotate the initial player.
    -   Resolved issue with wall height not getting set correctly when the context the bot is on is moved vertically.
    -   Fix issue with the bot returned from a drag and drop action.
    -   Sheet will now remain open when deleting a bot.
    -   Fixed `onCombine()` actions to pass the other bot as `that.bot`.

## V0.9.30

### Date: 08/28/2019

### Changes:

-   Improvements
    -   Split the player inventory's resizing bar into two and placed them at the top corners of the inventory.
    -   Halved the inventory's gap spacing when on moble for a larger inventory.
    -   Improved the label textbox to resize to fix bot that have a high width value.
    -   The drop action tags: `onDropInContext()`, `onAnyDropInContext()`, `onDropInInventory()` and `onAnyDropInInventory()` now return the previous context the bots were in before the drop.
    -   Allow the context to set the player's default zoom with the tag `aux.context.player.zoom` and its rotation with the tags `aux.context.player.rotation.x` and `aux.context.player.rotation.y`.
    -   Changed the loading popup to have improved readability and removed wanted information from the player's loading popup.
    -   Added the ability to show and scan barcodes.
        -   Barcodes can be shown via the `player.showBarcode(code, format)` function.
            -   The `format` parameter accepts the following options:
                -   [`code128`](https://en.wikipedia.org/wiki/Code_128) (Code 128) (default)
                -   [EAN](https://en.wikipedia.org/wiki/International_Article_Number)
                    -   `ean13` (EAN-13)
                    -   `ean8` (EAN-8)
                    -   `upc` (UPC-A)
                -   [`itf14`](https://en.wikipedia.org/wiki/ITF-14) (ITF-14)
                -   [`msi`](https://en.wikipedia.org/wiki/MSI_Barcode) (MSI)
                -   [`pharmacode`](https://en.wikipedia.org/wiki/Pharmacode) (Pharmacode)
                -   [`codabar`](https://en.wikipedia.org/wiki/Codabar) (Codabar)
        -   The barcode scanner can be opened via the `player.openBarcodeScanner()` function.
            -   The following barcode types can be scanned:
                -   Code 128
                -   Code 39
                -   Code 93
                -   EAN-13
                -   EAN-8
                -   UPC-A
                -   UPC-C
                -   Codeabar
            -   When a barcode is scanned the `onBarcodeScanned()` event will be sent containing the barcode that was detected.
            -   Also supports `onBarcodeScannerOpened()` and `onBarcodeScannerClosed()`.
    -   Added menus back to AUXPlayer.
    -   Added `byMod()` as an additional way to query bots.
        -   Convienent way to query bots by multiple tags at once.
        -   Usage:
            -   `getBots(byMod({ "aux.color": "red", "aux.scale": 2 }))` gets all the bots with `aux.color` set to `"red"` and `aux.scale` set to `2`.
            -   `getBots(byMod({ "aux.color": null, "aux.label": "Hi!" }))` gets all the bots without an `aux.color` but with `aux.label` set to `"Hi!"`.
-   Bug Fixes
    -   Resolved issue with new contexts adding an incorrect tag to the sheet.
    -   Changed the dynamic aspect ratio to a stable one for the inventory scaling.

## V0.9.29

### Date: 08/23/2019

### Changes:

-   Improvements
    -   Changed `hasFileInInventory()` function to `hasBotInInventory()`.
    -   Changed `onMerge()` action tag to `onMod()`.
    -   Changed `aux._editingFile` hidden tag to `aux._editingBot`.
    -   Gave the player inventory an offset from the bottom of the window so that it is floating.
    -   Deselecting one of 2 bots in multiselection mode will return the the sheet to single selection mode.
    -   Removed the direct aux view for now.
    -   Added new feature in sheet where clicking on a bot's tag will select all bots with that tag.
    -   Added a code editor.
        -   Loads only on desktop/laptop.
        -   For the best experience, use with the full size sheet.
        -   Features:
            -   Syntax highlighting for action tags and formulas.
                -   Normal tags don't get syntax highlighting.
            -   Syntax checking.
            -   Autocomplete for tags.
                -   Triggered by typing `#` or by pressing `Ctrl+Space`.
            -   Autocomplete for formula/action API functions.
                -   Triggered by typing or by pressing `Ctrl+Space`.
            -   Find references to API functions across actions/formulas.
                -   Trigger by putting the cursor on the tag and press `Shift+F12`.
            -   Find references to tags across actions/formulas.
                -   Trigger by putting the cursor on the tag and press `Shift+F12`.
            -   Auto formatting
                -   Trigger by typing `Alt+Shift+F`.
            -   Find & Replace
                -   Open the find tool by pressing `Ctrl+F`.
                -   Go to replace mode by toggling the arrow on the left side of the find tool.
        -   Other notes
            -   It is not currently possible to remove formulas using the code editor. Instead, you have to use the small tag input in the table to completely remove formulas.
    -   Changed menu button text of: `Channel doesn't exist. Do you want to create it?` to `Channel doesn't exist. Click here to create it.` for better user direction.
-   Bug Fixes
    -   Resolved issue of the `getBot()` function not working in the search bar.
    -   Allow the use of a channelID made up entirely of numbers.
    -   Resolved issue of `setTag()` not working with multiple files when fed a false or null value to set.
    -   Deleting a bot when in multiselection mode will no longer close the sheet.
    -   The `onPointerExit()` function will now execute before an `onPointerEnter()` function when hovering over multiple bots.
    -   Fixed issue in the `RemoveTags()` function where providing a string with a `.` in its tag section failed to remove the correct tags.
    -   The tag `aux.context` can now be set to a value type of boolean or number.
    -   Increased the timeout time on the `Create Channel` toast message to give it more processing time so it works more consistently.
    -   Fixed inconsistency between actual action tag `onAnyDropInContext` and what was appearing in the tag dropdown `onDropAnyInContext` to read correctly, and other similar cases of this.
    -   Changed the tag `aux.context.inventory.height` to work in the context bot's tag list.

## V0.9.28

### Date: 08/16/2019

### Changes:

-   Improvements
    -   Added the `onPointerUp()` action tag to fire on button release.
-   Bug Fixes
    -   Resolved issue where creating a new tag on one bot, deselecting all bots and attempting to add that same tag to a different bot resulted in a warning.
    -   Resolved issue stopping VR from functioning on Occulus Quest.

## V0.9.27

### Date: 08/14/2019

### Changes:

-   Improvements
    -   Added the context to the `that` of the `onAnyBotClicked()` action tag.
    -   Added the context to the `that` of the `onKeyDown()` and `onKeyUp` action tags.
    -   Removed the trashcan area that appears when dragging a bot.
    -   Added the bot and context to the `that` of the `onPointer` action tags.
    -   Improved the functionality of `getBots()` and `getBot()` by adding the ability to search by multiple parameters.
        -   [Github Issue](https://github.com/casual-simulation/aux/issues/8)
        -   The following functions have been added:
            -   `byTag(tag, value)`: Filters for bots that have the given tag and value.
            -   `inContext(context)`: Filters for bots that are in the given context.
            -   `inStack(bot, context)`: Filters for bots that are in the same stack as the given bot in the given context.
            -   `atPosition(context, x, y)`: Filters for bots that are at the given position in the given context.
            -   `neighboring(bot, context, direction)`: Filters for bots that are neighboring the given bot in the given context in the given direction.
            -   `either(filter1, filter2)`: Filters for bots that match either of the given filters.
            -   `not(filter)`: Filters for bots that do not match the given filter.
        -   As a result, it is now possible to use `getBots()` like this:
            -   `getBots(byTag("abc", 123), byTag("name", "test"))`
            -   `getBots(not(inContext("hello")))`
            -   `getBots(inContext("hello"), not(inStack(this, "hello")))`
            -   `getBots(atPosition("test", 1, 2))`
            -   `getBots(either(byTag("abc", true), byTag("def", true)))`
        -   You can still use the old syntax like `getBot("name", "bob")`.
    -   Improved the server to update a tag indicating whether a user is active or not.
        -   The tag is `aux.user.active` and is on every player bot.
        -   The user frustums have been updated to use this value for detecting if a player is active or not.
    -   Removed the depreciated tags: `aux.context.surface.grid`, `aux.context.surface.defaultHeight`, `aux.input`, `aux.input.target`, and `aux.input.placeholder`.
    -   Made the text editor in sheet go all way to the bottom of the screen when the sheet is toggled to fullscreen mode.
    -   Removed the `event()` function from action scripts.
-   Bug Fixes
    -   Destroying a bot will no longer keep a mod of the bot in the selection.
    -   Modballs will no longer appear as the file rendered when searching for bots.
    -   Added the missing `onPointerDown()` tag to the tag dropdown list.
    -   Fixed an issue that would cause the browser to be refreshed while in the process of Forking an AUX.
    -   The `player.currentChannel()` function will now work in builder.
    -   Fixed actions to be able to support using comments at the end of scripts.
    -   When clicking off of a search for config it will no longer show a mod being selected briefly.

## V0.9.26

### Date: 08/09/2019

### Changes:

-   Improvements
    -   Changed the "Subscribe to Channel" text to "Add Channel" in AUXPlayer.
    -   Changed the "powered by CasualOS" tagline to "CasualOS ☑️".
    -   Added the ability to copy/paste bots directly onto surfaces.
    -   Control clicking a bot and attempting to drag it will now result in cloning the bot.
    -   Removed the outline bars on the player inventory.
    -   Dragging files in AUXPlayer now pulls the selected bot out of the stack.
    -   Updating the `aux.scale.z` or `{context}.z` values on bots now updates the other bots in the same stack.
    -   Improved the sheet to show the filter buttons for every tag namespace.
    -   Added the ability to undo destroying a bot from the sheet.
    -   Changed the "channel does not exist" message to include a better call to action.
    -   Zooming and rotation from a `player.tweenTo()` call can now be canceled by user input.
-   Bug Fixes
    -   The zoom value and orbital values of the `player.tweenTo()` function have been clamped to their set limits to avoid issues.
    -   The inconsistancy of zoom number input between perspective and orthographic cameras with the `tweenTo` function has been fixed.
    -   Fixed the create channel button to refresh the page so that the channel is properly loaded.

## V0.9.25

### Date: 08/08/2019

### Changes:

-   Bug Fixes
    -   Fixed a spelling error in the hamburger menu.
    -   Fixed an issue that would cause recursive formulas to lock-up the channel.

## V0.9.24

### Date: 08/08/2019

### Changes:

-   Improvements
    -   Changed `onPlayerContextEnter()` to `onPlayerEnterContext()`.
    -   Added `player.currentChannel()` for users to query the channel id in player.
-   Bug Fixes
    -   Dragging a mod should no longer show a change in the scale.
    -   Fixed an issue that would show the wrong username if logging in as a guest.
    -   Fixed the "Fork Channel" button to create the new channel.
    -   Changed the "Fork Channel" and "Clear Channel" buttons to only allow admins to run them.
    -   Fixed an issue that would cause the tag input boxes to not accept typing an `=` sign as the first character.
    -   Fixed the `Destroyed {bot ID}` messages to not show when the bot doesn't actually get destroyed.
    -   Getting the mod of a recently changed file will no longer be missing tags.
    -   Fixed isse with new tag input remaining open when verifying a tag vai the enter key.
    -   Fixed issue where `aux.stackable` being false stopped mods from being applied to the bot, mods can now be applied.

## V0.9.23

### Date: 08/06/2019

### Changes:

-   Improvements
    -   Changed `Clear Mod` to `Reset` in the sheet.
    -   Allow the clicking on a bot in the sheet in single selection mode to deselect the bot.
    -   Changed `onCombine()` action tag to `onCombine(#tag:"value")` and set the autofill to not auto add this tag to the sheet.
    -   Added the `aux.context.devices.visible` to allow the hiding of user bots in the player.
-   Bug Fixes
    -   Dragging a bot with no bot selected will no longer select a mod of the dragged bot.

## V0.9.22

### Date: 08/06/2019

### Changes:

-   Improvements
    -   Changed `{context}.index` to `{context}.sortOrder`.
    -   Added another variable to `onClick()` action tag to return a context.
    -   Added another variable to `onCombineEnter()` and `onCombineExit()` action tags to return a context.
    -   Added `onAnyPlayerContextEnter` to trigger on every bot when a player joins a context and changed `onPlayerContextEnter` to trigger on the player bot that joins a context.

## V0.9.21

### Date: 08/05/2019

### Changes:

-   Improvements
    -   Improved the `server.shell()` command to output a bot to the `aux.finishedTasks` channel with the results of the command.
    -   Added the ability to backup channels to Github using Gists.
        -   You can trigger a backup by running `server.backupToGithub(token)` as an admin from the admin channel.
        -   The `token` parameter should be replaced with a string containing a [personal access token](https://help.github.com/en/articles/creating-a-personal-access-token-for-the-command-line) from the account you want the backup to upload to.
        -   During upload a bot will be added to the `aux.runningTasks` context with a progress bar indicating the status of the operation.
        -   When the task is completed the bot will be moved to the `aux.finishedTasks` context and will contain tags indicating the result of the operation.
        -   After finishing the bot will contain a link to the uploaded data.
    -   Added the ability to backup channels as a zip file.
        -   Triggered by running `server.backupAsDownload()` as an admin from the admin channel.
        -   Similar to the Github backup but the zip file is downloaded to your device.
    -   `setTag` function will now accept an array of bots as it's first paramater.
    -   Removed the white circle background from the player's menu button.
    -   Changed `Fork/Upload/Download AUX` to `Fork/Upload/Download Channel`.
    -   Updated connection message.
    -   Allow the deselection of files by clicking on the bot in the sheet during multiselection.
    -   Greatly improved the performance of dragging stacks of bots in AUXPlayer.
    -   Added the `onCombineEnter()` and `onCombineExit()` action tags to fire on all bots being interacted with during a drag operation with combine action tags involved.
-   Bug Fixes
    -   Removed mouse pointer change on player inventory side bars.
    -   Made the multiselect button ui consistant colors.
    -   Made the multiselect button hide itself in multiselect mode.
    -   `aux.label` will now accept numbers as a tag value.
    -   Further restrict the add tag setup to stop unwanted warning popups.
    -   Fixed to let admin users be designers even if the designers list says otherwise.

## V0.9.20

### Date: 07/31/2019

### Changes:

-   Improvements
    -   Increased the Socket.io ping interval and timeout values to better support sending large causal trees.
    -   Updated `aux.inventory.height` to `aux.context.inventory.height`.
    -   Removed the raise and lower option in the context dropdwon menu.
    -   Changed player menu's `Add Channel` to `Subscribe to Channel`.
    -   Set mobile and desktop's default player inventory height to be consistent.
    -   Added a basic console that can be used to view logs from scripts and formulas.
        -   The console can be opened via the `player.openDevConsole()` script function.
    -   Changed the toggle size button's image.
    -   Moved multiselection button to the top right, added new icon for the button.
    -   Added bot image to top of sheet.
    -   Removed deslection button, the minus icon, from the sheets.
    -   Changed destroy bot button text to the trash can icon.
    -   Allow the user to drag bots from the bot image at the top of the sheet section.
-   Bug Fixes
    -   Improved centering of loading popup's `powered by CasualOS` text.
    -   Fixed an issue that would cause `player.currentContext()` to not update until after the `onPlayerContextEnter()` event was fired.
    -   Fixed some issues with the login flow for AUXPlayer.

## V0.9.19

### Date: 07/29/2019

### Changes:

-   Improvements
    -   Added the ability for shouts and whispers to return values.
        -   `shout()` returns a list of results from every bot that ran a script for the shout ordered by bot ID.
        -   `whisper()` returns a list of results from every bot that ran a script for the whisper ordered by the input bot array.
        -   To return a value from a shout/whisper handler, use `return` statements. For example, to return `10` from a shout you would simply write `return 10`.
    -   Changed the tag suggestion list to only show when there are tags that match the input.
    -   Changed the create surface popup's header text to read: `Create Context from Selection`.
    -   Added show surface checkbox to the create context popup.
    -   Removed the text on the sheet's bottom left add tag button.
    -   Added the phrase `powered by CasualOS` to bthe hamburger menu and loading popup.
    -   Removed `Unselect All` from the sheets.
-   Bug Fixes
    -   Fixed an issue that would let users load the admin channel because no file specified session limits for it.
    -   Fixed an issue that would cause formulas which contained indexer expressions to fail.
    -   Fixed the server to not overwrite broke Causal Trees.
    -   Stopped incorrect empty tag warning when attempting to add in a new tag.
    -   Fixed there not being a visible right bar on the player inventory.
    -   Fixed dependency tracking for formulas which get bots by ID. (like `getBots("id")`)

## V0.9.18

### Date: 07/25/2019

### Changes:

-   Bug Fixes
    -   Reverted a change that had the potential to corrupt a tree upon load.

## V0.9.17

### Date: 07/25/2019

### Changes:

-   Improvements
    -   Added the ability to execute remote events on the server.
        -   This lets us do all sorts of administrative tasks while keeping things secure.
        -   These events are sent via scripts.
        -   Depending on the action, it may only be possible to execute them in the correct channel. For example, executing admin tasks is only allowed in the admin channel to help prevent things like clickjacking.
        -   The following functions are supported:
            -   Admin channel only
                -   `server.grantRole(username, role)`: Grants the given role to the user account with the given username if the current player is an admin.
                -   `server.revokeRole(username, role)`: Revokes the given role from the user account with the given username if the current player is an admin.
                -   `server.shell(script)`: Runs the given shell script on the server if the current player is an admin.
    -   Improved the login system to dynamically update based on changes to the admin channel.
        -   This lets us do things like lock user accounts or tokens and have the system automatically handle it.
        -   It even supports formulas!
        -   The login system uses the following tags on bots in the admin channel:
            -   `aux.account.username`: This tag indicates that the bot is a "user account" bot for the given username.
            -   `aux.account.roles`: This tag indicates which roles an account should be granted.
            -   `aux.account.locked`: This tag indicates whether the account is locked and that logging in using it should not be allowed.
            -   `aux.token`: This tag indicates that the bot is a "token" which can be used to login to a user account.
            -   `aux.token.username`: This tag indicates the username of the user account that the token is for.
            -   `aux.token.locked`: This tag indicates whether the token is locked and therefore cannot be used to login to the account.
    -   Improved the login system to automatically give guests the `guest` role.
        -   This allows blocking guests via the `aux.blacklist.roles` tag on the channel config file.
    -   Improved the channel system to only allow loading a channel if it has been created via a bot in the admin channel.
        -   This lets admins control which channels are accessible.
        -   The admin channel is always accessible, but only to admins. This is a safety measure to prevent people from locking themselves out.
        -   To make a channel accessible, load the admin channel and create a bot with `aux.channel` set to the channel you want and `aux.channels` set to `true`.
        -   Alternatively, load the channel you want and click the `Create Channel` toast that pops up. (only works if you're an admin)
    -   Added the ability to view and control how many sessions are allowed.
        -   Allows setting a max sessions allowed value for channels and the entire server.
        -   Per-Channel settings go on the channel file in the admin channel.
            -   The `aux.channel.connectedSessions` tag indicates how many sessions are active for the channel.
            -   The `aux.channel.maxSessionsAllowed` tag specifies how many sessions are allowed for the channel. Admins are not affected by this setting. If this value is not set then there is no limit.
        -   Global settings go on the `config` file in the admin channel.
            -   The `aux.connectedSessions` tag indicates how many sessions are active for the server.
            -   The `aux.maxSessionsAllowed` tag specifies how many sessions are allowed for the entire server. Admins are not affected by this setting. If this value is not set then there is no limit.
    -   Added the ability to query the status information from the server.
        -   Requests to `/api/{channelId}/status` will return a JSON object containing the current number of active connections for the channel.
        -   Requests to `/api/status` will return a JSON object containing the current number of active connections for the server.
    -   Changed `aux.inventory.color` tag to `aux.context.inventory.color`, and allowed the editing of the invenroty color to be done in the context bot's tags.
    -   Added an `aux.context.inventory.visible` tag to toggle the player inventory on and off, it will default to visible.
    -   Reduced width of player inventory and added a left alligned line to it's left side.
    -   Gave the player inventory the ability to be set by a user set inventory context tag.
    -   Added a width maximum to the player inventory.
    -   Added in the `onAnyBotClicked()` function to fire an event when any bot in the scene has been clicked.
-   Bug Fixes
    -   The player's background context color can now be set via fomula.
    -   Fixed scripts to remove deleted files from queries like `getBots()` or `getBot()`.
    -   Fixed the login screen to hide the loading progress when the user needs to scan the token from their other device.
    -   Improved the JavaScript sandbox to prevent common infinite loops.
        -   Loops in JavaScript code now have an energy cost of 1 per iteration.
        -   By default, each formula/action has an energy of `100,000`.
        -   Shouts get their own energy value set at `100,000`. (for now - so it's still possible to get around the energy limit by shouting back and forth)
        -   Exceeding the energy limit causes the formula/action to be terminated so that the application doesn't get locked up.
    -   Corrected misspelled tag name in the tag dropdown list.
    -   Fixed positioning issue with setting `aux.label.anchor` via an interaction.

## V0.9.16

### Date: 07/22/2019

### Changes:

-   Improvements

    -   Added ability to use the enter key on the new tag dropdown to autofill the tag.
    -   The webpage's tab name will now display the channel's ID in designer and the Context name and ID in Player.

-   Bug Fixes
    -   Added another Wall3D optimization with a geometry disposal.
    -   Added a null check to stop an error when trying to drag specifically removed bots.
    -   A mod object will no longer change it's mesh scale while being dragged.
    -   Fixed an issue that would happen if a file was updated and deleted in the same script.

## V0.9.15

### Date: 07/18/2019

### Changes:

-   Improvements
    -   Selecting a tag from the tag suggestions list will now automatically add the tag on click.
    -   Added a plus sign to the `Make mod from selection` butotn's icon.
-   Bug Fixes
    -   Improved Wall3D performance, should no longer take up most memory allocation.
    -   Clicking on a bot will no longer have the mereg ball appear for a second in the file count.

## V0.9.14

### Date: 07/17/2019

### Changes:

-   Improvements
    -   Added a login system
        -   Users are first-come first-serve.
            -   Upon login your device will generate a token that is used to authenticate the device for that user account.
                -   Because this token is unique and secret you must use the new "Login with Another Device" feature in the side menu.
                -   This will show a QR code that can be scanned after trying to login with the same username.
            -   Users can be granted roles via their bot in the `admin` channel.
                -   These roles can be used to allow or deny access to channels.
                -   Users that have the `admin` role are allowed access to every channel. (and bypass the blacklist and whitelist)
        -   The server now decides if a user is able to load an aux.
            -   This means that the server checks `aux.blacklist` and `aux.whitelist` before sending the data.
            -   The following tags have been added to check whether a user is allowed access based on their roles.
                -   `aux.whitelist.roles`: Specifies the list of roles that users must have all of in order to access the channel.
                -   `aux.blacklist.roles`: Specifies the list of roles that users must not have any of in order to access the channel.
            -   By default, the `admin` channel is set to allow only users with the `admin` role.
    -   The login screen now remembers which users you have logged in with previously.
        -   Because tokens are saved on the device it is important to save users and only remove them if explicitly requested by the user.
    -   The `aux.line.style` tag's wall settting will now dynamically scale with bot height and bot stacking.
    -   The inventory viewport now no longer accepts panning input, it will now only zoom and rotate.
    -   Added in an `aux.line.style` tag that changes the design of the `aux.line.to` line.
    -   Added in a resize sheets button to set sheet's to full page width at all times.
    -   Added in an `aux.line.width` tag that changes the width of the `aux.line.to` but only the wall style for now.
    -   Resize the sheets button is now on the far left of the sheets buttons.
    -   Added a new `Make mod from selection` button to the sheet's buttons.
    -   Clicking off of the sheets will now always revert the selected item to an empty bot.
    -   Clicking the `enter` key on a selected tag will automatically open up the `new tag` input section.
    -   Clicking the `escape` key when the `new tag` input section is up will close the input section.
    -   The `new tag` input section will now be left alligned in the sheets.
    -   The tag section buttons will now appear below the bot content in the sheets.
    -   Moved the sheet's `Toggle Size` button to the right side of the sheet.
-   Bug Fixes
    -   Fixed `create()` to dissallow overriding `aux.creator` when a creator is specified.
    -   The center button will no longer effect the rotation in channel designer's viewport.
    -   'Enable AR' button no longer shows up in iOS Chrome which is currently unsupported.
    -   Fixed AR rendering for both AUX Designer and AUX Player.
    -   Fixed the login page to redirect to Channel Designer if the user refreshes the page while on the login screen.
    -   Fixed an issue that would cause `player.currentContext()` to be undefined if it was accessed inside `onConnected()`.
    -   Fixed the link to the `aux-debug` page in Channel Designer.
    -   Fixed an issue where formulas which had circular dependencies would cause other tags referencing the circular tag to not update.
    -   Fixed the parsing logic for filter tags to support curly quotes. (a.k.a. "Smart Quotes" that the iOS keyboard makes)
    -   Adding a new tag to a bot will now automatically focus the new tag whereas before it would not focus it.
    -   Fixed the file table to not interrupt the user's typing when tag value updates are processed.
-   Security Fixes
    -   Updated the `lodash` NPM package to `4.17.14` to mitigate [CVE-2018-16487](https://nvd.nist.gov/vuln/detail/CVE-2018-16487).

## V0.9.13

### Date: 07/10/2019

### Changes:

-   Improvements
    -   Reordered the context menu list to new specifications.
    -   Renamed several items in the context menu list: `Open Context` to `Go to Context` and `Select Context Bot` to `Edit Bot`.
-   Bug Fixes
    -   The `aux.context.locked` will now be properly initially set via the create context popup's tick box.

## V0.9.12

### Date: 07/09/2019

### Changes:

-   Improvements
    -   Added a rotation option to `player.tweenTo`, users can now define an `x` and `y` rotation to define which way the camera views the bot.
    -   New context popup opens with`aux.context.locked` set to false and the text has been change to `Lock Context`.
    -   Changed `aux.mod.tags` to `aux.mod.mergeTags`.
    -   Renamed `aux.movable="mod"` to `aux.movable="cloneMod"`.
    -   `isDiff` function no longer checks for `aux.mod.mergeTags` when determining weather a bot is a diff or not.
    -   Added the `aux.listening` tag to disable, a bot will accept shouts or whispers if this tage is set to true but ignore them it `aux.listening` is set to false.
    -   Removed the `context_` prefix of the default generated name of new contexts.
-   Bug Fixes
    -   The cube that appears on empty bot will now be properly sized.
    -   The center inventory button will now appear when intended.
    -   Fixed typo on the `Requesting site ID` text.
    -   First entered letter on a new bot's label not appearing had been resolved.
    -   The function `onCombine` should not trigger when dragging on a stack of bots but a warning message explaining this has been added it this is attempted.
    -   Dragging the inventory top to change its size will no longer cause the Google Chrome mobile app to refresh the page.
    -   Added in a tween override when user attempts input during a tween that will stop the tween immediately.

## V0.9.11

### Date: 07/01/2019

### Changes:

-   Improvements
    -   Added two new functions that can be used to open URLs.
        -   `player.goToURL(url)`: Redirects the user to the given URL in the same tab/window.
        -   `player.openURL(url)`: Opens the given URL in a new tab/window.
-   Bug Fixes
    -   Fix actions that edit files which get destroyed to not error and cause the rest of the action to fail.

## V0.9.10

### Date: 06/29/2019

### Changes:

-   Bug Fixes
    -   Make the sandboxed iframe fix check if the OS is iOS in addition to checking for Safari. This detects Chrome iOS and therefore applies the workaround.

## V0.9.9

### Date: 06/28/2019

### Changes:

-   Bug Fixes
    -   Make our minifier output ASCII so that Safari can load the web worker from a blob. (which apparently requires ASCII)

## V0.9.8

### Date: 06/28/2019

### Changes:

-   Improvements
    -   Can now click on and drag multiple files at a time, one for each VR controller.
-   Bug Fixes
    -   Fixed loading on Firefox browsers.
        -   Added special case for Firefox browsers to ignore the use of browser crypto since it seems to cause errors despite it being supported.
    -   Always render VR controllers, even if they are not in view of the camera.
        -   This makes sure that you can still see controller pointer lines and cursors even if you are holding the controller out of view.
    -   Fixed loading on Safari by allowing the sandboxed iframe to do more than it should be able to.
        -   Related Bug: https://bugs.webkit.org/show_bug.cgi?id=170075

## V0.9.7

### Date: 06/28/2019

### Changes:

-   Bug Fixes
    -   Inventory camera updates properly again in AUXPlayer.
    -   Added some basic regex URL validation to `aux.iframe` tag.

## V0.9.6

### Date: 06/28/2019

### Changes:

-   **Breaking Changes**
    -   Removed `@` and `#` expressions.
        -   This means that `@id` and `#id` will no longer work.
        -   Instead, use `getBots("#id")` and `getBotTagValues("#id")`.
-   Improvements
    -   The inventory now begins with a top down view.
    -   The center viewport button will now set the rotation to be top down.
    -   Inventory now begins with an increased zoom value.
    -   Manually control when we submit the frame to the VRDisplay
        -   This allows us to be able to do multiple rendering passes on the WebGL canvas and have them all appear in VR correctly.
        -   Before this fix, any elements that were rendered onto the WebGL canvas after the first pass were absent from VR. This was because the `THREE.WebGLRenderer` prematurely submitted the frame to the `VRDisplay`. This was a problem because it appears that the WebVR API ignores subsequent calls to the `VRDisplay.submitFrame` function until the current frame has passed.
    -   Added the `hasTag` function to allow users to check if the file has a specific tag on it.
    -   Moved formula calculations to a background thread.
        -   This helps get a more consistent framerate by running formulas in the background while the scene is rendering.
        -   As a result, the `window` global variable will not be available formulas.
            -   This means formulas like `window.alert()` or `window.location` or `window.navigator.vibrate()` will not work anymore.
            -   This also means that channels are more secure since you should no longer be able to write a formula that directly modifies bots in another channel. (no crossing the streams)
        -   The new system works by tracking dependencies between formulas.
            -   It looks for calls to `getTag()`, `getBot()`, `getBots()` and `getBotTagValues()` to track dependencies.
            -   It is fairly limited and does not yet support using variables for tag names. So `getTag(this, myVar)` won't work. But `getTag(this, "#tag")` will work.
            -   There are probably bugs.
        -   Additional improvements include showing the error message produced from a formula.
            -   If the formula throws an error then it will show up instead of the formula text.
            -   The UI has not been updated so you cannot scroll to read the full error message.
    -   Improved line performance.
    -   Improved label positioning to be more consistent.
    -   Improved users to share inventories, menus, and simulations when they are logged in with the same username.
    -   Old inactive users will now be deleted automatically to keep the data model clear of unused users.
        -   This only affects bots that have the `aux._user` tag set.
    -   Improved our usage of Vue.js to prevent it from crawling the entire game tree to setup property listeners.
        -   This reduces rendering overhead significantly.
    -   Changed the size of the inventory's dragging bar.
-   Bug Fixes
    -   Fixed rendering warning that was caused by `aux.line.to` if the line was too short.
    -   The context will now no longer allow for bot placement if it is not being visualized.
    -   The bot's label should now always appear on page reload.
    -   The bot sheet should now no longer have an incorrect layout upon adding a new bot.
    -   The config ID in sheets will now read as `config` and not `confi`.
    -   Switching contexts in AUXPlayer will now add the old context to the browser history so you can use the back and forward buttons to go back and forth.

## V0.9.5

### Date: 6/19/2019

### Changes:

-   Improvements
    -   `onGridClick()` is now supported in VR.
    -   Changed `mergeBall` tag to `mod`.
    -   Changed `tags` staring tag to `mod`.
    -   Changed `Clear Tags` to `Clear Mod`.
    -   Stop users from adding a blank or only whitespace tag.
    -   Changed `tags.remove()` back to `removeTags()`.
-   Bug Fixes
    -   All camera tweens will now snap to their final (and literal) target destination at the end of the tween.
    -   Bots will get destroyed when dragged over the trashcan in AUX Builder even if it is still on a context surface.
    -   `aux.context.rotation` tags are now being used in AUX Builder to apply rotation to contexts.
    -   Tags starting with `_user` and all other appropriate hidden tags will now correctly sort into the hidden tags section in sheets.
    -   Clearing an empty mod with an added tag on it now clears the added tag.
    -   `aux.label.size.mode` set to `auto` now sizes properly with the orthographic camera.
    -   The inventory in player will now no longer reset it's scale upon resizing the inventory.

## V0.9.4

### Date: 06/18/2019

### Changes:

-   Improvements
    -   Label rendering is now longer overdrawn on the main scene.
        -   This fixes issues with rendering labels in VR.
-   Bug Fixes
    -   Labels are now rendered in both the left and right eye in VR.
    -   Fixed flickering labels due to z-fighting with the geometry it was anchored to

## V0.9.3

### Date: 06/18/2019

### Changes:

-   Improvements
    -   Changed labels to read "Bot" instead of "File".

## V0.9.2

### Date: 06/18/2019

### Changes:

-   **Breaking Changes**
    -   We changed how tags are used in formulas. Now, instead of using the dot (`.`) operator to access a tag in a file, you must use the new `getTag(file, tag)` and `setTag(file, tag)` functions.
        -   For example, instead of:
            -   `this.aux.color = "red"`
        -   You would use:
            -   `setTag(this, "#aux.color", "red")`
        -   Likewise for getting tags:
            -   `alert(this.aux.color)`
        -   You should now use:
            -   `alert(getTag(this, "#aux.color"))`
-   Improvements
    -   Added several functions indended to replace the @ and # expression syntax.
        -   `getBot(tag, value)`, Gets the first file with the given tag and value.
        -   `getBots(tag, value (optional))`, Gets all files with the given tag and optional value. This replaces the `@tag(value)` syntax.
        -   `getBotTagValues(tag)`, Gets all the values of the given tag. This replaces the `#tag` syntax.
        -   `getTag(file, tag)`, Gets the value stored in the given tag from the given file. This replaces using dots (`.`) to access tags.
        -   `setTag(file, tag, value)` Sets the value stored in the given tag in the given file. This replaces using dots (`.`) to set tag values.
    -   Renamed several functions to use the "bots" terminology instead of "files".
        -   `getFilesInContext() -> getBotsInContext()`
        -   `getFilesInStack() -> getBotsInStack()`
        -   `getNeighboringFiles() -> getNeighboringBots()`
        -   `player.getFile() -> player.getBot()`

## V0.9.1

### Date: 06/13/2019

### Changes:

-   Improvements
    -   VR mode is reimplemented.
        -   On a VR device, you can enter VR mode by clicking on `Enter VR` in the menu.
        -   VR controllers can be used to click on files as well as drag them around in both AUX Player and AUX Builder.
        -   `onPointerEnter()` and `onPointerExit()` work for VR controllers in AUX Player.
    -   AR mode is back to its previous working state (along with inventory!)
    -   Changed the function tag `player.isBuilder()` to `player.isDesigner()`.
    -   Clicking on the same file as the selected file will now open the sheet if it has been closed.
    -   Added a `Select Context File` seciton in the workspace dropdown. This will select the file responsible for the workspace and open up it's sheet.
    -   Added ability to drag to change the height of the inventory viewport in the player.
    -   Added a new `aux.inventory.height` tag that when applied to the config file will set a default height of the player's inventory.
-   Bug Fixes
    -   Clicking on the same file as the selected file will no longer deselect the file in single selection mode.
    -   Fixed accidental double render when running in AUX Builder.

## V0.8.11

### Date: 06/07/2019

### Changes:

-   Improvements
    -   Removed unused top grid spaces of empty an empty file.
    -   The tag autocomplete is now in alphabetical order.
    -   The id tag value is now centered in the sheets.
    -   The `Clear Diff` section of the sheets has been renamed `Clear Tags`.
    -   The tooltip for the surface button has been changed from `create surface from selection` to `create surface` in mergeBall mode.
-   Bug Fixes
    -   Changed the resulting `diff-` id of file to `merge` when adding tag to empty file.
    -   Changed header of the create worspace popup from `Create Surface from Selection` to `Create Surface` when opened on a merge file.

## V0.8.10

### Date: 06/07/2019

### Changes:

-   Improvements
    -   Change `diff` key word to `merge` or `mergeBall`.
        -   EX: The tag function `aux.diff` has been changed to `aux.mergeBall` and `aux.diffTags` has been changed to `aux.mergeBall.tags` and the `diff` id tag value has been changed to `merge`.

## V0.8.9

### Date: 06/06/2019

### Changes:

-   Improvements
    -   Changed `diff.save` and `diff.load` to `diff.export` and `diff.import` respectfully.
    -   Changed function `saveDiff` to automatically include the `loadDiff` function within it to clean up the resulting output.
    -   `diff.save` will now return a cleaner JSON than it was before.
-   Bug Fixes
    -   Duplicate tags will now not show up in a closed tag section's tag count.
    -   Stopped additon of extra whitespace on left side of screen when multi selecting too many files.

## V0.8.8

### Date: 06/05/2019

### Changes:

-   Improvements
    -   Improved how diffs are created from files so that they don't contain any tags which are for contexts.
        -   This means that moving a file will only give you a diff of tags that are not related to a context.
        -   Examples are `aux.color`, `aux.label`, etc.
        -   As a result, applying the diff to a file won't cause it to be moved.
    -   The hidden tag section has been changed from `aux._` to `hidden`.
    -   The action and hidden tag sections will now appear when only one tag meets the criteria for the section.
    -   The add tag auto complete will now check for a match of the start if the string and not a substring.
    -   The add tag autocomplete will hide the `aux._` tags until `aux._` is input.
    -   When clicking the background in multi-file selection mode, it will deselect the files and keep a diff of the last selected.
    -   Improved file diffs to keep the existing diff selected after merging it into a file.
    -   Added tag `aux.inventory.color` to global file that allows the user to set the inventory background color in player.
-   Bug Fixes
    -   Fixed an issue that would cause file diffs to apply their context positions to other files.
    -   Clicking the `minus` button of the final file in sheets will now switch to diff without the `minus` or `unselect all` buttons that don't do anything.

## V0.8.7

### Date: 06/05/2019

### Changes:

-   Improvements
    -   Added the ability to show hidden tags by toglging hidden tag section instead of the hidden tags button which has been removed.
    -   Edited hexagon button to be filled and have a larger plus icon to improve uniformity.
-   Bug Fixes
    -   Tag `#` section will no longer remain if there are no tags fitting the criteria.

## V0.8.6

### Date: 06/05/2019

### Changes:

-   Improvements
    -   Added the ability to automatically convert curly quotes (`U+2018`, `U+2019`, `U+201C`, `U+201D`) into normal quotes (`U+0008`, `U+0003`).
-   Bug Fixes
    -   Fixed an issue where tag diffs would appear like normal files.
    -   Fixed an issue that prevented users from moving the camera when tapping/clicking on a worksurface.

## V0.8.5

### Date: 06/04/2019

### Changes:

-   Bug Fixes
    -   Fixed an issue that caused diffs to not be draggable from the mini file in the upper right hand corner of the screen.
    -   Fixed some conflicts between the default panel opening logic and the new dragging logic on mobile.
    -   Fixed an issue that prevented users from dragging file IDs out from the file panel on mobile.

## V0.8.4

### Date: 06/04/2019

### Changes:

-   Improvements
    -   Made AUX Builder remove any context-related tags when cloning/duplicating a file.
        -   This prevents diff files from magically appearing in other contexts when dragging them.
        -   It is accomplished by deleting any tag that is hidden (starts with an underscore) or is related to a context made by an `aux.context` tag in another file.
    -   Added `diff.save()` and `diff.load()` AUX Script functions.
        -   `diff.save(diffToSave)`: Takes the given diff and returns JSON that can be stored in a tag.
        -   `diff.load(diffToLoad)`: Renamed from `diff.create()`, `diff.load()` is now able to take some JSON and returns a diff that can be applied to a file using `applyDiff()`.
    -   Numbers in tags can now start with a decimal instead of having to start with a digit.
        -   For example, `.0123` is now allowed and equals `0.0123`.
    -   Added the ability to customize user colors via the following tags:
        -   `aux.color`: Setting this tag on a user's file will cause that user to be the given color.
        -   `aux.scene.user.player.color`: Setting this tag on the globals file will cause all users in AUX Player to appear as the given color.
        -   `aux.scene.user.builder.color`: Setting this tag on the globals file will cause all users in AUX Builder to appear with the given color.
    -   Made AUX Player users default to a yellow color instead of blue.
    -   Renamed the `globals` file to `config`.
    -   Renamed the following tags/actions:
        -   `aux.context.surface.{x,y,z}` -> `aux.context.{x,y,z}`
        -   `aux.context.surface.rotation.{x,y,z}` -> `aux.context.rotation.{x,y,z}`
        -   `aux._creator` -> `aux.creator`
        -   `aux.builders` -> `aux.designers`
        -   `onSave()` -> `onSaveInput()`
        -   `onClose()` -> `onCloseInput()`
    -   Changed the `"Switch to Player"` button text to be `"Open Context in New Tab"`.
    -   Changed the title of AUX Builder to `"Channel Designer"`.
    -   Improved the file table to automatically focus the first input for newly added tags.
    -   Added an `onDiff()` event that is triggered on the file that a diff was applied to.
        -   The `that` parameter is an object with the following properties:
            -   `diffs`: The array of diffs that were applied to the file.
-   Bug Fixes
    -   Fixed the color picker input to not error when the edited tag doesn't have a value.
    -   Fixed the color picker basic input subtype to have the correct width so that the colors line up properly.
    -   Fixed an issue with showing an input box during the `onSaveInput()` or `onCloseInput()` callback from another input.
    -   Added in ability to drag file or diff out of file selection dropdown button.
    -   The sheet section will now hide itself when dragging a file from it and reopen itself when the drag is completed.
    -   Changed `Create Workspace` button tooltip to `Create Surface from Selection`.
    -   Removed the `Destroy File` and `Clear Diff` buttons from an empty diff sheet.
    -   Removed the `Destroy File` and replaced it with the `Clear Diff` button on a non-empty diff sheet.
    -   Fixed `player.tweenTo()` from affecting the inventory camera if the target file doesnt exist in it.

## V0.8.3

### Date: 06/03/2019

### Changes:

-   Improvements
    -   Replaced `aux.context.surface` with `aux.context.visualize`
        -   This allows specifying how a context should be visualized in AUX Builder.
        -   The previous option only allowed specifying whether a context is visualized, not how.
        -   There are currently 3 possible options:
            -   `false`: Means that the context will not be visible in AUX Builder. (default)
            -   `true`: Means that the context will be visible in AUX Builder but won't have a surface.
            -   `surface`: Means that the context will be visible with a surface in AUX Builder.

## V0.8.2

### Date: 05/31/2019

### Changes:

-   Improvements
    -   Added `onGridClick()`
        -   Triggered when the user clicks on an empty grid space in AUX Player.
        -   Runs on every simulaiton.
        -   The `that` parameter is an object with the following properties:
            -   `context`: The context that the click happened inside of. If the click occurred in the main viewport then this will equal `player.currentContext()`. If the click happened inside the inventory then it will equal `player.getInventoryContext()`.
            -   `position`: The grid position that was clicked. Contains `x` and `y` properties.
    -   Added the `aux.builders` tag which allows setting a whitelist for AUX Builder.
        -   `aux.whitelist` and `aux.blacklist` still exist and can be used to whitelist/blacklist users across both AUX Builder and AUX Player.
        -   If `aux.builders` is present then only users in the builder list can access AUX Builder.
        -   If `aux.builders` is not present then AUX Builder falls back to checking the whitelist and blacklist.
    -   Added support for `aux.movable=diff`.
        -   This mode acts like `clone` but the cloned file is a diff.
        -   You can control the tags that are applied from the diff by setting the `aux.movable.diffTags` tag.
    -   Added `player.isBuilder()` function for AUX Script.
        -   Determines if the current player is able to load AUX Builder without being denied. For all intents and purposes, this means that their name is in the `aux.builders` list or that there is no `aux.builders` list in the globals file.
    -   Added `player.showInputForTag(file, tag, options)` function for AUX Script.
        -   Shows an input dialog for the given file and tag using the given options.
        -   Options are not required, but when specified the following values can be used:
            -   `type`: The type of input dialog to show.
                -   Supported options are `text` and `color`.
                -   If not specified it will default to `text`.
            -   `subtype`: The specific version of the input type to use.
                -   Supported options are `basic`, `advanced`, and `swatch` for the `color` type.
                -   If not specified it will default to `basic`.
            -   `title`: The text that will be shown as the title of the input box.
            -   `foregroundColor`: The color of the text in the input box.
            -   `backgroundColor`: The color of the background of the input box.
            -   `placeholder`: The placeholder text to use for the input box value.
    -   Added autofill feature to the add tag input box for improved tag adding.
    -   Center camera button is only shown when at a specified distance from the world center.
    -   Placed camera type toggle back inside the menu for both AUX Builder and AUX Player.
    -   Changed hexagon image to include a plus sign to make is match with other 'add item' buttons.
    -   Added ability to remove files from a search, will convert any remaining files into a multiselected format.
    -   Removed bottom left diff brush from builder. Diffs need to be dragged from their file ID in the sheets menu now.
    -   Changed the default placholder in the search bar from `search`, `[empty]`, and `[diff-]` to just be `search / run`.
    -   Edited the `RemoveTags()` function to allow it to use Regular Expressions to search for the tag sections to remove.

## V0.8.1

### Date: 05/29/2019

### Changes:

-   Improvements

    -   Added in the `RemoveTags(files, tagSection)` function to remove any tag on the given files that fall into the specified tag section. So triggering a `RemoveTags(this, "position")` will remove all tags such as `position.x` and `position.random.words` on this file.
    -   Added the `aux.destroyable` tag that prevents files from being destroyed when set to `false`.
    -   Made the globals file not destroyable by default.
    -   Reimplemented ability to click File ID in the sheet to focus the camera on it.
    -   Added the `aux.editable` tag that can be used to prevent editing a file in the file sheet.
    -   Added events for `onKeyDown()` and `onKeyUp()`.
        -   These are triggered whenever a key is pressed or released.
        -   The `that` parameter is an object containing the following fields:
            -   `keys` The list of keys that were pressed/released at the same time.
        -   See https://developer.mozilla.org/en-US/docs/Web/API/KeyboardEvent/key/Key_Values for a list of possible key values.
    -   Added new formula functions:
        -   `getFilesInStack(file, context)` gets the list of files that are in the same position as the given file.
        -   `getNeighboringFiles(file, context, direction)` gets the list of files that are next to the given file in the given direction.
            -   Possible directions: `left`, `right`, `front`, `back`.
            -   If a direction is not specified, then the function returns an object containing every possible direction and the corresponding list of files.
        -   `player.importAUX(url)` loads an .aux file from the given URL and imports it into the current channel.
    -   Improved the `whisper()` function to support giving it an array of files to whisper to.
    -   Set an empty diff file as the selected file if no other files are selected, this will allow new files to be dragged out drom this diff's id as a new file.
        -   Selection count is set to 0 in this instance as not files are meant to be shown as selected.
    -   Added a "Create Worksurface" button to the file sheet.
        -   This will create a new worksurface and place all the selected files on it.
        -   The worksurface will use the given context name and can be locked from access in AUX Player.
        -   The new worksurface file will automatically be selected.
        -   The system will find an empty spot to place the new worksurface.
    -   Added camera center and camera type buttons to lower right corner of AUX Builder and AUX Player.
        -   Inventory in AUX Player also has a camera center button.
        -   Camera center will tween the camera back to looking at the world origin (0,0,0).
        -   Camera type will toggle between perspective and orthographic cameras. The toggle button that used to do this has been removed from the main menus.

-   Bug Fixes
    -   Fixed `tweenTo` function not working after changing the camera type.
    -   Fixed the file sheet to not have a double scroll bar when the tags list becomes longer than the max height of the sheet.
    -   Fixed an issue that would add a file to the "null" context when dragging it out by it's ID.

## V0.8.0

### Date: 05/25/2019

### Changes:

-   Improvements
    -   Replaced 2D slot-based inventory with a full 3D inventory context view on the lower portion of the screen.
        -   You can drag files seamlessly in and out of the inventory and current player context.
        -   Inventory has seperate camera control from the player context.
        -   Inventory is now unlimited in capacity as it is just another 3d context to place files in and take with you.
    -   Added a tag section check for multiple action tags, will now compress them into the `actions()` section.
    -   Add a docker-compose file for arm32 devices.
    -   Add the ability to execute a formula and get file events out of it.
    -   Add a play button to the search bar that executes the script.
-   Bug Fixes
    -   Fixed ability to click on files with `aux.shape` set to `sprite`.
    -   Hide the context menu on mobile when clicking the background with it open.
    -   Refactored progress bars to be more performant.
    -   Progress bars no longer interfere with input.
    -   Allow queries to return values that are not null or empty strings.
    -   Remove context menu on mobile when clicking on background.
    -   Make users that are in AUX Player appear blue.

## V0.7.8

### Date: 05/23/2019

### Changes:

-   Bug Fixes
    -   Made adding a tag put the new tag in the correct position in the sheet so it doesn't jump when you edit it.
    -   Fixed the ability to see other players.

## V0.7.7

### Date: 05/23/2019

### Changes:

-   Improvements
    -   The show hidden tag button and new tag button have swapped places.
    -   The sheets section will automatically appear when the search bar is changed.
    -   New create new file button art has been implemented.
    -   Several tags have changed:
        -   `aux.context.movable` -> `aux.context.surface.movable`
        -   `aux.context.x` -> `aux.context.surface.x`
        -   `aux.context.y` -> `aux.context.surface.y`
        -   `aux.context.z` -> `aux.context.surface.z`
        -   `aux.context.grid` -> `aux.context.surface.grid`
        -   `aux.context.scale` -> `aux.context.surface.scale`
        -   `aux.context.minimized` -> `aux.context.surface.minimized`
    -   Added `aux.context.surface` as a way to determine if a surface should show up in AUX Builder.
        -   Defaults to `false`.
    -   Changed how contexts are configured:
        -   You can now configure a context by setting `aux.context` to the context.
        -   Previously, this was done by creating a special tag `{context}.config`.
    -   Added `aux.context.locked` as a way to determine if a context should be able to be loaded in AUX Player.
        -   Defaults to `true` for contexts that do not have a file that sets `aux.context` for it.
        -   Defaults to `false` for contexts that have a file that sets `aux.context` for it and do not have a `aux.context.locked` tag.
    -   Changed how the globals file is created:
        -   It no longer has a label.
        -   It is now movable by default. (but you have to put it in a context first)
        -   It now defines the "global" context instead of a random context.
        -   It is not in the "global" context by default. (so there's just a surface with no files)
-   Bug Fixes
    -   The tags in sheets will now be sorted aplhabetically on show/hide tag sections.

## V0.7.6

### Date: 05/21/2019

### Changes:

-   Improvements
    -   Tag compression now happens when there are at least 2 similar starting sections.
    -   Tag sections now begin with or are replaced by `#`.
    -   Tag sections now truncate if they are over 16 characters.
    -   Tag sections now begin all turned on when opening the sheets.
    -   Tag sections now account for hidden tags and only show a tag section button if the amount of visible hidden tags is greater than 2.
    -   Made the channel ID parsing logic follow the same rules we use for the URLs.
    -   Added a toast message that will be shown whenever a file is deleted via the file table or the trash can.
-   Bug Fixes
    -   Fixed the `isBuilder` and `isPlayer` helper variables.

## V0.7.5

### Date: 05/21/2019

### Changes:

-   Improvements
    -   Tag compression to the table for tags with 3 or more similar starting sections(The series of characters before the first period in the tag).
    -   Made switching contexts in AUX Player via `player.goToContext()` fast by not triggering a page reload.
    -   Forced each channel in AUX Player to display the same context as the primary context.
    -   Added in ability to drag a block out of the sheet's ID value.
    -   Added the `diff.create(file, ...tags)` function.
        -   This creates a diff that takes the specified tags from the given file.
        -   Tags can be strings or regex.
        -   The result can be used in `applyDiff()` or in `create()`.
        -   Example:
            -   `diff.create(this, /aux\..+/, 'fun')`
            -   Creates a new diff that copies all the `aux.*` and `fun` tags.
    -   Added the `player.currentContext()` function.
        -   This returns the context that is currently loaded into AUX Player.
    -   Added the `onPlayerContextEnter()` event.
        -   This is triggered whenever AUX Player loads or changes a context.
        -   The `that` variable is an object containing the following properties:
            -   `context` - the context that was loaded.
    -   Added convenience functions for accessing the first and last elements on an array.
        -   `array.first()` will get the first element.
        -   `array.last()` will get the last element.
-   Changes
    -   Changed the @ and # formula expressions to always return a list of values.
        -   The values will always be sorted by the ID of the file that it came from.
            -   For @ expressions this means that the files will be sorted by ID.
            -   For # expressions this means that the values will be sorted by which file they came from.
        -   Because of this change, users should now use the `.first()` function to get the first file returned from a query.
-   Bug Fixes
    -   Fixed the wording when adding and removing channels.

## V0.7.4

### Date: 05/20/2019

### Changes:

-   Improvements
    -   Added the `NODE_PORT` environment variable to determine which port to use for HTTP in production.
-   Bug Fixes
    -   Fixed SocketManager to build the connection url correctly.

## V0.7.3

### Date: 05/20/2019

### Changes:

-   Bug Fixes
    -   Updated sharp to v0.22.1

## V0.7.2

### Date: 05/20/2019

### Changes:

-   Bug Fixes
    -   Fixed an issue where the server would return the wrong HTML page for AUX Player.

## V0.7.1

### Date: 05/20/2019

### Changes:

-   Bug Fixes
    -   Fixed an issue with running AUX on a .local domain that required HTTPs.

## V0.7.0

### Date: 05/20/2019

### Changes:

-   Improvements
    -   Search bar will now always remain across the top of builder.
    -   Made the `aux.context.grid` tag not use objects for hex heights.
    -   Made `auxplayer.com/channel` load AUX Builder and `auxplayer.com/channel/context` load AUX Player.
    -   Added `onConnected()` and `onDisconnected()` events to notify scripts when the user becomes connected for disconnected from the server.
    -   Added `player.isConnected()` to help formulas easily determine if the player is currently connected.
        -   Works by checking the `aux.connected` tag on the user's file.
-   Bug Fixes
    -   Allow for the expansion and shrinking of hexes after they have been raised or lowered.
    -   Clicking on the diff bursh in builder will now make the sheets appear correctly.
    -   Selecting the file ID in builder will now no longer change the zoom that sent the camera too far away.
    -   Upon shrinking the hex grid, hexes will now remain if a file is on top of it.
    -   Clicking on a non centeral hex did not show correct raise and lower options, now it does.
    -   Fixed an issue that would cause a formula to error if evaluating an array which referenced a non-existant tag.
        -   In the test scenario, this made it appear as if some blocks were able to be moved through and other blocks were not.
        -   In reality, the filter was breaking before it was able to evaluate the correct block.
        -   This is why re-creating a file sometimes worked - because the new file might have a lower file ID which would cause it to be evaluated before the broken file was checked.
    -   Fixed an issue that would cause the formula recursion counter to trigger in non-recursive scenarios.

## V0.6.5

### Date: 05/10/2019

-   Improvements
    -   Added `aux.iframe` tag that allows you to embed HTML pages inside an AUX.
        -   Related iframe tags:
            -   `aux.iframe`: URL of the page to embed
            -   `aux.iframe.x`: X local position
            -   `aux.iframe.y`: Y local position
            -   `aux.iframe.z`: Z local position
            -   `aux.iframe.size.x`: Width of the iframe plane geometry
            -   `aux.iframe.size.y`: Height of the iframe plane geometry
            -   `aux.iframe.rotation.x`: X local rotation
            -   `aux.iframe.rotation.y`: Y local rotation
            -   `aux.iframe.rotation.z`: Z local rotation
            -   `aux.iframe.element.width`: The pixel width of the iframe DOM element
            -   `aux.iframe.scale`: The uniform scale of the iframe plane geometry

## V0.6.4

### Date: 05/09/2019

### Changes:

-   Changes
    -   Made cloned files **not** use the creation hierarchy so that deleting the original file causes all child files to be deleted.
-   Bug Fixes
    -   Fixed the "Destroy file" button in the file sheet to allow destroying files while searching.

## V0.6.3

### Date: 05/09/2019

### Changes:

-   Improvements
    -   Made cloned files use the creation hierarchy so that deleting the original file causes all child files to be deleted.
-   Bug Fixes
    -   Fixed an issue that caused clonable files to not be cloned in AUX Player.

## V0.6.2

### Date: 05/09/2019

### Changes:

-   Improvements
    -   Allow users to determine which side of the file they have clicked on by using `that.face` variable on an `onClick` tag.
    -   Removed `aux.pickupable` and replaced it with special values for `aux.movable`.
        -   Setting `aux.movable` to `true` means it can be moved anywhere.
        -   Setting `aux.movable` to `false` means it cannot be moved.
        -   Setting `aux.movable` to `clone` means that dragging it will create a clone that can be placed anywhere.
        -   Setting `aux.movable` to `pickup` means it can be moved into any other context but not moved within the context it is currently in (only applies to AUX Player).
        -   Setting `aux.movable` to `drag` means it can be moved anywhere within the context it is currently in but not moved to another context. (only applies to AUX Player).
    -   Added the ability to destroy files from the file sheet.
    -   Added the ability to display a QR Code from formula actions.
        -   Use `showQRCode(data)` and `hideQRCode()` from formula actions.
    -   Added the ability to create a new empty file from the file sheet.
        -   Doing so will automatically select the new file and kick the user into multi-select mode.
    -   Added the ability to whitelist or blacklist users by using `aux.whitelist` and `aux.blacklist`.
        -   For example, setting `aux.whitelist` to `Kal` will ensure that only users named `Kal` can access the session.
        -   Similarly, setting `aux.blacklist` to `Kal` will ensure that users named `Kal` cannot access the session.
        -   In the case of a name being listed in both, the whitelist wins.
-   Bug Fixes
    -   Fixed an issue where long tapping on a file would register as a click on mobile.
    -   Dragging a minimized workspace will no longer change its z value for depth, only its x and y.

## V0.6.1

### Date: 05/07/2019

### Changes:

-   Bug Fixes
    -   Fixed the Copy/Paste shortcuts to make `Cmd+C` and `Cmd+V` work on Mac.

## V0.6.0

### Date: 05/07/2019

### Changes:

-   Improvements

    -   Added an `aux.progressBar` tag that generates a progressbar above the file, this tag can be set to any value form 0 to 1.
        -   This new tag also has additionally: `aux.progressBar.color` and `aux.progressBar.backgroundColor` to color the progressbar's components.
        -   This tag also has: `aux.progressBar.anchor` to set the facing direction of the progress bar relative to the file.
    -   Added `aux.pickupable` to control whether files can be placed into the inventory in the player or not, will be true (able to be put in inventory) by default.
        -   If `aux.pickupable` is true but `aux.movable` is false, the file can still be dragged into the inventory without moving the file position. It can also be dragged out of the inventory by setting the file position only until is is placed, then not allowing position changes again as `aux.movable` is still false.
    -   Added the ability to load additional channels into an AUX Player channel.
        -   Channels can be loaded from any reachable instance of AUX Server. (auxplayer.com, a boobox, etc.)
        -   To add a channel to your AUX Player, simply open the hamburger menu and click "Add Channel".
            -   Enter in the ID of the channel you want to load.
            -   There are several options:
                -   A URL (`https://auxplayer.com/channel/context`)
                -   A remote context ID (`auxplayer.com/channel/context`)
                -   A local context ID (`channel/context`)
                -   A local channel ID (`channel`)
        -   To remove a channel, open the hamburger menu and click on the one you want to remove.
        -   Channels can also be loaded by putting them in the query string of the URL.
            -   This is done by adding a parameter named `channels` set to the ID of the channel that you want to load.
            -   For example, `channels=abc/test` will load the `abc/test` channel.
            -   As a result, the URL ends up looking something like this `https://auxplayer.com/channel/context?channels=abc/test&channels=other/channel`.
            -   Note that you can only add channels this way. You must go to the hamburger menu to remove a channel.
                -   Sharing URLs will cause all the channels you have loaded to show up for someone else but it won't remove any channels they already have loaded.
        -   Added several new formula functions:
            -   `superShout(event, arg)` performs a shout that goes to every loaded channel. This is the only way for channels to communicate with each other.
            -   `player.loadChannel(id)` loads the channel with the given ID.
            -   `player.unloadChannel(id)` unloads the channel with the given ID.
        -   Additionally, the following events are always sent to every channel:
            -   `onQRCodeScannerOpened()`
            -   `onQRCodeScannerClosed()`
            -   `onQRCodeScanned()`
            -   `onTapCode()`
        -   How it works
            -   Channels are loaded by creating files in the user's "simulation context".
                -   You can get the user's simulation context by using `player.getFile().aux._userSimulationsContext`.
            -   AUX Player looks for these files and checks if they have a `aux.channel` tag.
                -   For files that do, then the `aux.channel` tag value is used as a channel ID and then AUX Player loads it for each file.
                -   Files that don't are ignored.
            -   Note that because we have multiple channels loaded there are multiple user files and global files.
                -   This is fine because channels cannot lookup files that other channels have.
                -   Because of this, a user also has multiple simulation contexts.
                -   This works out though, because we merge all the simulation contexts and remove duplicate channels.
                -   When `player.unloadChannel(id)` is called, we only remove simulation files that are in the channel that the script is running in.
                -   As a result, if another channel has called `player.loadChannel(id)` with the same ID the channel will remain loaded because at least one channel has requested that it be loaded.
    -   Added in a tween for the zoom that fires once a file has been focused on, it will tween to file position then zoom to the set zoom value.
    -   Added `whisper(file, event, argument)` formula function that sends shouts to a single file.
    -   Added a `aux.version` tag to the globals file which will be used to help determine when breaking changes in the AUX file format occur.
    -   Added the ability to copy and paste file selections in AUX Builder.
        -   Pressing `Ctrl+C` or `Cmd+C` will cause the currently selected files to be copied to the user's clipboard.
        -   Pressing `Ctrl+V` or `Cmd+V` will cause the currently selected files to be pasted into the world where the user's cursor is.
        -   Does not interfere with normal copy/paste operations like copying/pasting in input boxes.
        -   If a worksurface is included in the user's selection the new worksurface will be duplicated from it.
            -   This allows you to do things like copy the context color.
            -   Any files that are being copied from the old worksurface to the new one will also maintain their positions.
    -   Added the ability to copy worksurfaces AUX Builder using the new `"Copy"` option in the context menu.
        -   Using the `Ctrl+V` keybinding after copying the worksurface will paste a duplicate worksurface with duplicates of all the files that were on the surface.
    -   Added the ability to drag `.aux` files into AUX Builder.
        -   This will upload them just like the upload option in the hamburger menu.
    -   Added `player.hasFileInInventory(file)` formula function that determines if the given file or list of files are in the current player's inventory.
        -   As a part of this change, it is now possible to use the other user-related functions in formulas.
    -   Moved the `handlePointerEnter` and `handlePointerExit` function logic to only work in `PlayerInteractionManager`.
    -   Added the `handlePointerDown` to `PlayerInteractionManager` so down events in general can be collected on the player.
    -   Clicking on the `Raise` and `Lower` options on the workspace dropdown will now effect the entrire workspace if it has been expanded.

## V0.5.4

### Date: 04/29/2019

### Changes:

-   Improvements
    -   Changed AUX Player's default background color to match the dark background color that AUX Builder uses.
    -   Changed the globals file to look like a normal file when created and be labeled as "Global".
    -   Updated all the formula functions to use the new naming scheme.
    -   Added the ability to drag worksurfaces when they are minimized.
        -   Setting `aux.context.movable` to `false` will prevent this behavior.
    -   Selecting an item in the inventory no longer shows a selection indicator.
-   Bug Fixes
    -   The inventory placeholders should now always appear square.
    -   Dragging an item out of the inventory will now always remove the image of that item in the inventory.

## V0.5.3

### Date: 04/26/2019

### Changes:

-   Bug Fixes
    -   Fixed an issue that would cause data loss on the server.
        -   The issue was caused by not cleaning up some resources completely.
        -   Because some services were left running, they would allow a session to run indefinitely while the server was running but were not saving any new data to the database.
        -   As a result, any changes that happened after the "cleanup" would be lost after a server restart.

## V0.5.2

### Date: 04/26/2019

### Changes:

-   Improvements
    -   Set builder's default background color to dark gray. Player remains the light blue.
    -   Changed the `onDragAny/onDropAny` actions to be `onAnyDrag/onAnyDrop`.
    -   `formula-lib.ts` has changed `isPlayerInContext` export to `player.isInContext`.
    -   `formula-lib.ts` has changed `makeDiff` export to `diff`.
    -   Made the mini file dots much smaller.
    -   Added the ability to show and hide a QR Code Scanner using the `openQRCodeScanner()` and `closeQRCodeScanner()` functions.
        -   Upon scanning a QR Code the `onQRCodeScanned()` event is triggered with the `that` variable bound to the scanned QR code.
        -   The `onQRCodeScannerOpened()` event is triggered whenever the QR Code Scanner is opened.
        -   The `onQRCodeScannerClosed()` event is triggered whenever the QR Code Scanner is closed.
    -   Moved the file sheet to the right side of the screen.
-   Bug Fixes
    -   Fixed an issue with trying to load a WebP version of the "add tag" icon in Safari.
        -   Safari doesn't support WebP - so we instead have to load it as a PNG.
    -   Fixed the proxy to return the original content type of images to Safari.
        -   Because Safari doesn't support WebP we can't automatically optimize the images.

## V0.5.1

### Date: 04/25/2019

### Changes:

-   Improvements
    -   Automatically log in the user as a guest if they attempt to got to as context without being logged in.
-   Bug Fixes
    -   Stopped a new Guest's username from saying `guest_###` upon logging into a new guest account for the first time.
    -   Fixed highlighting issues when dragging files around.
    -   Totally removed the AUX Player toolbar so that it doesn't get in the way of input events. (Was previously just transparent)
    -   Fixed an issue with files not responding to height changes on a hex when the config file wasn't in the same context.

## V0.5.0

### Date: 04/25/2019

### Changes:

-   Improvements
    -   Restricted onCombine feature to only fire in aux-player and restrict it from happening on aux-builder.
    -   Removed the `clone()` function.
    -   Improved the `create()` function to be able to accept lists of diffs/files.
        -   This allows you to quickly create every combination of a set of diffs.
        -   For example, `create(this, [ { hello: true }, { hello: false } ])` will create two files. One with `#hello: true` and one with `#hello: false`.
        -   More complicated scenarios can be created as well:
            -   `create(this, [ { row: 1 }, { row: 2 } ], [ { column: 1 }, { column: 2 } ])` will create four files for every possible combination between `row: 1|2` and `column: 1|2`.
            -   `create(this, { 'aux.color': 'red' }, [ makeDiff.addToContext('context_1'), makeDiff.addToContext('context_2') ])` will create two files that are both red but are on different contexts.
            -   `create(this, @aux.color('red'), { 'aux.color': 'green' })` will find every file that is red, duplicate them, and set the new files' colors to green.
    -   Improved how we position files to prevent two files from appearing at the same index.
        -   Creating new files at the same position will now automatically stack them.
        -   Stacking is determined first by the index and second by the file ID.
    -   Added a zoom property to the `tweenPlayerTo` function to set a consistent zoom on file focus.
    -   Moved the worksurface context menu options to files mode.
    -   Moved the channel name to the hamburger menu and added the QR Code to the menu as well.
    -   Worksurface improvements
        -   Removed the header in AUX Player so that only the hamburger menu is shown.
        -   Removed the option to enter into worksurfaces mode.
            -   If users are already in worksurfaces mode then they can still exit.
        -   Removed the ability to snap or drag worksurfaces.
        -   Removed the ability to change the worksurface color.
    -   Removed the change background color context menu.
    -   Made the globals file generate as a worksurface.
    -   File Sheet/Search improvements
        -   Removed the edit icon and replaced it with a search icon at the top right of the top bar.
        -   Added the ability to save a `.aux` file from the current selection/search.
        -   Moved the "+tag" button to the left side of the panel and added an icon for it.
        -   Added another "Add Tag" button to the bottom of the tags list.
        -   Added the ability to show the list of selected file IDs in the search bar.
-   Bug Fixes
    -   Stopped sheet closing bug from taking multiple clicks to reopen.

## V0.4.15

### Date: 04/22/2019

### Changes:

-   Improvements

    -   Added a basic proxy to the server so that external web requests can be cached for offline use.
        -   Only works when the app is served over HTTPS.
        -   Uses service workers to redirect external requests to the server which can then download and cache the resources.
            -   Shouldn't be a security/privacy issue because all cookies and headers are stripped from the client requests.
            -   As a result this prevents users from adding resources which require the use of cookies for authorization.
            -   A nice side-effect is that it also helps prevent advertisers/publishers from tracking users that are using AUX. (Cookie tracking and Browser Fingerprinting are prevented)
        -   Currently, only the following image types are cached:
            -   `PNG`
            -   `JPG`
            -   `GIF`
            -   `WEBP`
            -   `BMP`
            -   `TIFF`
            -   `ICO`
        -   Upon caching an image, we also optimize it to WEBP format to reduce file size while preserving quality.
    -   Added `onPointerEnter()` and `onPointerExit()` events that are triggered on files that the user's cursor hovers.
    -   Added a pre-commit task to automatically format files.
    -   Formatted all of the source files. (TS, JS, Vue, JSON, HTML, CSS)
    -   Added an option to the dropdown in aux-builder to jump to aux-player for the current context
    -   `formula-lib.ts` has added a `isPlayerInContext` function to determine if path is in the expected context in aux-player.
    -   `formula-lib.ts` has changed `tweenTo` function to `tweenPlayerTo` for better clarity on the function's use.

## V0.4.14

### Date: 04/19/2019

### Changes:

-   Improvements
    -   Users that join as a guest will now have a cleaner visible name of `Guest`.
    -   Removed the builder checkbox on the new workspace popup to make the feature cleaner.
    -   Added the ability to zoom to a file by tapping/clicking its ID in the file sheet.
    -   Added a couple script functions:
        -   `tweenTo(file or id)` causes the current user's camera to tween to the given file. (just like how the sheet does it)
        -   `toast(message)` causes a toast message to pop up with the given message. It will automatically go away after some time.

## V0.4.13

### Date: 04/18/2019

### Changes:

-   Improvements
    -   Can load external images by setting `aux.image` to an image url.
        -   **NOTE:** The remote server must be CORS enabled in order to allow retrieval of the image.
    -   Added `sprite` as an option for `aux.shape`.
        -   This is a camera facing quad that is great for displaying transparent images.
    -   Added several events:
        -   `onCreate()` is called on the file that was created after being created.
        -   `onDestroy()` is called on the file just before it is destroyed.
        -   `onDropInContext()` is called on all the files that a user just dragged onto a context. (`that` is the context name)
        -   `onDragOutOfContext()` is called on all the files that a user just dragged out of a context. (`that` is the context name)
        -   `onDropAnyInContext()` is called on all files when any file is dragged onto a context. (`that` is an object that contains the `context` and `files`)
        -   `onDragAnyOutOfContext()` is called on all files when any file is dragged out of a context. (`that` is an object that contains the `context` and `files`)
        -   `onDropInInventory()` is called on the file that a user just dragged into their inventory.
        -   `onDragOutOfInventory()` is called on the file that a user just dragged out of their inventory.
        -   `onDropAnyInInventory()` is called on all files when any file is dragged into the user's inventory. (`that` is the list of files)
        -   `onDragAnyOutOfInventory()` is called on all files when any file is dragged out of the user's inventory. (`that` is the list of files)
        -   `onTapCode()` is called on every file whenever a 4 digit tap code has been entered. (`that` is the code)
            -   It is recommended to use an `if` statement to filter the tap code.
            -   This way you won't get events for tap code `1111` all the time due to the user tapping the screen.
        -   All of the drag/drop events are triggered once the user is done dragging. (not during their drag)
    -   Added checkboxes the new workspace modal to allow users to set whether it should show up in builder, player, or both.

## V0.4.12

### Date: 04/17/2019

### Changes:

-   **Breaking Changes**
    -   Changed worksurfaces and player config files to use `{context}.config` instead of `aux.builder.context` and `aux.player.context`.
        -   This also allows people to specify formulas on a per-context basis.
        -   We call these new tags "config tags".
        -   For example, you can show the `hello` context in both AUX Builder and AUX Player by setting the `hello.config` tag to `true`.
        -   Because of this change, existing worksurfaces no longer work. To regain your worksurfaces, do a search for `@aux.builder.context` and then create a config tag for the worksurfaces that are found.
    -   Changed worksurface config values to use `aux.context.{value}` instead of `aux.builder.context.{value}`.
        -   Removing `builder` from the name makes it easier to understand that the tags are describing the contexts that the file is configuring.
    -   Renamed `aux._parent` to `aux._creator`.
    -   Moved functions that create file diffs to their own namespace.
        -   `xyzDiff()` is now `makeDiff.xyz()`
        -   so `addToContextDiff()` is now `makeDiff.addToContext()`
-   Bug Fixes
    -   Fixed an issue that would prevent some files from showing up in Aux Builder due to being created with incorrect data.
    -   Fixed the ability to shrink worksurfaces.
-   Improvements
    -   Added the ability to pass arguments in `shout()`.
        -   For example, you can pass the number 11 to everything that has a `handleMessage()` tag using `shout("handleMessage", 11)`.
    -   Added `isBuilder` and `isPlayer` variables to formulas.
        -   This allows formulas to tell whether they are being run in AUX Builder or AUX Player.
        -   Using these variables in combination with config tags allows specifying whether a context should show up in AUX Builder or AUX Player.
        -   For example, the `hello` context will only show up in AUX Builder when the `hello.config` tag is set to `=isBuilder`.
    -   Added the ability to pass an array of files to `clone()` and `destroy()`.
    -   Changed the generated context ID format from `aux._context_{uuid}` to `context_{short-uuid}`.
    -   Added `aux.mergeable` so control whether diffs can be merged into other files.
    -   Added `md-dialog-prompt` to `GameView` to allow users to set custom contexts for new workspaces.
    -   Removed the `_destroyed` tag. Setting it now does nothing.
    -   Aux Player now uses `aux.context.color` value as the scene's background color.
        -   If `aux.context.color` has no value or is undefined, then it will fall back to `aux.scene.color`.
    -   Made diff toolbar in AUX Builder transparent and Inventory toolbar in AUX Player mostly transparent (slots are still lightly visible.)
    -   Added a trash can that shows up when dragging a file.
        -   Dragging files onto this trash can causes the file to be deleted.
        -   Dragging a diff onto the trash can causes the diff to be cleared.
    -   Added support for `aux.label.anchor` to allow positioning of the label.
        -   Supported values are:
            -   top (default)
            -   left
            -   right
            -   front
            -   back
            -   floating (word bubble)

## V0.4.11

### Date: 04/12/2019

### Changes:

-   Improvements
    -   Updated mesh materials and scene lighting to provide a cleaner look and more accurate color representation.
    -   Dragging files off of worksurfaces no longer deletes them but simply removes them from the context.
    -   Functions:
        -   The `clone()` and `copy()` functions have been changed to accept the first parameter as the creator. This means instead of `clone(this)` you would do `clone(null, this)`. Because of this change, `cloneFrom()` and `copyFrom()` are redundant and have been removed.
        -   The `clone()` and `copy()` functions now return the file that was created.
        -   New Functions:
            -   `addToContextDiff(context, x (optional), y (optional), index (optional))` returns an object that can be used with `create()`, `clone()`, or `applyDiff()` to create or add a file to the given context.
            -   `removeFromContextDiff(context)` returns an object that can be used with `create()`, `clone()`, or `applyDiff()` to remove a file from the given context.
            -   `addToContext(file, context)` adds the given file to the given context.
            -   `removeFromContext(file, context)` removes the given file from the given context.
            -   `setPositionDiff(context, x (optional), y (optional), index (optional))` returns a diff that sets the position of a file in the given context.
            -   `addToMenuDiff()` returns a diff that adds a file to the user's menu.
            -   `removeFromMenuDiff()` returns a diff that removes a file from the user's menu.
        -   Other changes
            -   `create()`, `clone()`, and `createMenuItem()` all support using files as diffs.

## V0.4.10

### Date: 04/11/2019

### Changes:

-   Bug Fixes
    -   Fixed an issue that prevented shouts from adding menu items to the user's menu.
    -   Fixed an issue that caused all users to have hexes.

## V0.4.9

### Date: 04/11/2019

### Changes:

-   Bug Fixes
    -   Fixed a build error.
-   Other improvements
    -   Fudging orthographic camera user context position based on its zoom level. This is not a perfect implementation but does provide a better sense of “where” ortho are when using zoom.

## V0.4.8

### Date: 04/11/2019

### Changes:

-   Bug Fixes
    -   Fixed some broken tests.

## V0.4.7

### Date: 04/11/2019

### Changes:

-   Bug fixes
    -   Typing `=` into a cell should no longer cause issues.
-   Improvements
    -   Menus
        -   Files can now be added to the user's menu.
        -   The items will only show up in AUX Player.
        -   Several functions have been added to help with adding and creating menu items:
            -   `createMenuItem(category, label, actionScript, data (optional))` will create a new file and add it to the current user's menu.
            -   `destroyMenuItem(category)` will destroy any files in the current user's menu with the given category.
            -   `destroyAllMenuItems()` will destroy all files in the current user's menu.
            -   `addToMenu(file)` will add the given file to the current user's menu.
            -   `removeFromMenu(file)` will remove the given file from the current user's menu.
        -   In addition, the following tags control various properties on menu items.
            -   `aux.label` controls the text on the menu item.
            -   `aux.label.color` controls the text color of the menu item.
            -   `aux.color` controls the background color of the menu item.
            -   `onClick()` is called when the menu item is clicked.
            -   `aux.input` turns the menu item into an input that allows modification of the given tag name.
                -   Clicking on the menu item will show a dialog with an input box.
            -   `aux.input.target` indicates the file that the input tag should be set on.
                -   for example, setting `aux.input.target` to `=@name("joe")` will cause the input to change the tag on the file that has the `name` tag set to `joe`.
            -   `aux.input.placeholder` sets the placeholder text to use for the input box.
            -   `onSave()` is called after the user chooses to save their changes.
            -   `onClose()` is called after the dialog has been closed, regardless of whether the changes were saved or not.

## V0.4.6

### Date: 04/11/2019

### Changes:

-   Improvements

    -   Camera is now orthographic by default for both AUX Builder and AUX Player.
        -   There is a toggle button in the menu for builder and player that lets you toggle a perspective camera on/off.

## V0.4.5

### Date: 04/10/2019

### Changes:

-   Bug Fixes
    -   Fixed scrolling in the file panel.

## V0.4.4

### Date: 04/10/2019

### Changes:

-   Improvements:
    -   Diffballs
        -   The recent files list is now a "brush" that takes properties from the last file or tag that was modified.
        -   This means that you can now drag out a file on top of another file to paint the brush's tags onto another file.
        -   The effect is that you can copy and paste tags onto other files.
    -   File Selection
        -   The file panel now only shows the number of selected files when in multi-select mode.
        -   When in single select mode the "Unselect All" button is now a "Multi Select" button to transition to multi select mode.
        -   Hiding or showing the file panel no longer changes the file selection mode.
        -   Selecting the file brush at the bottom of the screen now opens the file panel to show the tags on the brush.
        -   When the brush is selected, the "Muti Select" button becomes a "Clear Diff" button which resets the brush to an empty file.

## V0.4.3

### Date: 04/09/2019

### Changes:

-   Improvements:

    -   Loading screen will show error if one occurs during load.
    -   Can close loading screen if error occurs by pressing the `DISMISS` button.

## V0.4.2

### Date: 04/09/2019

### Changes:

-   Added loading screen to Aux Builder and Aux Player.

## V0.4.1

### Date: 4/05/2019

### Changes:

-   Improvements
    -   File Selection
        -   There are now two file selection modes:
        -   Single select
            -   Users in single select mode are able to click files to automatically show the sheet for the selected file.
            -   Clicking in empty space will clear the selection.
            -   Holding control and selecting another file will add the clicked file to the user's selection and switch to multi-select mode.
            -   Closing the sheet or clicking "Unselect All" will cause the user's selection to be cleared.
        -   Multi select
            -   Works like the old way.
            -   Opening the sheet causes multi-select mode to be enabled.
            -   Alternatively, selecting a file while holding the control key will also cause multi-select mode to be enabled.
            -   While in multi select mode the sheet can be closed just like normal.
            -   Clicking "Unselect All" will cause the selection to be cleared and will switch back to single select mode.
    -   File Sheet
        -   Search
            -   The file sheet now includes a search icon that can be used to show a search bar.
            -   The search bar allows the user to type in formulas and see the results in realtime.
            -   Any files returned from the search are editable in the table.
            -   Other results (like numbers) are shown in a list.
            -   Using the `Ctrl+F` (`Cmd` is difficult to intercept) keyboard shortcut will open the sheet and automatically focus the search bar.
            -   Pressing `Enter` or the green checkmark next to the search bar will finish the search and automatically select any files returned from the search.

## V0.4.0

### Date: 4/04/2019

### Changes:

-   Bug Fixes:
    -   Fixed an issue with having multiple tabs open that caused the tabs to send events as each other.
        -   This was previously fixed but was re-broken as part of a bit of rework around storing atoms.
        -   The issue is that storage is shared between tabs so we need to make sure we're storing the data separately per tab.
        -   So the signatures were valid because they were sharing the same keys.
        -   Maybe something like a copy-on-write mechanism or splitting trees based on the site IDs could fix this in a way that preserves offline capabilities.
        -   Upon reload we would check local storage for currently used site IDs and pick one of the local site IDs that is not in use.
    -   Fixed an issue with scaling and user positions. The user positions were not being scaled to match the context that they were in.
    -   Made the server clear and re-create trees that get corrupted after a reload.
        -   This is a dangerous operation, we'll need to spend some dev time coming up with an acceptible solution to corrupted trees so that data doesn't get lost.
        -   Basically the issue is that we currently don't have a way to communicate these issues to users and make informed decisions on it.
        -   Also because of the issue with multiple tabs, we're always trying to load the tree from the server so we can't have the client send its state to recover.
        -   So, in the meantime, this is potentially an acceptible tradeoff to prevent people from getting locked out of simulations.
-   Other improvements

    -   Redirects
        -   Added the ability to redirect to `https://auxplayer.com` when accessing a context in a simulation.
        -   Added the ability to redirect to `https://auxbuilder.com` when accessing a simulation without a context.
    -   Dynamic client configuration
        -   The client now requests a configuration from the server on startup.
        -   This lets us handle some configuration tasks for the client at runtime from the server.
        -   Will be useful for managing URLs and other functionality for deployments to Raspberry PIs.
    -   Multi-line Editor
        -   Added the ability to show a multi-line text editor for tag values.
        -   This makes editing things like actions and formulas much easier.
    -   File Sheet Axis
        -   Improved the File Sheet to use CSS Grids instead of table elements.
        -   This gives us the capability to dynamically switch between row and column modes.
        -   Also gives us more control over sizing of elements and responsiveness.
    -   Inventory bar adjusts to mobile screen resolutions.
    -   Users are now represented as a semi-transparent square cone mesh.
    -   Scripting Improvements
        -   Added the ability to set tag values on files that are returned from `@` queries.
            -   For example, `@name('bob').name = 'joe'` changes the name of `bob` to `joe`.
            -   Caveats:
                -   Setting individual array values is not supported.
                -   So doing `this.colors[1] = 'blue'` would not change the second element of the `colors` tag to `blue`.
        -   Added the `aux._parent` tag that contains the ID of the file that a file is childed to.
        -   When `destroy(file)` is called all files that have `aux._parent` matching `file.id` will also be destroyed. This happens recursively.
        -   Added a new function `cloneFrom(file, ...newData)`.
            -   Similar to `clone(file, ...newData)` but sets `aux._parent` on the new file to `file.id`.
            -   The new file will have tags copied from `file` and the given list of objects.
        -   Added a new function `createFrom(file, data)`.
            -   Similar to `create(data)` but sets `aux._parent` on the new file to `file.id`.
            -   The new file will have tags from the given `data` parameter.

## V0.3.26

### Date: 4/01/2019

### Changes:

-   Bug Fixes
    -   Fixed worksurfaces to update when their `aux.builder.context` tag is updated.
-   Other improvements
    -   Improved the server to cleanup trees from memory that aren't in active memory.

## V0.3.25

### Date: 4/01/2019

### Changes:

-   Bug Fixes
    -   Fixed HTML Element targets not being captured as intended when using touch.
        -   This fixes inventory dragging for mobile.
    -   Fixed the ability to use indexer expressions in filters after @ or # queries.
        -   `=@nums()[0]` gets the first file with the `nums` tag on it.
    -   Fixed the ability to call functions in filters after @ or # queries.
        -   `=#nums().map(num => num + 10)` now works and produces a list of numbers where each number has 10 added to it.
    -   Fixed the ability to upload AUX files.
    -   Improved garbage collection so that it avoids expensive operations when there is nothing to remove.
    -   Fixed offline mode to work offline(!).
-   Other improvements
    -   Formulas now support using dots after @ or # queries. For example `=@name('bob').name` now works.
    -   Debug Page
    -   The debug page for AUX Builder has been moved to be after the simulation ID. So to access the debug page for `test` you would go to `https://auxbuilder.com/test/aux-debug`.
    -   The debug page now has a search bar that allows entering a formula to search through the file state.
    -   Added the ability for the debug page to search through destroyed files.
    -   Atom signatures are now only checked when adding individual atoms. This greatly improves loading performance.
    -   Refactored some of the logic around propagating file updates so that they can be more performant in the future.
    -   Destroying files by dragging them off of a worksurface or using the `destroy()` function in an action now uses the causal tree instead of setting the `_destroyed` tag to `true`. (Allows better garbage collection in the future)
    -   Improved first load performance by reducing the amount of work the browser needs to do to store a tree in IndexedDB.
    -   Improved performance for inserting atoms into the weave.

## V0.3.24

### Date: 3/28/2019

### Changes:

-   Features:
    -   Can drag files to and from user's inventory in AUX Player.
    -   Added support for cryptograhpically signing and verifiying events.
    -   Renamed `scale.x`, `scale.y`, and `scale.z` to `aux.scale.x`, `aux.scale.y`, and `aux.scale.z`.
    -   Added the ability to use `aux.scale` to uniformly scale the file.
-   Bug Fixes
    -   Use context.z position has an offset from the calculated display z position in Aux Builder.
        -   Making context.z act as an offset allows context.z value of 0 to place the file on the “ground” regardless of tile height in Aux Builder and always place the file on the ground in Aux Builder.
        -   No more file clipping issues due to grid planes being at different heights between Aux Builder and Aux Player.
    -   Don't clear out tags that end with `.x`, `.y`, or `.z` when dragging new files from the recent files list.
    -   Fixed an issue with trees that could cause sibling atoms to be ignored or ordered improperly.
-   Other Improvements
    -   Builder context file now defaults to flat, clear, and not movable.

## V0.3.23

### Date: 3/26/2019

### Changes:

-   Features
    -   Can drag and combine files in AUX Player.
-   Buf Fixes

    -   Can snap hexes together again as long as there is no file on it (currently this includes the builder context file as well).
    -   Fixed an issue that allowed files representing worksurfaces to be dragged even if `aux.movable` was set to `false`.
    -   Fixed an issue that allowed files to be stacked on top of invisible files that were representing users.

## V0.3.22

### Date: 3/26/2019

### Changes:

-   Bug Fixes
    -   Fixed an issue where atoms could be placed in the wrong spot.
    -   Fixed an issue with importing atoms where the tree could become invalid.
-   Other Improvements
    -   Added some core functionality for the infinite mathematical grid in AUX Player.

## V0.3.21

### Date: 3/24/2019

### Changes:

-   Bug Fixes
    -   Fixed an issue where the server would start handing out old site IDs after a restart.
    -   Added the ability to reject events that become corrupted while in transit.

## V0.3.20

### Date: 3/23/2019

### Changes:

-   Bug Fixes
    -   Fixed another scenario where duplicate atoms could be added to a weave.

## V0.3.19

### Date: 3/23/2019

### Changes:

-   Bug Fixes
    -   Fixed Weaves to prevent duplicate atoms from being added in specific scenarios.
        -   This would cause peers to reject changes from each other.
        -   If the issue happened on the server then every client would reject data from the server until the server was restarted.
        -   The restart would cause the server to reload the atoms from the database, eliminating any duplicates.
    -   Fixed signing out and signing back in on AUX Player to put the user back in the context they were previously in.
    -   Fixed an issue that caused users to be invisible the first time they signed into an AUX Player context.

## V0.3.18

### Date: 3/23/2019

### Changes:

-   Bug Fixes
    -   Fixed so that users can actually log out.
    -   Fixed AR mode in AUX Player.
-   Other Improvements
    -   Added a progress spinner to the login pages.
    -   Added lerping to the user meshes so the position updates look more natural.

## V0.3.17

### Date: 3/22/2019

### Changes:

-   Bug Fixes
    -   Fixed so that updates are only sent every 1/2 second instead of up to every frame.

## V0.3.16

### Date: 3/22/2019

### Changes:

-   Bug Fixes
    -   Fixed an issue that would cause two browser tabs to go to war over which was the real tab for that user.
    -   Fixed an issue that would cause two browser tabs to potentially become inconsistent with each other because they were sharing the same site ID.
-   Other Changes
    -   Added a couple extra logs to MongoDBTreeStore.
    -   Added additional safegards against invalid events.

## V0.3.15

### Date: 3/22/2019

### Changes:

-   Bug Fixes
    -   Fixed an issue that prevented users from creating new simulations.
    -   Fixed an issue that caused duplicate files to be created in the game view.
    -   Fixed issues with logging in as the same user from different devices.
    -   Fixed an issue that would cause newly created trees to have garbage collection disabled.
-   Other Improvements
    -   Improved word bubble performance.
    -   Improved performance when loading large causal trees.
    -   Added additional validations when importing trees to prevent errors down the road.
    -   Improved the server to add a root atom if loading a tree that has no atoms.

## V0.3.14

### Date: 3/22/2019

### Changes:

-   Bug Fixes
    -   Fixed CausalTreeServer to save imported atoms.
    -   Fixed CausalTreeServer to not re-store atoms each time it loads the tree from the database.
    -   Make CausalTree export version 3 trees.
    -   Make CausalTree collect garbage after importing.
-   Other Changes
    -   Enable some debug logs.

## V0.3.13

### Date: 3/21/2019

### Changes:

-   Bug Fixes
    -   Reduced memory usage of worksurfaces. This makes it easier to create large worksurfaces.
    -   Fixed not being able to drag the camera around when tapping/clicking on a worksurface while in files mode.
    -   Added indexes to MongoDB collections so that queries won't be so slow.

## V0.3.12

### Date: 3/21/2019

### Changes:

-   Bug Fixes
    -   Fixed issues with slowdowns caused by continually re-saving the entire history.
    -   Fixed several performance issues related to labels and word bubbles.
    -   Changed the branding to AUX Builder from File Simulator.
    -   Fixed several issues with files and contexts in AUX Player.
        -   Files marked as `_destroyed` now no longer display.
        -   Fixed a loading order issue that would occur when a file was its own context.
        -   Fixed an issue that would cause the player to ignore the file removed event for the context file.
    -   Fixed Word Bubbles so that they scale with labels when `aux.label.size.mode` is set to `auto`.
-   AUX Player Improvements
    -   Users now show up inside contexts in both AUX Builder and AUX Player.
    -   The `_lastActiveTime` tag is now per-context. (i.e. `context_a._lastActiveTime`)
-   AUX Builder Improvements
    -   Added the ability to fork simulations.
-   Other Improvements
    -   Added the ability to transparently upgrade our storage formats.
        -   Works for both MongoDB and IndexedDB.
    -   Made the server respond to the local IP Addresses by default in Development mode.
        -   This makes it easier to do development with a mobile device.
        -   Use `npm run watch:player` to have it serve the AUX Player by default. Otherwise it will serve the AUX Builder.
    -   Improved formula query expresions to support tags with dots in them.
        -   Before you would have to wrap the tag in a string.
        -   Now you can simply do `@aux.label` or `#aux.label` as long as each part is a valid [JS identifier](https://developer.mozilla.org/en-US/docs/Glossary/Identifier).

## V0.3.11

### Date: 3/19/2019

### Changes:

-   Bug Fixes
    -   Fixed dragging worksurfaces while in files mode.
    -   Fixed an issue in Aux Player that caused a file to still be visible even if it was destroyed.
    -   Fixed a login issue that would cause the user to get stuck in a redirect loop.
    -   Fixed shouts.
    -   Fixed AUX File upload to overwrite existing state instead of trying to merge the two trees.
        -   This allows us to keep better consistency across multiple devices.
    -   Fixed user labels.
-   Formula Improvements
    -   Improved formulas allow using normal dot syntax for tags with dots in them.
        -   This means you can now do `this.aux.color` instead of `this['aux.color']`
        -   As a result of this change, primitive values (number, string, boolean) are converted to objects.
        -   So to do equality comparisions you must use the `==` operator instead of either `!` or `===`.
        -   Numerical operators and other comparision operators still work fine.
        -   You can alternatively use the `valueOf()` function to convert the object back into a primitive value.
    -   Added the ability to change a file value simply by changing it.
        -   This means instead of doing `copy(this, { "aux.color": "red" })` you can now do `this.aux.color = "red"`.
        -   Additionally, we no longer destroy files by default.
        -   This means that the destroy/recreate pattern is basically deprecated. This pattern worked in simple scenarios, but for more complex scenarios it could easily cause race conditions where duplicate files are created because users clicked the same file at the same time.
-   Other Improvements
    -   Improved the `goToContext()` formula function to be able to accept a single parameter that indicates the context to go to.
        -   The function will infer the current simulation ID from the URL.

## V0.3.10

### Date: 3/18/2019

### Changes:

-   Fixed aux upload.

## V0.3.9

### Date: 3/18/2019

### Changes:

-   Fixed Aux Player file added event ordering.
-   Reworked actions function to take an arbitrary number of files.
-   Added ability to have tag filters that match everything.
-   Added `shout` formula function.
    ```
    shout(eventName)
    ```
-   Added `goToContext` formula function.
    ```
    goToContext(simulationId, contextId)
    ```
-   Calling `onClick` action on file that gets clicked by the user in Aux Player.
-   Fixed Aux Player showing destroyed files.

## V0.3.8

### Date: 3/18/2019

### Changes:

-   Changed configurations to allow auxplayer.com and auxbuilder.com

## V0.3.7

### Date: 3/17/2019

### Changes:

-   Added InventoryContext to hold onto user’s inventory data much in the same way Context3D does (WIP). Ported over some MiniFile stuff from Aux Projector to get inventory display framework up (WIP).
-   Renamed pointOnGrid to pointOnWorkspaceGrid for clarification.

## V0.3.6

### Date: 3/15/2019

### Changes:

-   Changed to using Causal Trees for history.
    -   **This is a breaking change**
    -   This gives us the ability to support offline mode and keep action history.
    -   Because of how the system is designed, every merge conflict can be resolved in a reasonable manner.
    -   This is a new storage format, so data needs to be migrated.
    -   This is also fairly new, so it may have some weird bugs.
-   Removed file types.
    -   **This is a breaking change**
    -   This allows any file to visualize any grouping of files. (e.g. look like a worksurface)
    -   As a result, the only difference between a file and a worksurface is what tags the file has.
    -   This means that new worksurfaces will have a file on them by default. This file is the data for the worksurface.
    -   To create a workspace:
        -   Make a file that has `builder.context` set to any value.
        -   This value is the context that the file is visualizing.
        -   _To make other files show up in this context you simply create a tag with the same name as the context as set its value to `true`._
        -   **Note that when you create a worksurface in worksurface mode we do this for you automatically.**
    -   A couple tags were changed:
        -   `_position`
            -   Split into 3 different tags. (x, y, z)
            -   To change the position of a file you use `{context}.x`, `{context}.y`, and `{context}.z` as the tag names.
        -   `_workspace`
            -   Now to place a file on a workspace you set the `{context}` tag to `true`
        -   All existing tags have been moved to the `aux` namespace.
            -   This affects `color`, `scale`, `stroke`, `line`, `label`, `movable`, and `stackable`.
            -   They have been changed to `aux.color`, `aux.scale`, `aux.stroke`, `aux.line`, `aux.label`, `aux.movable`, and `aux.stackable`.
        -   `_hidden`
            -   This option has been removed in favor of setting the `aux.color` tag to `transparent` or `clear`.
            -   To remove the lines you simply need to set the `stroke.color` tag to `transparent`/`clear`.
    -   Several new tags were added:
        -   `builder.context`
            -   Setting this to a value will cause the file to visualize the context that was specified.
            -   This means appearing like a worksurface and showing any files that have the related `{context}` tag set to `true`.
        -   `builder.context.x`, `builder.context.y`, `builder.context.z`,
            -   These tags specify the X, Y, and Z positions that the center of the worksurface is placed at.
        -   `builder.context.scale`
            -   This tag specifies the scale of the worksurface. (how big it is)
        -   `builder.context.grid.scale`
            -   This tag specifies the scale of the grid relative to the worksurface. (how big the grid squares are)
        -   `builder.context.defaultHeight`
            -   This tag specifies how tall the hexes on the worksurface are by default.
        -   `builder.context.size`
            -   This tag specifies how many hexes from the center the worksurface contains.
        -   `builder.context.minimized`
            -   This tag specifies whether the worksurface is minimized.
        -   `builder.context.color`
            -   This tag specifies the color that the worksurface is.

## V0.3.5

### Date: 2/26/2019

### Changes:

-   Fixed AR mode.
-   Restoring original background color when exiting AR mode.

## V0.3.4

### Date: 2/25/2019

### Changes:

-   Added stub for AUX Player.
-   Added subdomains for File Simulator (projector.filesimulator.com) and AUX Player (player.filesimulator.com).
-   Lots of file reorganization.
    -   `aux-projector` and `aux-player` are now togethor underneath `aux-web` along with any other common/shared files.
-   Fixed combining.

## V0.3.3

### Date: 2/21/2019

### Changes:

-   Implemented a word bubble to help make file labels more readable.

## V0.3.2

## Data: 2/21/2019

### Changes:

-   Nothing, just trying to get npm flow setup.

## V0.3.1

### Date: 2/20/2019

### Changes:

-   Added the ability to delete files by dragging them off a workspace.
-   Fixed the `destroy()` function in action scripts.

## V0.3.0

### Date: 2/14/2019

### Changes:

-   Added a recursion check to the formula evaluation code to prevent infinite loops from locking up the system.

## V0.2.30

### Date: 2/13/2019

### Changes:

-   Added Aux Debug page that can be reached by prepending `/aux-debug/` to your simulation id in the url.
    -   This page presents the AUX data in its raw JSON form and is updated live when changes arrive from the server.
    -   If you wanted to see the raw data for a simulation called `RyanIsSoCool` you would go to: `filesimulator.com/aux-debug/RyanIsSoCool`.
-   Add the ability to drag a stack of files
    -   For some reason the stack doesn't always move at the same time.
    -   It's some weird issue with not updating them fast enough or something.
-   Debounce updates to the recents list so that we're not forcing re-renders of the mini files all the time
-   Fix so that dragging new files doesn't cause a ton to get created
-   Cause formulas to be run when evaluating filters
    -   This also fixes the issue of numbers and true/false values not matching filters
-   Allow combining files that were just dragged from the file queue
-   Hide files without workspaces

    -   Also log out the file ID when this happens.

## V0.2.29

### Date: 2/13/2019

### Changes:

-   Fixed workspace mesh not updating properly.
-   Remove workspace if size is 0.
    -   Only allow shrinking of a workspace to 0 if there are no files on the workspace.
-   Implemented cleanup of a file's arrows/lines when it is destroyed.

## V0.2.28

### Date: 2/12/2019

### Changes:

-   Make the recent files list use 3D renders of the actual files.
-   Fixed issues with the lines not updating when worksurfaces minimize.
-   Disabled shadows.

## V0.2.27

### Date: 2/11/2019

### Changes:

-   Fix the weirdest bug that was caused by an internal error in Vue.js.
    -   It would do something to stop the touch events from being emitted.
    -   I'm not sure how it did that. Maybe changing focus or something.

## V0.2.26

### Date: 2/11/2019

### Changes:

-   Fixed touch scrolling.
-   Fixed an issue that would prevent immovable files from being dragged off of the recent files list.
-   Fixed an issue that allowed players to place files on minimized worksurfaces.
-   Fixed an issue that allowed minimized worksurfaces to snap together.
-   Made the recents list have 3 files at most.
-   Made files in the recents list not duplicate as long as their normal values are the same.
-   Made selecting a file in the recents list move the selected file to the front.
-   Made the first file in the list larger than the others.
-   Made dragging a file from the recents list not move the dragged file to the front of the list.

## V0.2.25

### Date: 2/11/2019

### Changes:

-   Added the first version of the file toolbar.
    -   This is a list of the user's recently edited files.
    -   Users can select a file from the toolbar to tap and place.
    -   They can also click and drag files out into the world.
-   Made minimized hexes 1/3 the scale of normal hexes.
-   Added the ability to minimize hexes while in file mode.
-   Moved extra buttons like the AR mode to the app sidebar.
-   Made the login email box into a name box.
-   Fixed destroyed blocks not dissapearing.
-   Made the tag input field use a placeholder instead of filling with actual text.
-   Fixed some input issues.

## V0.2.24

### Date: 2/8/2019

### Changes:

-   Scaled down color picker, removed scrolling, and made it slightly wider to accommodate mobile screens.
-   It is now possible to close the Color Picker by tapping on empty space (it will no longer open immediately when tapping of of it).
-   Allow camera dragging when performing click operation on file that is incompatible with the current user mode.
-   Prevent the user from changing the background color when in AR mode.
-   Added the ability to see other people and what they are looking at.
-   Added the ability to minimize worksurfaces.
    -   While minimized they can still be dragged around but changing the size and height is not allowed.
    -   The color can still be changed though.
-   Fixed an issue where everyone would try to initialize the globals file with the default color and get a merge conflict if it was different.

## V0.2.23

### Date: 2/7/2019

### Changes:

-   Made the info box default to closed.
-   Added initial version of WebXR support.
    -   Note that this is Mozilla's old crotchety WebXR and not the official standardized version.
    -   As such, it only works in Mozilla's WebXR Viewer app thing.
    -   Hopefully it doesn't break WebVR support.
-   Changed color picker to swatches style.
-   Can only change scene background color while in workspaces mode.
-   Changed `stroke.linewidth` to be `stroke.width`.

## V0.2.22

### Date: 2/7/2019

### Changes:

-   Color Picker component is now more generic. It invokes a callback function every time the color value changes that you can use to get the color value.
-   Made the QR code larger.
-   Change the scene’s background color by clicking on it and using the color picker.
-   Make basically all the text gray (title bar text, mode switch, add buttons, and the hamburger).
-   Changed color picker type to Compact style.

## V0.2.21

### Date: 2/7/2019

### Changes:

-   Changed the top bar and other buttons to have a white background.
-   Changed the red badge on the pencil to be a neutral gray.
-   Changed the actions icon.
-   Added a grid that is visible in hex edit mode.

## V0.2.20

### Date: 2/7/2019

### Changes:

-   Added color picker component.
-   Can change workspace color using color picker from the context menu.
-   Inverted touch input vertical rotation.
-   Clamping vertical rotation so that you can’t rotate underneath the ground plane.

## V0.2.19

### Date: 2/6/2019

### Changes:

-   Added `stroke.linewidth` to control how thick the stroke lines are.
-   Removed the Skybox.
-   Added the ability to change the vertical tilt of the camera by using two fingers and panning up and down.
-   Reworked the files panel to be easier to use.
    -   Added "+action" button for creating actions.
    -   Moved the "+tag" and "+action" buttons above the file table.
    -   Moved the "Clear selection" button to the header row on the file table.
    -   It still needs some of the scrolling features like not scrolling the header while scrolling the body of the table but for the most part it's done.
    -   Also needs the auto-zoom feature for users. After looking at possible implementations I've discovered that it should be easier to do this when the "seeing other people" update arrives.

## V0.2.18

### Date: 2/5/2019

### Changes:

-   Button polling is now implemented in `InputVR` for vr controllers: `getButtonDown`, `getButtonHeld`, `getButtonUp`.
-   Replaced `GameView.workspacePlane` with mathematical plane for workspace dragging.
    -   This fixes not being able to drag workspaces after we disabled the ground plane mesh.
-   Forcing touch input when being used on a VR capable device in non-VR mode. This fixes traditional browser input on devices like the Oculus Go.

## V0.2.17

### Date: 2/5/2019

### Changes:

-   Moved VR controller code to `InputVR` class.
-   Forcefully disconnecting the controller when exiting VR, this fixes bug with GamePad API when returning to VR mode.
-   Disabled visibility of scene’s ground plane.
-   `ControllerMesh` is now a special `Object3D` that is added to the root controller `Object3D` node.

## V0.2.16

### Date: 2/5/2019

### Changes:

-   Controller is represented as a red pointer arrow. It doesnt not currently allow you to interact yet.
-   Disabling shadows when in VR. Shadows are a significant performance cost in its current state, disabling them gives us 20-30+ fps boost in VR.
-   VR button is now hidden when WebVR is not detected.

## V0.2.15

### Date: 2/5/2019

#### Changes:

-   Changed the default cube color to be white.
-   Changed the default cube outline color to gray instead of invisible.
-   Fixed an issue with action filters where some values weren't able to be matched to a filter.
    -   This happened for some tag values that would be parsed from strings into their semantic equivalents.
    -   For example, `"true"` would get converted to `true` and `"123.456"` would get converted to `123.456`.
    -   This conversion was being ignored for filter values, so they would never match in these scenarios.
-   Fixed an issue with action scripts where copying a file would not copy its formulas.
-   Improved the `copy()` function used in action scripts to be able accept any number of arguments.
    -   This allows cascading scenarios like `copy(this, that, @name("joe"), @name("bob"))`.

## V0.2.14

### Date: 2/4/2019

#### Changes:

-   Added `scale.x`, `scale.y`, and `scale.z` tags to allow changing the scale of the cubes.
    -   `x` and `y` are width and thickness. `z` is height.
-   Dragging worksurfaces now no longer snaps to the center but stays relative to the cursor position.
-   Added `label.size` and `label.size.mode` tags.
    -   `label.size` sets the size of the label. Setting it to 1 means the default size and setting it to 2 means twice the default size.
    -   Setting `label.size.mode` to `"auto"` causes the label to appear a constant size no matter where the user's camera is in the scene.
-   Changed the renderer settings to render the 3D scene at the full device resolution.
    -   This will likely increase the accuracy of rendering results but may also cause performance to drop due to rendering a lot more pixels.
    -   Was previously using the browser-default pixel ratio.
-   Added beta support for Web VR devices.
-   Fixed an issue where worksurfaces that did not have default heights and were merged into other worksurfaces would cause those tiles to incorrectly appear with a height of `0`.
    -   The worksurfaces that did not have default heights were from old versions that did not allow changing heights.
-   Added the number of selected cubes to the info box toggle

## V0.2.13

### Date: 2/1/2019

#### Changes:

-   Camera now handles going from two touch -> one touch without jumping around.
-   Removed time instance in `Time.ts`.
-   Input and Time are both updated manually through `GameView`, we need less `requestAnimationFrame` calls when possible.
-   Fixed bug in `Input` that would cause touches to overwrite old ones on browsers that reuse `TouchEvent` identifiers.
-   Remaining `TouchData` finger indexes get normalized when touches are removed.
    -   i.e. if there are two touches and touch 0 gets removed, then touch 1 becomes touch 0.

## V0.2.12

### Date: 2/1/2019

#### Changes:

-   Added `#stroke.color` which sets an outline on the cube.
-   Added the ability to download `.aux` files.
-   Added the ability to upload `.aux` files into the current session.
-   Changed the URLs to not use `#`. (breaking change!)
-   Changed the home screen to be the root path (`/`) so sessions are now just `filesimulator.com/mysession`. (breaking change!)
-   Changed the login screen to be at `/login`. (So `login` is not a valid session ID anymore) (breaking change!)
-   Fixed an issue where destroyed objects were being returned in action script queries.
-   Fixed an issue that allowed files to be combined with themselves. (Sorry Jeremy!)
-   Fixed an issue where offline users would always overwrite file `_index` values if the index was at `0.`
-   Minor changes:
    -   Add a "continue as guest" button.
    -   Replace "File Simulator" with the session code unless they are in the default session.
    -   Disable auto-capitalization and autocorrect on the input fields.
    -   Change the "Add worksurface" and "Add file" buttons to just be a "+" icon.
    -   Change the mode switch to use icons instead of text for the label.
    -   Make the mode switch always appear white.
    -   Remove color integration from FileValue.
    -   Change "Nuke the site" to something a little more friendly.
    -   Change "+ New Tag" to "+tag".
    -   Change the deselect file button to a grey color.
    -   Change the info box header to "Selected Files".
    -   Change the info icon to a pencil icon.

## V0.2.11

### Date: 1/31/2019

#### Changes:

-   Changed the "X" used to deselect files into a "-" sign.
-   Added the ability to show a QR code linking to the session the current user is in.

## V0.2.10

### Date: 1/31/2019

#### Changes:

-   Added two different modes to help control what the user is interacting with
    -   The "Files" mode allows dragging files and making new files.
    -   The "Worksurfaces" mode allows dragging worksurfaces, making new worksurfaces, and interacting via clicking on them.
-   Re-added the ability to combine files
    -   Dragging a file onto another file will combine them if possible.
    -   If no filters match then the files will stack.

## V0.2.9

### Date: 1/31/2019

#### Changes:

-   Camera zooming with trackpad pinching is now supported.
-   Input now handles `WheelEvent` from the browser.
    -   `getWheelMoved()` - Returns true when wheel movemented detected.
    -   `getWheelData()` - Return wheel event data for the current frame.

## V0.2.8

### Date: 1/31/2019

#### Changes:

-   Disabled double-tap to zoom functionality that is added by iOS and Android by default.
-   Fixed an issue where files would all appear in the same spot upon first load of a session.
-   Added the Session ID to the top header.
-   After logging in, the user will now be redirected back to the session they first tried accessing.
-   Fixed some typos.

## V0.2.7

### Date: 1/30/2019

#### Changes:

-   Added `line.to` and `line.color` tags. `line.to` creates an arrow that points from the source file to the target file. An array of files is also supported.
-   Added formula support for `label`, `label.color`.
-   Added some functions to `FileCalculations` to help with handling of short file ids:
    -   `getShortId` - Return the short id for the file.
    -   `fileFromShortId` - Find file that matches the short id.
    -   `filesFromShortIds` - Find files that match the short ids.
-   Disabled depth buffer writing for the new SDF rendered font.
-   Running `updateMatrixWorld` function for `FileMesh` when its position is updated.
    -   This allows child objects to have accurate world positioning the moment its parent is moved instead of waiting for ThreeJS to run the next render update frame.

## V0.2.6

### Date: 1/28/2019

#### Changes:

-   Improved the game window to resize the renderer and camera automatically
-   Improved how the files window scales for small devices
-   Move the toolbar into a floating action button
-   Closing the info box now shows an icon in its place that can be used to reopen it
-   Selecting/changing files no longer re-opens the info box
-   Tags that the user adds to the info box are no longer automatically hidden

## V0.2.5

### Date: 1/28/2019

#### Changes:

-   Rotation with touch input now spins in the correct direction.
-   3D text rendering is now done with SDF (Signed Distance Field). This gives us a much cleaner and crisper text representation.
-   Added `label.color` tag that allows you to change the color of the label text.

## V0.2.4

### Date: 1/28/2019

In this version we improved workspaces and made other minor quality of life improvements.

#### Changes:

-   Added the ability to change hex heights
-   Added the ability to stack cubes on top of each other
-   Added the ability to drag single hex tiles onto other workspaces
-   Added a `list()` formula function that is able to calculate which files are stacked on top of each other.
-   Made the square grid tiles visible only if they are over a related hex tile
-   Made hexes have a short height by default
-   Made hexes larger by default
-   Made cubes always attach to a workspace
-   Made only the grid that a cube is being dragged onto visible

##V0.2.1
###Date: 1/22/2019
In this version we added support for multiple simultaneous sessions. When logging in users can optionally provide a “Session ID” that will put them into that session. Alternatively, they can type the Session ID into the URL and go there directly. Sharing URLs to share your session is also supported.

#### Changes:

-   Multi-Session Support
    -   Users enter in a Session ID to go to a sandbox all their own.
    -   They can also share the URL with other people to be put directly into that session.
-   Hexes no longer have bevels.
-   In Formulas, hashtag expressions which have only a single result now return that result directly instead of in an array.
    -   For example, If there was only one file with a #sum set to “10” and there was a formula “=#sum”
        -   In v0.2.0 the formula would equal “[10]”
        -   In v0.2.1 the formula would equal “10”

## V0.2.0

### Date: 1/16/2019

In this version we added support for offline mode and made general improvements to the user interface.

#### Changes:

-   Added offline mode
    -   After loading the app over HTTPS, the user will be able to go completely offline (airplane mode) and still be able to access everything. This means:
        -   The app should load
        -   The user should be able to create new files and workspaces
        -   They should be able to edit tags and perform actions.
    -   When new app versions are available, the user will be prompted to refresh the page to use the new version.
        When the user goes back online the app will attempt to sync with the server. If successful, then everyone else will be able to see their changes because they have been synced.
    -   If syncing is not successful, then this is because of one or more merge conflicts between the user’s version and the server’s version.
        -   Merge conflicts happen when two users edit the same tag to different values.
        -   The computer doesn’t know which is the most valid so it has to ask the user.
    -   When merge conflicts happen a notification will pop up and prompt the user to fix them.
        -   This prompt will also be in the side bar underneath the hamburger menu.
    -   Until the user fixes the merge conflicts any changes they make will not be synced to the server.
    -   When the user fixes the merge conflicts, their state is synced to the server and everyone is able to see it.
    -   The sidebar will show the current online/offline synced/not synced status. Right clicking it will give the option to force the app into offline mode for testing and vice versa.
-   Added a nuke button
    -   This button allows the user to delete everything in the website.
    -   This is only for testing so don’t expect it to work in all cases. In particular, don’t expect it to work super well when there are multiple people on the site at a time.
-   Removed test buttons from the sidebar
-   Changed the version number to be based on the latest annotated git tag. This will let us have full control over the version numbers while making them a lot more human readable. Upon hover it will also show the git commit hash that the build was made from.<|MERGE_RESOLUTION|>--- conflicted
+++ resolved
@@ -2,11 +2,7 @@
 
 ## V1.4.7
 
-<<<<<<< HEAD
-#### Date: 2/24/2021
-=======
 #### Date: 2/25/2021
->>>>>>> b57b576d
 
 ### :boom: Breaking Changes
 
