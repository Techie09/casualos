# AUX Changelog

## V0.6.2

### Date: TBD

### Changes:

-   Improvements
    -   Allow users to determine which side of the file they have clicked on by using `that.face` variable on an `onClick` tag.

## V0.6.1

### Date: 05/07/2019

### Changes:

-   Bug Fixes
    -   Fixed the Copy/Paste shortcuts to make `Cmd+C` and `Cmd+V` work on Mac.

## V0.6.0

### Date: 05/07/2019

### Changes:

-   Improvements

    -   Added an `aux.progressBar` tag that generates a progressbar above the file, this tag can be set to any value form 0 to 1.
        -   This new tag also has additionally: `aux.progressBar.color` and `aux.progressBar.backgroundColor` to color the progressbar's components.
        -   This tag also has: `aux.progressBar.anchor` to set the facing direction of the progress bar relative to the file.
    -   Added `aux.pickupable` to control whether files can be placed into the inventory in the player or not, will be true (able to be put in inventory) by default.
        -   If `aux.pickupable` is true but `aux.movable` is false, the file can still be dragged into the inventory without moving the file position. It can also be dragged out of the inventory by setting the file position only until is is placed, then not allowing position changes again as `aux.movable` is still false.
    -   Added the ability to load additional channels into an AUX Player channel.
        -   Channels can be loaded from any reachable instance of AUX Server. (auxplayer.com, a boobox, etc.)
        -   To add a channel to your AUX Player, simply open the hamburger menu and click "Add Channel".
            -   Enter in the ID of the channel you want to load.
            -   There are several options:
                -   A URL (`https://auxplayer.com/channel/context`)
                -   A remote context ID (`auxplayer.com/channel/context`)
                -   A local context ID (`channel/context`)
                -   A local channel ID (`channel`)
        -   To remove a channel, open the hamburger menu and click on the one you want to remove.
        -   Channels can also be loaded by putting them in the query string of the URL.
            -   This is done by adding a parameter named `channels` set to the ID of the channel that you want to load.
            -   For example, `channels=abc/test` will load the `abc/test` channel.
            -   As a result, the URL ends up looking something like this `https://auxplayer.com/channel/context?channels=abc/test&channels=other/channel`.
            -   Note that you can only add channels this way. You must go to the hamburger menu to remove a channel.
                -   Sharing URLs will cause all the channels you have loaded to show up for someone else but it won't remove any channels they already have loaded.
        -   Added several new formula functions:
            -   `superShout(event, arg)` performs a shout that goes to every loaded channel. This is the only way for channels to communicate with each other.
            -   `player.loadChannel(id)` loads the channel with the given ID.
            -   `player.unloadChannel(id)` unloads the channel with the given ID.
        -   Additionally, the following events are always sent to every channel:
            -   `onQRCodeScannerOpened()`
            -   `onQRCodeScannerClosed()`
            -   `onQRCodeScanned()`
            -   `onTapCode()`
        -   How it works
            -   Channels are loaded by creating files in the user's "simulation context".
                -   You can get the user's simulation context by using `player.getFile().aux._userSimulationsContext`.
            -   AUX Player looks for these files and checks if they have a `aux.channel` tag.
                -   For files that do, then the `aux.channel` tag value is used as a channel ID and then AUX Player loads it for each file.
                -   Files that don't are ignored.
            -   Note that because we have multiple channels loaded there are multiple user files and global files.
                -   This is fine because channels cannot lookup files that other channels have.
                -   Because of this, a user also has multiple simulation contexts.
                -   This works out though, because we merge all the simulation contexts and remove duplicate channels.
                -   When `player.unloadChannel(id)` is called, we only remove simulation files that are in the channel that the script is running in.
                -   As a result, if another channel has called `player.loadChannel(id)` with the same ID the channel will remain loaded because at least one channel has requested that it be loaded.
    -   Added in a tween for the zoom that fires once a file has been focused on, it will tween to file position then zoom to the set zoom value.
    -   Added `whisper(file, event, argument)` formula function that sends shouts to a single file.
    -   Added a `aux.version` tag to the globals file which will be used to help determine when breaking changes in the AUX file format occur.
    -   Added the ability to copy and paste file selections in AUX Builder.
        -   Pressing `Ctrl+C` or `Cmd+C` will cause the currently selected files to be copied to the user's clipboard.
        -   Pressing `Ctrl+V` or `Cmd+V` will cause the currently selected files to be pasted into the world where the user's cursor is.
        -   Does not interfere with normal copy/paste operations like copying/pasting in input boxes.
        -   If a worksurface is included in the user's selection the new worksurface will be duplicated from it.
            -   This allows you to do things like copy the context color.
            -   Any files that are being copied from the old worksurface to the new one will also maintain their positions.
    -   Added the ability to copy worksurfaces AUX Builder using the new `"Copy"` option in the context menu.
        -   Using the `Ctrl+V` keybinding after copying the worksurface will paste a duplicate worksurface with duplicates of all the files that were on the surface.
    -   Added the ability to drag `.aux` files into AUX Builder.
        -   This will upload them just like the upload option in the hamburger menu.
    -   Added `player.hasFileInInventory(file)` formula function that determines if the given file or list of files are in the current player's inventory.
        -   As a part of this change, it is now possible to use the other user-related functions in formulas.
    -   Moved the `handlePointerEnter` and `handlePointerExit` function logic to only work in `PlayerInteractionManager`.
    -   Added the `handlePointerDown` to `PlayerInteractionManager` so down events in general can be collected on the player.
    -   Clicking on the `Raise` and `Lower` options on the workspace dropdown will now effect the entrire workspace if it has been expanded.

## V0.5.4

### Date: 04/29/2019

### Changes:

-   Improvements
    -   Changed AUX Player's default background color to match the dark background color that AUX Builder uses.
    -   Changed the globals file to look like a normal file when created and be labeled as "Global".
    -   Updated all the formula functions to use the new naming scheme.
    -   Added the ability to drag worksurfaces when they are minimized.
<<<<<<< HEAD
        -                               Setting `aux.context.movable` to `false` will prevent this behavior.
=======
        -                                           Setting `aux.context.movable` to `false` will prevent this behavior.
>>>>>>> 72a48149
    -   Selecting an item in the inventory no longer shows a selection indicator.
-   Bug Fixes
    -   The inventory placeholders should now always appear square.
    -   Dragging an item out of the inventory will now always remove the image of that item in the inventory.

## V0.5.3

### Date: 04/26/2019

### Changes:

-   Bug Fixes
    -   Fixed an issue that would cause data loss on the server.
        -   The issue was caused by not cleaning up some resources completely.
        -   Because some services were left running, they would allow a session to run indefinitely while the server was running but were not saving any new data to the database.
        -   As a result, any changes that happened after the "cleanup" would be lost after a server restart.

## V0.5.2

### Date: 04/26/2019

### Changes:

-   Improvements
    -   Set builder's default background color to dark gray. Player remains the light blue.
    -   Changed the `onDragAny/onDropAny` actions to be `onAnyDrag/onAnyDrop`.
    -   `formula-lib.ts` has changed `isPlayerInContext` export to `player.isInContext`.
    -   `formula-lib.ts` has changed `makeDiff` export to `diff`.
    -   Made the mini file dots much smaller.
    -   Added the ability to show and hide a QR Code Scanner using the `openQRCodeScanner()` and `closeQRCodeScanner()` functions.
        -   Upon scanning a QR Code the `onQRCodeScanned()` event is triggered with the `that` variable bound to the scanned QR code.
        -   The `onQRCodeScannerOpened()` event is triggered whenever the QR Code Scanner is opened.
        -   The `onQRCodeScannerClosed()` event is triggered whenever the QR Code Scanner is closed.
    -   Moved the file sheet to the right side of the screen.
-   Bug Fixes
    -   Fixed an issue with trying to load a WebP version of the "add tag" icon in Safari.
        -   Safari doesn't support WebP - so we instead have to load it as a PNG.
    -   Fixed the proxy to return the original content type of images to Safari.
        -   Because Safari doesn't support WebP we can't automatically optimize the images.

## V0.5.1

### Date: 04/25/2019

### Changes:

-   Improvements
    -   Automatically log in the user as a guest if they attempt to got to as context without being logged in.
-   Bug Fixes
    -   Stopped a new Guest's username from saying `guest_###` upon logging into a new guest account for the first time.
    -   Fixed highlighting issues when dragging files around.
    -   Totally removed the AUX Player toolbar so that it doesn't get in the way of input events. (Was previously just transparent)
    -   Fixed an issue with files not responding to height changes on a hex when the config file wasn't in the same context.

## V0.5.0

### Date: 04/25/2019

### Changes:

-   Improvements
    -   Restricted onCombine feature to only fire in aux-player and restrict it from happening on aux-builder.
    -   Removed the `clone()` function.
    -   Improved the `create()` function to be able to accept lists of diffs/files.
        -   This allows you to quickly create every combination of a set of diffs.
        -   For example, `create(this, [ { hello: true }, { hello: false } ])` will create two files. One with `#hello: true` and one with `#hello: false`.
        -   More complicated scenarios can be created as well:
            -   `create(this, [ { row: 1 }, { row: 2 } ], [ { column: 1 }, { column: 2 } ])` will create four files for every possible combination between `row: 1|2` and `column: 1|2`.
            -   `create(this, { 'aux.color': 'red' }, [ makeDiff.addToContext('context_1'), makeDiff.addToContext('context_2') ])` will create two files that are both red but are on different contexts.
            -   `create(this, @aux.color('red'), { 'aux.color': 'green' })` will find every file that is red, duplicate them, and set the new files' colors to green.
    -   Improved how we position files to prevent two files from appearing at the same index.
        -   Creating new files at the same position will now automatically stack them.
        -   Stacking is determined first by the index and second by the file ID.
    -   Added a zoom property to the `tweenPlayerTo` function to set a consistent zoom on file focus.
    -   Moved the worksurface context menu options to files mode.
    -   Moved the channel name to the hamburger menu and added the QR Code to the menu as well.
    -   Worksurface improvements
        -   Removed the header in AUX Player so that only the hamburger menu is shown.
        -   Removed the option to enter into worksurfaces mode.
            -   If users are already in worksurfaces mode then they can still exit.
        -   Removed the ability to snap or drag worksurfaces.
        -   Removed the ability to change the worksurface color.
    -   Removed the change background color context menu.
    -   Made the globals file generate as a worksurface.
    -   File Sheet/Search improvements
        -   Removed the edit icon and replaced it with a search icon at the top right of the top bar.
        -   Added the ability to save a `.aux` file from the current selection/search.
        -   Moved the "+tag" button to the left side of the panel and added an icon for it.
        -   Added another "Add Tag" button to the bottom of the tags list.
        -   Added the ability to show the list of selected file IDs in the search bar.
-   Bug Fixes
    -   Stopped sheet closing bug from taking multiple clicks to reopen.

## V0.4.15

### Date: 04/22/2019

### Changes:

-   Improvements

    -   Added a basic proxy to the server so that external web requests can be cached for offline use.
        -   Only works when the app is served over HTTPS.
        -   Uses service workers to redirect external requests to the server which can then download and cache the resources.
            -   Shouldn't be a security/privacy issue because all cookies and headers are stripped from the client requests.
            -   As a result this prevents users from adding resources which require the use of cookies for authorization.
            -   A nice side-effect is that it also helps prevent advertisers/publishers from tracking users that are using AUX. (Cookie tracking and Browser Fingerprinting are prevented)
        -   Currently, only the following image types are cached:
            -   `PNG`
            -   `JPG`
            -   `GIF`
            -   `WEBP`
            -   `BMP`
            -   `TIFF`
            -   `ICO`
        -   Upon caching an image, we also optimize it to WEBP format to reduce file size while preserving quality.
    -   Added `onPointerEnter()` and `onPointerExit()` events that are triggered on files that the user's cursor hovers.
    -   Added a pre-commit task to automatically format files.
    -   Formatted all of the source files. (TS, JS, Vue, JSON, HTML, CSS)
    -   Added an option to the dropdown in aux-builder to jump to aux-player for the current context
    -   `formula-lib.ts` has added a `isPlayerInContext` function to determine if path is in the expected context in aux-player.
    -   `formula-lib.ts` has changed `tweenTo` function to `tweenPlayerTo` for better clarity on the function's use.

## V0.4.14

### Date: 04/19/2019

### Changes:

-   Improvements
    -   Users that join as a guest will now have a cleaner visible name of `Guest`.
    -   Removed the builder checkbox on the new workspace popup to make the feature cleaner.
    -   Added the ability to zoom to a file by tapping/clicking its ID in the file sheet.
    -   Added a couple script functions:
        -   `tweenTo(file or id)` causes the current user's camera to tween to the given file. (just like how the sheet does it)
        -   `toast(message)` causes a toast message to pop up with the given message. It will automatically go away after some time.

## V0.4.13

### Date: 04/18/2019

### Changes:

-   Improvements
    -   Can load external images by setting `aux.image` to an image url.
        -   **NOTE:** The remote server must be CORS enabled in order to allow retrieval of the image.
    -   Added `sprite` as an option for `aux.shape`.
        -   This is a camera facing quad that is great for displaying transparent images.
    -   Added several events:
        -   `onCreate()` is called on the file that was created after being created.
        -   `onDestroy()` is called on the file just before it is destroyed.
        -   `onDropInContext()` is called on all the files that a user just dragged onto a context. (`that` is the context name)
        -   `onDragOutOfContext()` is called on all the files that a user just dragged out of a context. (`that` is the context name)
        -   `onDropAnyInContext()` is called on all files when any file is dragged onto a context. (`that` is an object that contains the `context` and `files`)
        -   `onDragAnyOutOfContext()` is called on all files when any file is dragged out of a context. (`that` is an object that contains the `context` and `files`)
        -   `onDropInInventory()` is called on the file that a user just dragged into their inventory.
        -   `onDragOutOfInventory()` is called on the file that a user just dragged out of their inventory.
        -   `onDropAnyInInventory()` is called on all files when any file is dragged into the user's inventory. (`that` is the list of files)
        -   `onDragAnyOutOfInventory()` is called on all files when any file is dragged out of the user's inventory. (`that` is the list of files)
        -   `onTapCode()` is called on every file whenever a 4 digit tap code has been entered. (`that` is the code)
            -   It is recommended to use an `if` statement to filter the tap code.
            -   This way you won't get events for tap code `1111` all the time due to the user tapping the screen.
        -   All of the drag/drop events are triggered once the user is done dragging. (not during their drag)
    -   Added checkboxes the new workspace modal to allow users to set whether it should show up in builder, player, or both.

## V0.4.12

### Date: 04/17/2019

### Changes:

-   **Breaking Changes**
    -   Changed worksurfaces and player config files to use `{context}.config` instead of `aux.builder.context` and `aux.player.context`.
        -   This also allows people to specify formulas on a per-context basis.
        -   We call these new tags "config tags".
        -   For example, you can show the `hello` context in both AUX Builder and AUX Player by setting the `hello.config` tag to `true`.
        -   Because of this change, existing worksurfaces no longer work. To regain your worksurfaces, do a search for `@aux.builder.context` and then create a config tag for the worksurfaces that are found.
    -   Changed worksurface config values to use `aux.context.{value}` instead of `aux.builder.context.{value}`.
        -   Removing `builder` from the name makes it easier to understand that the tags are describing the contexts that the file is configuring.
    -   Renamed `aux._parent` to `aux._creator`.
    -   Moved functions that create file diffs to their own namespace.
        -   `xyzDiff()` is now `makeDiff.xyz()`
        -   so `addToContextDiff()` is now `makeDiff.addToContext()`
-   Bug Fixes
    -   Fixed an issue that would prevent some files from showing up in Aux Builder due to being created with incorrect data.
    -   Fixed the ability to shrink worksurfaces.
-   Improvements
    -   Added the ability to pass arguments in `shout()`.
        -   For example, you can pass the number 11 to everything that has a `handleMessage()` tag using `shout("handleMessage", 11)`.
    -   Added `isBuilder` and `isPlayer` variables to formulas.
        -   This allows formulas to tell whether they are being run in AUX Builder or AUX Player.
        -   Using these variables in combination with config tags allows specifying whether a context should show up in AUX Builder or AUX Player.
        -   For example, the `hello` context will only show up in AUX Builder when the `hello.config` tag is set to `=isBuilder`.
    -   Added the ability to pass an array of files to `clone()` and `destroy()`.
    -   Changed the generated context ID format from `aux._context_{uuid}` to `context_{short-uuid}`.
    -   Added `aux.mergeable` so control whether diffs can be merged into other files.
    -   Added `md-dialog-prompt` to `GameView` to allow users to set custom contexts for new workspaces.
    -   Removed the `_destroyed` tag. Setting it now does nothing.
    -   Aux Player now uses `aux.context.color` value as the scene's background color.
        -   If `aux.context.color` has no value or is undefined, then it will fall back to `aux.scene.color`.
    -   Made diff toolbar in AUX Builder transparent and Inventory toolbar in AUX Player mostly transparent (slots are still lightly visible.)
    -   Added a trash can that shows up when dragging a file.
        -   Dragging files onto this trash can causes the file to be deleted.
        -   Dragging a diff onto the trash can causes the diff to be cleared.
    -   Added support for `aux.label.anchor` to allow positioning of the label.
        -   Supported values are:
            -   top (default)
            -   left
            -   right
            -   front
            -   back
            -   floating (word bubble)

## V0.4.11

### Date: 04/12/2019

### Changes:

-   Improvements
    -   Updated mesh materials and scene lighting to provide a cleaner look and more accurate color representation.
    -   Dragging files off of worksurfaces no longer deletes them but simply removes them from the context.
    -   Functions:
        -   The `clone()` and `copy()` functions have been changed to accept the first parameter as the creator. This means instead of `clone(this)` you would do `clone(null, this)`. Because of this change, `cloneFrom()` and `copyFrom()` are redundant and have been removed.
        -   The `clone()` and `copy()` functions now return the file that was created.
        -   New Functions:
            -   `addToContextDiff(context, x (optional), y (optional), index (optional))` returns an object that can be used with `create()`, `clone()`, or `applyDiff()` to create or add a file to the given context.
            -   `removeFromContextDiff(context)` returns an object that can be used with `create()`, `clone()`, or `applyDiff()` to remove a file from the given context.
            -   `addToContext(file, context)` adds the given file to the given context.
            -   `removeFromContext(file, context)` removes the given file from the given context.
            -   `setPositionDiff(context, x (optional), y (optional), index (optional))` returns a diff that sets the position of a file in the given context.
            -   `addToMenuDiff()` returns a diff that adds a file to the user's menu.
            -   `removeFromMenuDiff()` returns a diff that removes a file from the user's menu.
        -   Other changes
            -   `create()`, `clone()`, and `createMenuItem()` all support using files as diffs.

## V0.4.10

### Date: 04/11/2019

### Changes:

-   Bug Fixes
    -   Fixed an issue that prevented shouts from adding menu items to the user's menu.
    -   Fixed an issue that caused all users to have hexes.

## V0.4.9

### Date: 04/11/2019

### Changes:

-   Bug Fixes
    -   Fixed a build error.
-   Other improvements
    -   Fudging orthographic camera user context position based on its zoom level. This is not a perfect implementation but does provide a better sense of “where” ortho are when using zoom.

## V0.4.8

### Date: 04/11/2019

### Changes:

-   Bug Fixes
    -   Fixed some broken tests.

## V0.4.7

### Date: 04/11/2019

### Changes:

-   Bug fixes
    -   Typing `=` into a cell should no longer cause issues.
-   Improvements
    -   Menus
        -   Files can now be added to the user's menu.
        -   The items will only show up in AUX Player.
        -   Several functions have been added to help with adding and creating menu items:
            -   `createMenuItem(category, label, actionScript, data (optional))` will create a new file and add it to the current user's menu.
            -   `destroyMenuItem(category)` will destroy any files in the current user's menu with the given category.
            -   `destroyAllMenuItems()` will destroy all files in the current user's menu.
            -   `addToMenu(file)` will add the given file to the current user's menu.
            -   `removeFromMenu(file)` will remove the given file from the current user's menu.
        -   In addition, the following tags control various properties on menu items.
            -   `aux.label` controls the text on the menu item.
            -   `aux.label.color` controls the text color of the menu item.
            -   `aux.color` controls the background color of the menu item.
            -   `onClick()` is called when the menu item is clicked.
            -   `aux.input` turns the menu item into an input that allows modification of the given tag name.
                -   Clicking on the menu item will show a dialog with an input box.
            -   `aux.input.target` indicates the file that the input tag should be set on.
                -   for example, setting `aux.input.target` to `=@name("joe")` will cause the input to change the tag on the file that has the `name` tag set to `joe`.
            -   `aux.input.placeholder` sets the placeholder text to use for the input box.
            -   `onSave()` is called after the user chooses to save their changes.
            -   `onClose()` is called after the dialog has been closed, regardless of whether the changes were saved or not.

## V0.4.6

### Date: 04/11/2019

### Changes:

-   Improvements

    -   Camera is now orthographic by default for both AUX Builder and AUX Player.
        -   There is a toggle button in the menu for builder and player that lets you toggle a perspective camera on/off.

## V0.4.5

### Date: 04/10/2019

### Changes:

-   Bug Fixes
    -   Fixed scrolling in the file panel.

## V0.4.4

### Date: 04/10/2019

### Changes:

-   Improvements:
    -   Diffballs
        -   The recent files list is now a "brush" that takes properties from the last file or tag that was modified.
        -   This means that you can now drag out a file on top of another file to paint the brush's tags onto another file.
        -   The effect is that you can copy and paste tags onto other files.
    -   File Selection
        -   The file panel now only shows the number of selected files when in multi-select mode.
        -   When in single select mode the "Unselect All" button is now a "Multi Select" button to transition to multi select mode.
        -   Hiding or showing the file panel no longer changes the file selection mode.
        -   Selecting the file brush at the bottom of the screen now opens the file panel to show the tags on the brush.
        -   When the brush is selected, the "Muti Select" button becomes a "Clear Diff" button which resets the brush to an empty file.

## V0.4.3

### Date: 04/09/2019

### Changes:

-   Improvements:

    -   Loading screen will show error if one occurs during load.
    -   Can close loading screen if error occurs by pressing the `DISMISS` button.

## V0.4.2

### Date: 04/09/2019

### Changes:

-   Added loading screen to Aux Builder and Aux Player.

## V0.4.1

### Date: 4/05/2019

### Changes:

-   Improvements
    -   File Selection
        -   There are now two file selection modes:
        -   Single select
            -   Users in single select mode are able to click files to automatically show the sheet for the selected file.
            -   Clicking in empty space will clear the selection.
            -   Holding control and selecting another file will add the clicked file to the user's selection and switch to multi-select mode.
            -   Closing the sheet or clicking "Unselect All" will cause the user's selection to be cleared.
        -   Multi select
            -   Works like the old way.
            -   Opening the sheet causes multi-select mode to be enabled.
            -   Alternatively, selecting a file while holding the control key will also cause multi-select mode to be enabled.
            -   While in multi select mode the sheet can be closed just like normal.
            -   Clicking "Unselect All" will cause the selection to be cleared and will switch back to single select mode.
    -   File Sheet
        -   Search
            -   The file sheet now includes a search icon that can be used to show a search bar.
            -   The search bar allows the user to type in formulas and see the results in realtime.
            -   Any files returned from the search are editable in the table.
            -   Other results (like numbers) are shown in a list.
            -   Using the `Ctrl+F` (`Cmd` is difficult to intercept) keyboard shortcut will open the sheet and automatically focus the search bar.
            -   Pressing `Enter` or the green checkmark next to the search bar will finish the search and automatically select any files returned from the search.

## V0.4.0

### Date: 4/04/2019

### Changes:

-   Bug Fixes:
    -   Fixed an issue with having multiple tabs open that caused the tabs to send events as each other.
        -   This was previously fixed but was re-broken as part of a bit of rework around storing atoms.
        -   The issue is that storage is shared between tabs so we need to make sure we're storing the data separately per tab.
        -   So the signatures were valid because they were sharing the same keys.
        -   Maybe something like a copy-on-write mechanism or splitting trees based on the site IDs could fix this in a way that preserves offline capabilities.
        -   Upon reload we would check local storage for currently used site IDs and pick one of the local site IDs that is not in use.
    -   Fixed an issue with scaling and user positions. The user positions were not being scaled to match the context that they were in.
    -   Made the server clear and re-create trees that get corrupted after a reload.
        -   This is a dangerous operation, we'll need to spend some dev time coming up with an acceptible solution to corrupted trees so that data doesn't get lost.
        -   Basically the issue is that we currently don't have a way to communicate these issues to users and make informed decisions on it.
        -   Also because of the issue with multiple tabs, we're always trying to load the tree from the server so we can't have the client send its state to recover.
        -   So, in the meantime, this is potentially an acceptible tradeoff to prevent people from getting locked out of simulations.
-   Other improvements

    -   Redirects
        -   Added the ability to redirect to `https://auxplayer.com` when accessing a context in a simulation.
        -   Added the ability to redirect to `https://auxbuilder.com` when accessing a simulation without a context.
    -   Dynamic client configuration
        -   The client now requests a configuration from the server on startup.
        -   This lets us handle some configuration tasks for the client at runtime from the server.
        -   Will be useful for managing URLs and other functionality for deployments to Raspberry PIs.
    -   Multi-line Editor
        -   Added the ability to show a multi-line text editor for tag values.
        -   This makes editing things like actions and formulas much easier.
    -   File Sheet Axis
        -   Improved the File Sheet to use CSS Grids instead of table elements.
        -   This gives us the capability to dynamically switch between row and column modes.
        -   Also gives us more control over sizing of elements and responsiveness.
    -   Inventory bar adjusts to mobile screen resolutions.
    -   Users are now represented as a semi-transparent square cone mesh.
    -   Scripting Improvements
        -   Added the ability to set tag values on files that are returned from `@` queries.
            -   For example, `@name('bob').name = 'joe'` changes the name of `bob` to `joe`.
            -   Caveats:
                -   Setting individual array values is not supported.
                -   So doing `this.colors[1] = 'blue'` would not change the second element of the `colors` tag to `blue`.
        -   Added the `aux._parent` tag that contains the ID of the file that a file is childed to.
        -   When `destroy(file)` is called all files that have `aux._parent` matching `file.id` will also be destroyed. This happens recursively.
        -   Added a new function `cloneFrom(file, ...newData)`.
            -   Similar to `clone(file, ...newData)` but sets `aux._parent` on the new file to `file.id`.
            -   The new file will have tags copied from `file` and the given list of objects.
        -   Added a new function `createFrom(file, data)`.
            -   Similar to `create(data)` but sets `aux._parent` on the new file to `file.id`.
            -   The new file will have tags from the given `data` parameter.

## V0.3.26

### Date: 4/01/2019

### Changes:

-   Bug Fixes
    -   Fixed worksurfaces to update when their `aux.builder.context` tag is updated.
-   Other improvements
    -   Improved the server to cleanup trees from memory that aren't in active memory.

## V0.3.25

### Date: 4/01/2019

### Changes:

-   Bug Fixes
    -   Fixed HTML Element targets not being captured as intended when using touch.
        -   This fixes inventory dragging for mobile.
    -   Fixed the ability to use indexer expressions in filters after @ or # queries.
        -   `=@nums()[0]` gets the first file with the `nums` tag on it.
    -   Fixed the ability to call functions in filters after @ or # queries.
        -   `=#nums().map(num => num + 10)` now works and produces a list of numbers where each number has 10 added to it.
    -   Fixed the ability to upload AUX files.
    -   Improved garbage collection so that it avoids expensive operations when there is nothing to remove.
    -   Fixed offline mode to work offline(!).
-   Other improvements
    -   Formulas now support using dots after @ or # queries. For example `=@name('bob').name` now works.
    -   Debug Page
    -   The debug page for AUX Builder has been moved to be after the simulation ID. So to access the debug page for `test` you would go to `https://auxbuilder.com/test/aux-debug`.
    -   The debug page now has a search bar that allows entering a formula to search through the file state.
    -   Added the ability for the debug page to search through destroyed files.
    -   Atom signatures are now only checked when adding individual atoms. This greatly improves loading performance.
    -   Refactored some of the logic around propagating file updates so that they can be more performant in the future.
    -   Destroying files by dragging them off of a worksurface or using the `destroy()` function in an action now uses the causal tree instead of setting the `_destroyed` tag to `true`. (Allows better garbage collection in the future)
    -   Improved first load performance by reducing the amount of work the browser needs to do to store a tree in IndexedDB.
    -   Improved performance for inserting atoms into the weave.

## V0.3.24

### Date: 3/28/2019

### Changes:

-   Features:
    -   Can drag files to and from user's inventory in AUX Player.
    -   Added support for cryptograhpically signing and verifiying events.
    -   Renamed `scale.x`, `scale.y`, and `scale.z` to `aux.scale.x`, `aux.scale.y`, and `aux.scale.z`.
    -   Added the ability to use `aux.scale` to uniformly scale the file.
-   Bug Fixes
    -   Use context.z position has an offset from the calculated display z position in Aux Builder.
        -   Making context.z act as an offset allows context.z value of 0 to place the file on the “ground” regardless of tile height in Aux Builder and always place the file on the ground in Aux Builder.
        -   No more file clipping issues due to grid planes being at different heights between Aux Builder and Aux Player.
    -   Don't clear out tags that end with `.x`, `.y`, or `.z` when dragging new files from the recent files list.
    -   Fixed an issue with trees that could cause sibling atoms to be ignored or ordered improperly.
-   Other Improvements
    -   Builder context file now defaults to flat, clear, and not movable.

## V0.3.23

### Date: 3/26/2019

### Changes:

-   Features
    -   Can drag and combine files in AUX Player.
-   Buf Fixes

    -   Can snap hexes together again as long as there is no file on it (currently this includes the builder context file as well).
    -   Fixed an issue that allowed files representing worksurfaces to be dragged even if `aux.movable` was set to `false`.
    -   Fixed an issue that allowed files to be stacked on top of invisible files that were representing users.

## V0.3.22

### Date: 3/26/2019

### Changes:

-   Bug Fixes
    -   Fixed an issue where atoms could be placed in the wrong spot.
    -   Fixed an issue with importing atoms where the tree could become invalid.
-   Other Improvements
    -   Added some core functionality for the infinite mathematical grid in AUX Player.

## V0.3.21

### Date: 3/24/2019

### Changes:

-   Bug Fixes
    -   Fixed an issue where the server would start handing out old site IDs after a restart.
    -   Added the ability to reject events that become corrupted while in transit.

## V0.3.20

### Date: 3/23/2019

### Changes:

-   Bug Fixes
    -   Fixed another scenario where duplicate atoms could be added to a weave.

## V0.3.19

### Date: 3/23/2019

### Changes:

-   Bug Fixes
    -   Fixed Weaves to prevent duplicate atoms from being added in specific scenarios.
        -   This would cause peers to reject changes from each other.
        -   If the issue happened on the server then every client would reject data from the server until the server was restarted.
        -   The restart would cause the server to reload the atoms from the database, eliminating any duplicates.
    -   Fixed signing out and signing back in on AUX Player to put the user back in the context they were previously in.
    -   Fixed an issue that caused users to be invisible the first time they signed into an AUX Player context.

## V0.3.18

### Date: 3/23/2019

### Changes:

-   Bug Fixes
    -   Fixed so that users can actually log out.
    -   Fixed AR mode in AUX Player.
-   Other Improvements
    -   Added a progress spinner to the login pages.
    -   Added lerping to the user meshes so the position updates look more natural.

## V0.3.17

### Date: 3/22/2019

### Changes:

-   Bug Fixes
    -   Fixed so that updates are only sent every 1/2 second instead of up to every frame.

## V0.3.16

### Date: 3/22/2019

### Changes:

-   Bug Fixes
    -   Fixed an issue that would cause two browser tabs to go to war over which was the real tab for that user.
    -   Fixed an issue that would cause two browser tabs to potentially become inconsistent with each other because they were sharing the same site ID.
-   Other Changes
    -   Added a couple extra logs to MongoDBTreeStore.
    -   Added additional safegards against invalid events.

## V0.3.15

### Date: 3/22/2019

### Changes:

-   Bug Fixes
    -   Fixed an issue that prevented users from creating new simulations.
    -   Fixed an issue that caused duplicate files to be created in the game view.
    -   Fixed issues with logging in as the same user from different devices.
    -   Fixed an issue that would cause newly created trees to have garbage collection disabled.
-   Other Improvements
    -   Improved word bubble performance.
    -   Improved performance when loading large causal trees.
    -   Added additional validations when importing trees to prevent errors down the road.
    -   Improved the server to add a root atom if loading a tree that has no atoms.

## V0.3.14

### Date: 3/22/2019

### Changes:

-   Bug Fixes
    -   Fixed CausalTreeServer to save imported atoms.
    -   Fixed CausalTreeServer to not re-store atoms each time it loads the tree from the database.
    -   Make CausalTree export version 3 trees.
    -   Make CausalTree collect garbage after importing.
-   Other Changes
    -   Enable some debug logs.

## V0.3.13

### Date: 3/21/2019

### Changes:

-   Bug Fixes
    -   Reduced memory usage of worksurfaces. This makes it easier to create large worksurfaces.
    -   Fixed not being able to drag the camera around when tapping/clicking on a worksurface while in files mode.
    -   Added indexes to MongoDB collections so that queries won't be so slow.

## V0.3.12

### Date: 3/21/2019

### Changes:

-   Bug Fixes
    -   Fixed issues with slowdowns caused by continually re-saving the entire history.
    -   Fixed several performance issues related to labels and word bubbles.
    -   Changed the branding to AUX Builder from File Simulator.
    -   Fixed several issues with files and contexts in AUX Player.
        -   Files marked as `_destroyed` now no longer display.
        -   Fixed a loading order issue that would occur when a file was its own context.
        -   Fixed an issue that would cause the player to ignore the file removed event for the context file.
    -   Fixed Word Bubbles so that they scale with labels when `aux.label.size.mode` is set to `auto`.
-   AUX Player Improvements
    -   Users now show up inside contexts in both AUX Builder and AUX Player.
    -   The `_lastActiveTime` tag is now per-context. (i.e. `context_a._lastActiveTime`)
-   AUX Builder Improvements
    -   Added the ability to fork simulations.
-   Other Improvements
    -   Added the ability to transparently upgrade our storage formats.
        -   Works for both MongoDB and IndexedDB.
    -   Made the server respond to the local IP Addresses by default in Development mode.
        -   This makes it easier to do development with a mobile device.
        -   Use `npm run watch:player` to have it serve the AUX Player by default. Otherwise it will serve the AUX Builder.
    -   Improved formula query expresions to support tags with dots in them.
        -   Before you would have to wrap the tag in a string.
        -   Now you can simply do `@aux.label` or `#aux.label` as long as each part is a valid [JS identifier](https://developer.mozilla.org/en-US/docs/Glossary/Identifier).

## V0.3.11

### Date: 3/19/2019

### Changes:

-   Bug Fixes
    -   Fixed dragging worksurfaces while in files mode.
    -   Fixed an issue in Aux Player that caused a file to still be visible even if it was destroyed.
    -   Fixed a login issue that would cause the user to get stuck in a redirect loop.
    -   Fixed shouts.
    -   Fixed AUX File upload to overwrite existing state instead of trying to merge the two trees.
        -   This allows us to keep better consistency across multiple devices.
    -   Fixed user labels.
-   Formula Improvements
    -   Improved formulas allow using normal dot syntax for tags with dots in them.
        -   This means you can now do `this.aux.color` instead of `this['aux.color']`
        -   As a result of this change, primitive values (number, string, boolean) are converted to objects.
        -   So to do equality comparisions you must use the `==` operator instead of either `!` or `===`.
        -   Numerical operators and other comparision operators still work fine.
        -   You can alternatively use the `valueOf()` function to convert the object back into a primitive value.
    -   Added the ability to change a file value simply by changing it.
        -   This means instead of doing `copy(this, { "aux.color": "red" })` you can now do `this.aux.color = "red"`.
        -   Additionally, we no longer destroy files by default.
        -   This means that the destroy/recreate pattern is basically deprecated. This pattern worked in simple scenarios, but for more complex scenarios it could easily cause race conditions where duplicate files are created because users clicked the same file at the same time.
-   Other Improvements
    -   Improved the `goToContext()` formula function to be able to accept a single parameter that indicates the context to go to.
        -   The function will infer the current simulation ID from the URL.

## V0.3.10

### Date: 3/18/2019

### Changes:

-   Fixed aux upload.

## V0.3.9

### Date: 3/18/2019

### Changes:

-   Fixed Aux Player file added event ordering.
-   Reworked actions function to take an arbitrary number of files.
-   Added ability to have tag filters that match everything.
-   Added `shout` formula function.
    ```
    shout(eventName)
    ```
-   Added `goToContext` formula function.
    ```
    goToContext(simulationId, contextId)
    ```
-   Calling `onClick` action on file that gets clicked by the user in Aux Player.
-   Fixed Aux Player showing destroyed files.

## V0.3.8

### Date: 3/18/2019

### Changes:

-   Changed configurations to allow auxplayer.com and auxbuilder.com

## V0.3.7

### Date: 3/17/2019

### Changes:

-   Added InventoryContext to hold onto user’s inventory data much in the same way Context3D does (WIP). Ported over some MiniFile stuff from Aux Projector to get inventory display framework up (WIP).
-   Renamed pointOnGrid to pointOnWorkspaceGrid for clarification.

## V0.3.6

### Date: 3/15/2019

### Changes:

-   Changed to using Causal Trees for history.
    -   **This is a breaking change**
    -   This gives us the ability to support offline mode and keep action history.
    -   Because of how the system is designed, every merge conflict can be resolved in a reasonable manner.
    -   This is a new storage format, so data needs to be migrated.
    -   This is also fairly new, so it may have some weird bugs.
-   Removed file types.
    -   **This is a breaking change**
    -   This allows any file to visualize any grouping of files. (e.g. look like a worksurface)
    -   As a result, the only difference between a file and a worksurface is what tags the file has.
    -   This means that new worksurfaces will have a file on them by default. This file is the data for the worksurface.
    -   To create a workspace:
        -   Make a file that has `builder.context` set to any value.
        -   This value is the context that the file is visualizing.
        -   _To make other files show up in this context you simply create a tag with the same name as the context as set its value to `true`._
        -   **Note that when you create a worksurface in worksurface mode we do this for you automatically.**
    -   A couple tags were changed:
        -   `_position`
            -   Split into 3 different tags. (x, y, z)
            -   To change the position of a file you use `{context}.x`, `{context}.y`, and `{context}.z` as the tag names.
        -   `_workspace`
            -   Now to place a file on a workspace you set the `{context}` tag to `true`
        -   All existing tags have been moved to the `aux` namespace.
            -   This affects `color`, `scale`, `stroke`, `line`, `label`, `movable`, and `stackable`.
            -   They have been changed to `aux.color`, `aux.scale`, `aux.stroke`, `aux.line`, `aux.label`, `aux.movable`, and `aux.stackable`.
        -   `_hidden`
            -   This option has been removed in favor of setting the `aux.color` tag to `transparent` or `clear`.
            -   To remove the lines you simply need to set the `stroke.color` tag to `transparent`/`clear`.
    -   Several new tags were added:
        -   `builder.context`
            -   Setting this to a value will cause the file to visualize the context that was specified.
            -   This means appearing like a worksurface and showing any files that have the related `{context}` tag set to `true`.
        -   `builder.context.x`, `builder.context.y`, `builder.context.z`,
            -   These tags specify the X, Y, and Z positions that the center of the worksurface is placed at.
        -   `builder.context.scale`
            -   This tag specifies the scale of the worksurface. (how big it is)
        -   `builder.context.grid.scale`
            -   This tag specifies the scale of the grid relative to the worksurface. (how big the grid squares are)
        -   `builder.context.defaultHeight`
            -   This tag specifies how tall the hexes on the worksurface are by default.
        -   `builder.context.size`
            -   This tag specifies how many hexes from the center the worksurface contains.
        -   `builder.context.minimized`
            -   This tag specifies whether the worksurface is minimized.
        -   `builder.context.color`
            -   This tag specifies the color that the worksurface is.

## V0.3.5

### Date: 2/26/2019

### Changes:

-   Fixed AR mode.
-   Restoring original background color when exiting AR mode.

## V0.3.4

### Date: 2/25/2019

### Changes:

-   Added stub for AUX Player.
-   Added subdomains for File Simulator (projector.filesimulator.com) and AUX Player (player.filesimulator.com).
-   Lots of file reorganization.
    -   `aux-projector` and `aux-player` are now togethor underneath `aux-web` along with any other common/shared files.
-   Fixed combining.

## V0.3.3

### Date: 2/21/2019

### Changes:

-   Implemented a word bubble to help make file labels more readable.

## V0.3.2

## Data: 2/21/2019

### Changes:

-   Nothing, just trying to get npm flow setup.

## V0.3.1

### Date: 2/20/2019

### Changes:

-   Added the ability to delete files by dragging them off a workspace.
-   Fixed the `destroy()` function in action scripts.

## V0.3.0

### Date: 2/14/2019

### Changes:

-   Added a recursion check to the formula evaluation code to prevent infinite loops from locking up the system.

## V0.2.30

### Date: 2/13/2019

### Changes:

-   Added Aux Debug page that can be reached by prepending `/aux-debug/` to your simulation id in the url.
    -   This page presents the AUX data in its raw JSON form and is updated live when changes arrive from the server.
    -   If you wanted to see the raw data for a simulation called `RyanIsSoCool` you would go to: `filesimulator.com/aux-debug/RyanIsSoCool`.
-   Add the ability to drag a stack of files
    -   For some reason the stack doesn't always move at the same time.
    -   It's some weird issue with not updating them fast enough or something.
-   Debounce updates to the recents list so that we're not forcing re-renders of the mini files all the time
-   Fix so that dragging new files doesn't cause a ton to get created
-   Cause formulas to be run when evaluating filters
    -   This also fixes the issue of numbers and true/false values not matching filters
-   Allow combining files that were just dragged from the file queue
-   Hide files without workspaces

    -   Also log out the file ID when this happens.

## V0.2.29

### Date: 2/13/2019

### Changes:

-   Fixed workspace mesh not updating properly.
-   Remove workspace if size is 0.
    -   Only allow shrinking of a workspace to 0 if there are no files on the workspace.
-   Implemented cleanup of a file's arrows/lines when it is destroyed.

## V0.2.28

### Date: 2/12/2019

### Changes:

-   Make the recent files list use 3D renders of the actual files.
-   Fixed issues with the lines not updating when worksurfaces minimize.
-   Disabled shadows.

## V0.2.27

### Date: 2/11/2019

### Changes:

-   Fix the weirdest bug that was caused by an internal error in Vue.js.
    -   It would do something to stop the touch events from being emitted.
    -   I'm not sure how it did that. Maybe changing focus or something.

## V0.2.26

### Date: 2/11/2019

### Changes:

-   Fixed touch scrolling.
-   Fixed an issue that would prevent immovable files from being dragged off of the recent files list.
-   Fixed an issue that allowed players to place files on minimized worksurfaces.
-   Fixed an issue that allowed minimized worksurfaces to snap together.
-   Made the recents list have 3 files at most.
-   Made files in the recents list not duplicate as long as their normal values are the same.
-   Made selecting a file in the recents list move the selected file to the front.
-   Made the first file in the list larger than the others.
-   Made dragging a file from the recents list not move the dragged file to the front of the list.

## V0.2.25

### Date: 2/11/2019

### Changes:

-   Added the first version of the file toolbar.
    -   This is a list of the user's recently edited files.
    -   Users can select a file from the toolbar to tap and place.
    -   They can also click and drag files out into the world.
-   Made minimized hexes 1/3 the scale of normal hexes.
-   Added the ability to minimize hexes while in file mode.
-   Moved extra buttons like the AR mode to the app sidebar.
-   Made the login email box into a name box.
-   Fixed destroyed blocks not dissapearing.
-   Made the tag input field use a placeholder instead of filling with actual text.
-   Fixed some input issues.

## V0.2.24

### Date: 2/8/2019

### Changes:

-   Scaled down color picker, removed scrolling, and made it slightly wider to accommodate mobile screens.
-   It is now possible to close the Color Picker by tapping on empty space (it will no longer open immediately when tapping of of it).
-   Allow camera dragging when performing click operation on file that is incompatible with the current user mode.
-   Prevent the user from changing the background color when in AR mode.
-   Added the ability to see other people and what they are looking at.
-   Added the ability to minimize worksurfaces.
    -   While minimized they can still be dragged around but changing the size and height is not allowed.
    -   The color can still be changed though.
-   Fixed an issue where everyone would try to initialize the globals file with the default color and get a merge conflict if it was different.

## V0.2.23

### Date: 2/7/2019

### Changes:

-   Made the info box default to closed.
-   Added initial version of WebXR support.
    -   Note that this is Mozilla's old crotchety WebXR and not the official standardized version.
    -   As such, it only works in Mozilla's WebXR Viewer app thing.
    -   Hopefully it doesn't break WebVR support.
-   Changed color picker to swatches style.
-   Can only change scene background color while in workspaces mode.
-   Changed `stroke.linewidth` to be `stroke.width`.

## V0.2.22

### Date: 2/7/2019

### Changes:

-   Color Picker component is now more generic. It invokes a callback function every time the color value changes that you can use to get the color value.
-   Made the QR code larger.
-   Change the scene’s background color by clicking on it and using the color picker.
-   Make basically all the text gray (title bar text, mode switch, add buttons, and the hamburger).
-   Changed color picker type to Compact style.

## V0.2.21

### Date: 2/7/2019

### Changes:

-   Changed the top bar and other buttons to have a white background.
-   Changed the red badge on the pencil to be a neutral gray.
-   Changed the actions icon.
-   Added a grid that is visible in hex edit mode.

## V0.2.20

### Date: 2/7/2019

### Changes:

-   Added color picker component.
-   Can change workspace color using color picker from the context menu.
-   Inverted touch input vertical rotation.
-   Clamping vertical rotation so that you can’t rotate underneath the ground plane.

## V0.2.19

### Date: 2/6/2019

### Changes:

-   Added `stroke.linewidth` to control how thick the stroke lines are.
-   Removed the Skybox.
-   Added the ability to change the vertical tilt of the camera by using two fingers and panning up and down.
-   Reworked the files panel to be easier to use.
    -   Added "+action" button for creating actions.
    -   Moved the "+tag" and "+action" buttons above the file table.
    -   Moved the "Clear selection" button to the header row on the file table.
    -   It still needs some of the scrolling features like not scrolling the header while scrolling the body of the table but for the most part it's done.
    -   Also needs the auto-zoom feature for users. After looking at possible implementations I've discovered that it should be easier to do this when the "seeing other people" update arrives.

## V0.2.18

### Date: 2/5/2019

### Changes:

-   Button polling is now implemented in `InputVR` for vr controllers: `getButtonDown`, `getButtonHeld`, `getButtonUp`.
-   Replaced `GameView.workspacePlane` with mathematical plane for workspace dragging.
    -   This fixes not being able to drag workspaces after we disabled the ground plane mesh.
-   Forcing touch input when being used on a VR capable device in non-VR mode. This fixes traditional browser input on devices like the Oculus Go.

## V0.2.17

### Date: 2/5/2019

### Changes:

-   Moved VR controller code to `InputVR` class.
-   Forcefully disconnecting the controller when exiting VR, this fixes bug with GamePad API when returning to VR mode.
-   Disabled visibility of scene’s ground plane.
-   `ControllerMesh` is now a special `Object3D` that is added to the root controller `Object3D` node.

## V0.2.16

### Date: 2/5/2019

### Changes:

-   Controller is represented as a red pointer arrow. It doesnt not currently allow you to interact yet.
-   Disabling shadows when in VR. Shadows are a significant performance cost in its current state, disabling them gives us 20-30+ fps boost in VR.
-   VR button is now hidden when WebVR is not detected.

## V0.2.15

### Date: 2/5/2019

#### Changes:

-   Changed the default cube color to be white.
-   Changed the default cube outline color to gray instead of invisible.
-   Fixed an issue with action filters where some values weren't able to be matched to a filter.
    -   This happened for some tag values that would be parsed from strings into their semantic equivalents.
    -   For example, `"true"` would get converted to `true` and `"123.456"` would get converted to `123.456`.
    -   This conversion was being ignored for filter values, so they would never match in these scenarios.
-   Fixed an issue with action scripts where copying a file would not copy its formulas.
-   Improved the `copy()` function used in action scripts to be able accept any number of arguments.
    -   This allows cascading scenarios like `copy(this, that, @name("joe"), @name("bob"))`.

## V0.2.14

### Date: 2/4/2019

#### Changes:

-   Added `scale.x`, `scale.y`, and `scale.z` tags to allow changing the scale of the cubes.
    -   `x` and `y` are width and thickness. `z` is height.
-   Dragging worksurfaces now no longer snaps to the center but stays relative to the cursor position.
-   Added `label.size` and `label.size.mode` tags.
    -   `label.size` sets the size of the label. Setting it to 1 means the default size and setting it to 2 means twice the default size.
    -   Setting `label.size.mode` to `"auto"` causes the label to appear a constant size no matter where the user's camera is in the scene.
-   Changed the renderer settings to render the 3D scene at the full device resolution.
    -   This will likely increase the accuracy of rendering results but may also cause performance to drop due to rendering a lot more pixels.
    -   Was previously using the browser-default pixel ratio.
-   Added beta support for Web VR devices.
-   Fixed an issue where worksurfaces that did not have default heights and were merged into other worksurfaces would cause those tiles to incorrectly appear with a height of `0`.
    -   The worksurfaces that did not have default heights were from old versions that did not allow changing heights.
-   Added the number of selected cubes to the info box toggle

## V0.2.13

### Date: 2/1/2019

#### Changes:

-   Camera now handles going from two touch -> one touch without jumping around.
-   Removed time instance in `Time.ts`.
-   Input and Time are both updated manually through `GameView`, we need less `requestAnimationFrame` calls when possible.
-   Fixed bug in `Input` that would cause touches to overwrite old ones on browsers that reuse `TouchEvent` identifiers.
-   Remaining `TouchData` finger indexes get normalized when touches are removed.
    -   i.e. if there are two touches and touch 0 gets removed, then touch 1 becomes touch 0.

## V0.2.12

### Date: 2/1/2019

#### Changes:

-   Added `#stroke.color` which sets an outline on the cube.
-   Added the ability to download `.aux` files.
-   Added the ability to upload `.aux` files into the current session.
-   Changed the URLs to not use `#`. (breaking change!)
-   Changed the home screen to be the root path (`/`) so sessions are now just `filesimulator.com/mysession`. (breaking change!)
-   Changed the login screen to be at `/login`. (So `login` is not a valid session ID anymore) (breaking change!)
-   Fixed an issue where destroyed objects were being returned in action script queries.
-   Fixed an issue that allowed files to be combined with themselves. (Sorry Jeremy!)
-   Fixed an issue where offline users would always overwrite file `_index` values if the index was at `0.`
-   Minor changes:
    -   Add a "continue as guest" button.
    -   Replace "File Simulator" with the session code unless they are in the default session.
    -   Disable auto-capitalization and autocorrect on the input fields.
    -   Change the "Add worksurface" and "Add file" buttons to just be a "+" icon.
    -   Change the mode switch to use icons instead of text for the label.
    -   Make the mode switch always appear white.
    -   Remove color integration from FileValue.
    -   Change "Nuke the site" to something a little more friendly.
    -   Change "+ New Tag" to "+tag".
    -   Change the deselect file button to a grey color.
    -   Change the info box header to "Selected Files".
    -   Change the info icon to a pencil icon.

## V0.2.11

### Date: 1/31/2019

#### Changes:

-   Changed the "X" used to deselect files into a "-" sign.
-   Added the ability to show a QR code linking to the session the current user is in.

## V0.2.10

### Date: 1/31/2019

#### Changes:

-   Added two different modes to help control what the user is interacting with
    -   The "Files" mode allows dragging files and making new files.
    -   The "Worksurfaces" mode allows dragging worksurfaces, making new worksurfaces, and interacting via clicking on them.
-   Re-added the ability to combine files
    -   Dragging a file onto another file will combine them if possible.
    -   If no filters match then the files will stack.

## V0.2.9

### Date: 1/31/2019

#### Changes:

-   Camera zooming with trackpad pinching is now supported.
-   Input now handles `WheelEvent` from the browser.
    -   `getWheelMoved()` - Returns true when wheel movemented detected.
    -   `getWheelData()` - Return wheel event data for the current frame.

## V0.2.8

### Date: 1/31/2019

#### Changes:

-   Disabled double-tap to zoom functionality that is added by iOS and Android by default.
-   Fixed an issue where files would all appear in the same spot upon first load of a session.
-   Added the Session ID to the top header.
-   After logging in, the user will now be redirected back to the session they first tried accessing.
-   Fixed some typos.

## V0.2.7

### Date: 1/30/2019

#### Changes:

-   Added `line.to` and `line.color` tags. `line.to` creates an arrow that points from the source file to the target file. An array of files is also supported.
-   Added formula support for `label`, `label.color`.
-   Added some functions to `FileCalculations` to help with handling of short file ids:
    -   `getShortId` - Return the short id for the file.
    -   `fileFromShortId` - Find file that matches the short id.
    -   `filesFromShortIds` - Find files that match the short ids.
-   Disabled depth buffer writing for the new SDF rendered font.
-   Running `updateMatrixWorld` function for `FileMesh` when its position is updated.
    -   This allows child objects to have accurate world positioning the moment its parent is moved instead of waiting for ThreeJS to run the next render update frame.

## V0.2.6

### Date: 1/28/2019

#### Changes:

-   Improved the game window to resize the renderer and camera automatically
-   Improved how the files window scales for small devices
-   Move the toolbar into a floating action button
-   Closing the info box now shows an icon in its place that can be used to reopen it
-   Selecting/changing files no longer re-opens the info box
-   Tags that the user adds to the info box are no longer automatically hidden

## V0.2.5

### Date: 1/28/2019

#### Changes:

-   Rotation with touch input now spins in the correct direction.
-   3D text rendering is now done with SDF (Signed Distance Field). This gives us a much cleaner and crisper text representation.
-   Added `label.color` tag that allows you to change the color of the label text.

## V0.2.4

### Date: 1/28/2019

In this version we improved workspaces and made other minor quality of life improvements.

#### Changes:

-   Added the ability to change hex heights
-   Added the ability to stack cubes on top of each other
-   Added the ability to drag single hex tiles onto other workspaces
-   Added a `list()` formula function that is able to calculate which files are stacked on top of each other.
-   Made the square grid tiles visible only if they are over a related hex tile
-   Made hexes have a short height by default
-   Made hexes larger by default
-   Made cubes always attach to a workspace
-   Made only the grid that a cube is being dragged onto visible

##V0.2.1
###Date: 1/22/2019
In this version we added support for multiple simultaneous sessions. When logging in users can optionally provide a “Session ID” that will put them into that session. Alternatively, they can type the Session ID into the URL and go there directly. Sharing URLs to share your session is also supported.

#### Changes:

-   Multi-Session Support
    -   Users enter in a Session ID to go to a sandbox all their own.
    -   They can also share the URL with other people to be put directly into that session.
-   Hexes no longer have bevels.
-   In Formulas, hashtag expressions which have only a single result now return that result directly instead of in an array.
    -   For example, If there was only one file with a #sum set to “10” and there was a formula “=#sum”
        -   In v0.2.0 the formula would equal “[10]”
        -   In v0.2.1 the formula would equal “10”

## V0.2.0

### Date: 1/16/2019

In this version we added support for offline mode and made general improvements to the user interface.

#### Changes:

-   Added offline mode
    -   After loading the app over HTTPS, the user will be able to go completely offline (airplane mode) and still be able to access everything. This means:
        -   The app should load
        -   The user should be able to create new files and workspaces
        -   They should be able to edit tags and perform actions.
    -   When new app versions are available, the user will be prompted to refresh the page to use the new version.
        When the user goes back online the app will attempt to sync with the server. If successful, then everyone else will be able to see their changes because they have been synced.
    -   If syncing is not successful, then this is because of one or more merge conflicts between the user’s version and the server’s version.
        -   Merge conflicts happen when two users edit the same tag to different values.
        -   The computer doesn’t know which is the most valid so it has to ask the user.
    -   When merge conflicts happen a notification will pop up and prompt the user to fix them.
        -   This prompt will also be in the side bar underneath the hamburger menu.
    -   Until the user fixes the merge conflicts any changes they make will not be synced to the server.
    -   When the user fixes the merge conflicts, their state is synced to the server and everyone is able to see it.
    -   The sidebar will show the current online/offline synced/not synced status. Right clicking it will give the option to force the app into offline mode for testing and vice versa.
-   Added a nuke button
    -   This button allows the user to delete everything in the website.
    -   This is only for testing so don’t expect it to work in all cases. In particular, don’t expect it to work super well when there are multiple people on the site at a time.
-   Removed test buttons from the sidebar
-   Changed the version number to be based on the latest annotated git tag. This will let us have full control over the version numbers while making them a lot more human readable. Upon hover it will also show the git commit hash that the build was made from.<|MERGE_RESOLUTION|>--- conflicted
+++ resolved
@@ -99,11 +99,7 @@
     -   Changed the globals file to look like a normal file when created and be labeled as "Global".
     -   Updated all the formula functions to use the new naming scheme.
     -   Added the ability to drag worksurfaces when they are minimized.
-<<<<<<< HEAD
-        -                               Setting `aux.context.movable` to `false` will prevent this behavior.
-=======
-        -                                           Setting `aux.context.movable` to `false` will prevent this behavior.
->>>>>>> 72a48149
+        -   Setting `aux.context.movable` to `false` will prevent this behavior.
     -   Selecting an item in the inventory no longer shows a selection indicator.
 -   Bug Fixes
     -   The inventory placeholders should now always appear square.
