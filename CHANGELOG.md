# CasualOS Changelog

## V2.0.11

#### Date: 9/27/2021

### :boom: Breaking Changes

-   Renamed `server` to `inst`.
    -   This means that you should now `configBot.tags.inst` instead of `configBot.tags.server`.
    -   It also means that you now should go to `https://casualos.com?inst=my-aux` instead of `https://casualos.com?server=my-aux`.
    -   CasualOS will automatically replace `server` with `inst` on the first load so old links will continue to work.
-   Renamed `pagePortal` to `gridPortal`
    -   CasualOS will automatically replace `pagePortal` with `gridPortal` on first load (so old links will continue to work) but any scripts that change `pagePortal` will need to be updated to change `gridPortal`.
    -   `pagePortal` on the `configBot` should now be `gridPortal`.
    -   `pagePortalBot` is now `gridPortalBot`.
    -   Some functions now should reference the bot portal instead of the page portal:
        -   `os.getCameraPosition('page')` -> `os.getCameraPosition('grid')`
        -   `os.getCameraRotation('page')` -> `os.getCameraRotation('grid')`
        -   `os.getFocusPoint('page')` -> `os.getFocusPoint('grid')`
        -   `os.getPortalDimension('page')` -> `os.getPortalDimension('grid')`
    -   `@onPortalChanged` now uses `gridPortal` for `that.portal`.
-   Renamed `miniPortal` to `miniGridPortal`
    -   `miniPortal` on the `configBot` should now be `miniGridPortal`.
    -   `miniPortalBot` should now be `miniGridPortalBot`.
    -   Some functions now should reference the bot portal instead of the page portal:
        -   `os.getCameraPosition('mini')` -> `os.getCameraPosition('miniGrid')`
        -   `os.getCameraRotation('mini')` -> `os.getCameraRotation('miniGrid')`
        -   `os.getFocusPoint('mini')` -> `os.getFocusPoint('miniGrid')`
        -   `os.getPortalDimension('mini')` -> `os.getPortalDimension('miniGrid')`
    -   `@onPortalChanged` now uses `miniGridPortal` for `that.portal`.
-   Renamed some functions:
    -   `os.downloadServer()` -> `os.downloadInst()`
    -   `os.loadServer()` -> `os.loadInst()`
    -   `os.unloadServer()` -> `os.unloadInst()`
    -   `os.getCurrentServer()` -> `os.getCurrentInst()`
    -   `server.remotes()` -> `os.remotes()`
    -   `server.serverRemoteCount()` -> `os.remoteCount()`
    -   `server.servers()` -> `os.instances()`
    -   `server.serverStatuses()` -> `os.instStatuses()`
    -   `server.restoreHistoryMarkToServer()` -> `server.restoreHistoryMarkToInst()`.
    -   Note that some functions have moved to the `os` namespace from the `server` namespace. This is because most `server` functions do not work on CasualOS.com and are only designed to work with a server-based system (which CasualOS.com is not). To clarify this, functions that work all the time are now in the `os` namespace while the others are in the `server` namespace.
-   Renamed several listen tags:
    -   `@onServerJoined` -> `@onInstJoined`
    -   `@onServerLeave` -> `@onInstLeave`
    -   `@onServerStreaming` -> `@onInstStreaming`
    -   `@onServerStreamLost` -> `@onInstStreamLost`
    -   `@onServerAction` -> `@onAnyAction`

### :bug: Bug Fixes

-   Fixed an issue where zooming on menu bots would trigger the browser-provided zoom functionality.
-   Fixed an issue where copying an array from one tag to another tag caused CasualOS to break.

## V2.0.10

<<<<<<< HEAD
#### Date: 9/8/2021
=======
#### Date: 9/21/2021
>>>>>>> 3d273276

### :rocket: Improvements

-   Improved the runtime to track changes to arrays without having to make a copy of the array or save it back to the tag.
-   Improved `os.getRecords(...filters)` to use `authBot.id` if `byAuthID()` is not specified.
-   Added `labelOpacity` tag.
-   Added `menuItemLabelStyle` tag.
-   Added the ability to use the `auto` value in the `scaleY` tag for menu bots. This automatically scales the menu bot height based on the amount of text in the label.
-   Added the ability to rotate around an object multiple times with `os.focusOn()` by setting `normalized` to `false` in the `rotation` property.
    -   By default, rotations passed to `os.focusOn()` are normalized to between 0 and `2π`.
    -   Setting `normalized` to `false` will skip this process and allow rotations larger than `2π` which in turn means the camera will rotate past `2π`.

## V2.0.9

#### Date: 9/7/2021

### :rocket: Improvements

-   Added the `os.requestPermanentAuthToken()` and `os.destroyRecord(record)` functions.
    -   `os.requestPermanentAuthToken()` is used to get auth tokens that can publish records to a app bundle from anywhere - including from other app bundles.
    -   `os.destroyRecord(record)` destroys the given record and makes it inaccessable via `os.getRecords()`. You must be logged in to destroy records and you can only destroy records that have been created by your user account and app bundle.
    -   See the documentation for more info.

### :bug: Bug Fixes

-   Fixed an issue where retrieving records from a temporary space can fail when the query matches no records.
-   Fixed an issue where CasualOS could permanently stall while loading.

## V2.0.8

#### Date: 9/7/2021

### :rocket: Improvements

-   Created https://casualos.me
    -   casualos.me is a companion service for CasualOS that provides the ability to sign in with an account and save permanent records of data.
-   Added the `os.requestAuthBot()` function.
    -   Requests that the user sign in and creates the `authBot` global variable to represent whether the user is signed in.
    -   Only works if an App Bundle (AB) was auto loaded using the `autoLoad` query parameter.
    -   Returns a promise that resolves when the user is signed in.
    -   See the "Auth Bot Tags" section in the documentation for more info.
-   Added the `os.publishRecord(recordDescription)` function to be able to save arbitrary JSON data.
    -   Records are arbitrary pieces of data that can saved and retrieved from special record-enabled spaces.
        -   The possible spaces are:
            -   `tempRestricted` - (Default) Records are temporary (they are deleted at the end of the day) and they are only retrievable by the user and appBundle that created them.
            -   `tempGlobal` - Records are temporary and they are they are retrievable by everyone.
            -   `permanentRestricted` - Records are permanent and they are only retrievable by the user and appBundle that created them.
            -   `permanentGlobal` - Records are permanent and they are retrievable by everyone.
    -   Unlike bots, records are only accessible by searching for them using the `os.getRecords()` function.
    -   Requires that the user has signed in with `os.requestAuthBot()`.
    -   `recordDescription` is an object with the following properties:
        -   `space` - The space that the record should be published to.
        -   `record` - The data that should be included in the record.
        -   `address` - (Optional) The address that the record should be published at. This can be omitted if a `prefix` is specified instead.
        -   `prefix` - (Optional) The prefix that the record should be published at. If used instead of `address`, CasualOS will calculate the `address` by concatenating the given prefix and ID like this: `"{prefix}{id}"`.
        -   `id` - (Optional) The ID that the record should be published at. If used with `prefix`, then CasualOS will combine the given `id` with the given `prefix` to calculate the `address`. If omitted, then CasualOS will generate a UUID to be used with the `prefix`.
        -   `authToken` - (Optional) The auth token that should be used to publish the record. This is useful for allowing other users to be able to publish records to an app bundle on your account. If omitted, then the `authToken` tag from the `authBot` will be used.
    -   Returns a promise that resolves when the record has been published.
    -   See the documentation for some examples.
-   Added the `os.getRecords(...filters)` function to be able to find and retrieve records.
    -   Works similarly to `getBots()` except that the list of possible filters is different and more limited.
    -   Possible filters are:
        -   `byAuthID(id)` - Searches for records that were published by the given auth ID. This filter is required for all `os.getRecords()` queries.
        -   `inSpace(space)` - Searches for records that were published to the given space. If omitted, only `tempRestricted` records will be searched.
        -   `byAddress(address)` - Searches for the record with the given address. Useful for finding a specific record.
        -   `byPrefix(prefix)` - Searches for records whose address starts with the given prefix. Useful for finding a list of records.
        -   `byID(id)` - Searches for records whose address equals `{prefix}{id}`. Works similarly to `byAddress()` except that you must also use `byPrefix()`. Useful for finding a specific record.
    -   Returns a promise that resolves with an object that contains a partial list of records.
        -   Using this object, you can see the total number of records that the query matched and get the next part of the list using the `getMoreRecords()` function.
        -   The object has the following structure:
            -   `records` - The list of records that were retrieved. This list may contain all the records that were found or it might only contain some of the records that were found. You can retrieve all of the records by looping and calling `getMoreRecords()` until it returns an object with `hasMoreRecords` set to `false`.
            -   `totalCount` - The total number of records that the query found.
            -   `hasMoreRecords` - Whether there are more records that can be retrieved for the query.
            -   `getMoreRecords()` - A function that can be called to get the next set of records for the query. Like `os.getRecords()`, this function returns a promise with an object that has the structure described above.
    -   See the documentation for some examples.
-   Added the `byID(id)` bot filter.
    -   This function can be used either as a bot filter with `getBots()` or as a record filter with `os.getRecords()`.
    -   As its name suggests, it can be used to find a bot with the given ID.

### :bug: Bug Fixes

-   Fixed an issue where using a `formAnimationAddress` prevented `formAnimation` from working correctly on first load.
-   Fixed an issue where `os.focusOn()` would not work on mobile devices.

## V2.0.7

#### Date: 8/16/2021

### :bug: Bug Fixes

-   Fixed an issue where remote whispers could cause CasualOS to think it was loaded before it actually was.
    -   This would in turn cause CasualOS to think that ab-1 was not installed and led to ab-1 getting duplicated which could then cause the auxCode to be loaded again.

## V2.0.6

#### Date: 8/11/2021

### :rocket: Improvements

-   Added the `formAnimationAddress` tag to allow specifying a separate GLTF/GLB URL that should be used for animations.
    -   This allows dynamically loading animations instead of requiring that all animations be built into the `formAddress` GLTF mesh.

### :bug: Bug Fixes

-   Fixed an issue where setting the `mapPortal` tag on the `configBot` to `null` would not close the map portal.
-   Fixed an issue where the camera would rotate somewhat randomly when facing straight down using touch controls.

## V2.0.5

#### Date: 7/27/2021

### :rocket: Bug Fixes

-   Fixed an issue where async scripts did not support JSX syntax highlighting.

## V2.0.4

#### Date: 7/27/2021

### :rocket: Improvements

-   Added the ability to download a PDF with embedded bot data by specifying a filename with a `.pdf` extension to `os.downloadBots()`.
-   Added the `os.parseBotsFromData(data)` function.
    -   This function can parse a list of bot mods from JSON or from the contents of a PDF that was created with `os.downloadBots()`.
    -   It returns a list of bot mods (i.e. mods that have the structure of bots) which can in turn be passed to `create()` to add them to the server.
-   Added the `os.unregisterApp(appID)` function to allow removing apps after they have been registered.
-   Added the ability to use [JSX](https://reactjs.org/docs/introducing-jsx.html) for Apps instead of the `html` string helper.
    -   JSX allows you to use a HTML-like language directly inside listeners. This provides some nice benefits including proper syntax highlighting and error messages.
    -   For example:
        ```javascript
        let result = <h1>Hello, World!</h1>;
        ```
    -   Due to convienience this will probably become the preferred way to write HTML for apps, however the `html` string helper will still be available.

## V2.0.3

#### Date: 7/19/2021

### :boom: Breaking Changes

-   "Custom Portals" are now called "Executables"
    -   This is because portals should deal almost exclusively with bots and heavily interface with CasualOS.
    -   "Custom Portals" (as they were called) made this difficult and are better explained as a way to create arbitrary web programs (i.e. executables).
    -   The new "Apps" (`os.registerApp()` and `os.compileApp()`) features make it easier to create custom portals since they can leverage bots and listen tags directly.
-   Renamed `portal.open()` to `os.registerExecutable()`.
-   Renamed `portal.buildBundle()` to `os.buildExecutable()`.
-   Renamed `portal.registerPrefix()` to `os.registerTagPrefix()`.
-   Changed the menuPortal to always be anchored to the bottom of the screen instead of to the miniPortal.

### :rocket: Improvements

-   Added the `os.registerApp(name, bot)` and `os.compileApp(name, content)` functions.
    -   `os.registerApp()` takes an app name and a bot and sets up a space for adding content to the CasualOS frontend.
    -   Calling `os.registerApp()` will also make the given bot available globally as `{name}Bot`.
    -   `os.registerApp()` returns a promise that resolves when the app has been setup and can accept content. Additionally, `onAppSetup` will be whispered to the bot that was specified for the app.
    -   `os.compileApp()` is used to provide content to an app. You can call this as many times as you want and the app will only update when you call `os.compileApp()` for it.
    -   See the docs for more information.
-   Added the `html` string helper.
    -   This can be used to produce HTML from a string for `os.compileApp()` by placing it before a string that uses backtick characters (`` ` ``).
    -   e.g.
        ```javascript
        let result = html`<h1>Hello, World!</h1>`;
        ```
    -   See the docs for more information.
-   Added the `watchBot(bot, callback)` and `watchPortal(portal, callback)` helper functions.
    -   `watchBot()` can be used to watch a given bot (or list of bots) for changes and triggers the given callback function when the bot(s) change.
    -   `watchPortal()` can be used to watch the given portal for changes and triggers the given callback function when the portal changes.
        -   Specifically, `watchPortal()` tracks when the portal is changed (by watching the portal tag on the `configBot`), when bots are added, removed, or updated in the portal, and when the portal bot changes.
-   Improved the bot dragging logic to support using `os.replaceDragBot(null)` to stop dragging a bot.

### :bug: Bug Fixes

-   Fixed an issue where dragging a bot whose position was animated in tempLocal space would produce no visible effect.
-   Fixed an issue where GLB models compressed with a newer version of Draco could not be loaded.
    -   You may have to refresh the browser tab 1 extra time after getting the update for this change to take effect. This is because the Draco library is cached by the web browser and updates to the library are checked in the background while the old version is being used.
-   Fixed an issue where bots in the mapPortal that had LOD listeners would not function correctly unless they had a label.

## V2.0.2

#### Date: 7/6/2021

### :rocket: Improvements

-   Improved the miniPortal to support the `portalCameraZoom`, `portalCameraRotationX` and `portalCameraRotationY` tags.
-   Added the `priorityShout()` function to make it easy to run a set of shouts until a bot returns a value.
-   Added the ability to control the foreground and background colors of the chat bar via the `foregroundColor` and `backgroundColor` options in `os.showChat()`.
-   Added the `date` type for `os.showInput()` to make entering days easier.

### :bug: Bug Fixes

-   Fixed an issue where camera position offsets would continuously be applied to the camera.
-   Fixed an issue where the menu would be positioned incorrectly if the meet portal was anchored to the top of the screen.
-   Fixed an issue where clicking on the grid with a controller in XR would crash CasualOS.
-   Fixed an issue where the transformer tag did not work correctly for bots in the mapPortal.
-   Fixed an issue where dragging an object that gets destroyed in an onPointerDown would freeze the UI.

## V2.0.1

#### Date: 6/9/2021

### :rocket: Improvements

-   Changed the default mapPortal basemap to `dark-gray`.
-   Changed the mapPortal to default to viewing Veterans Memorial Park in Grand Rapids.
    -   This makes it easier to start using AB-1 once the map portal is loaded.

### :bug: Bug Fixes

-   Fixed an issue where calling `os.focusOn()` with a position and no portal would default to the map portal.
-   Fixed an issue where calling `os.focusOn()` for the map portal before it was finished loading would error.

## V2.0.0

#### Date: 6/7/2021

### :bug: Improvements

-   Added the `mapPortal`.
    -   The map portal provides a 3D representation of the entire Earth and allows placing bots anywhere on it.
    -   Bots that are in the map portal use Longitude and Latitude for their X and Y coordinates.
    -   The map can additionally be customized by setting the `mapPortalBasemap` tag on the `mapPortalBot`. See the documentation for more information.
    -   Based upon [ArcGIS](https://www.arcgis.com/index.html).

### :bug: Bug Fixes

-   Fixed an issue where trying to focus on a position in the miniPortal would not work.

## V1.5.24

#### Date: 5/24/2021

### :rocket: Improvements

-   Improved the miniPortal to enable resizing it by dragging the top of the miniPortal instead of just at the corners.
-   Added the `math.normalizeVector()` and `math.vectorLength()` functions.

### :bug: Bug Fixes

-   Fixed an issue where events in some asynchronous scripts would be incorrectly reordered and potentially cause logic issues.

## V1.5.23

#### Date: 5/22/2021

### :boom: Breaking Changes

-   Renamed the `inventoryPortal` to `miniPortal`.
    -   The following were also renamed:
        -   `#inventoryPortalHeight` -> `#miniPortalHeight`
        -   `#inventoryPortalResizable` -> `#miniPortalResizable`
        -   `os.getInventoryPortalDimension()` -> `os.getMiniPortalDimension()`
        -   `os.hasBotInInventory()` -> `os.hasBotInMiniPortal()`
        -   `os.getPortalDimension("inventory")` -> `os.getPortalDimension("mini")`
        -   `os.getCameraPosition("inventory")` -> `os.getCameraPosition("mini")`
        -   `os.getCameraRotation("inventory")` -> `os.getCameraRotation("mini")`
        -   `os.getFocusPoint("inventory")` -> `os.getFocusPoint("mini")`
-   The `miniPortalHeight` tag was changed from being a number between 1 and 10 that represented the number of bots that should fit in the portal. Now it is a number between 0 and 1 that represents the percentage of the screen height it should take. Note that when `#miniPortalWidth` is less than 1 the height of the portal will be more like 80% of the screen height when set to 1. This is because of the mandatory spacing from the bottom of the screen to be somewhat consistent with the spacing on the sides.

### :rocket: Improvements

-   Added the `#miniPortalWidth` tag.
    -   Possible values are between 0 and 1.
    -   Represents the percentage of the screen width that the mini portal should take.
    -   When set to 1, the mini portal will appear docked and there will be no spacing between the bottom of the screen and the mini portal.

### :bug: Bug Fixes

-   Fixed a bunch of issues with zooming, rotating, and resizing the mini portal.

## V1.5.22

#### Date: 5/20/2021

### :rocket: Improvements

-   Added the `os.enableCustomDragging()` function to disable the default dragging behavior for the current drag operation.
    -   This is useful for custom dragging behavior that is associated with a bot like scaling the bot or rotating it.

### :bug: Bug Fixes

-   Fixed an issue where `os.focusOn()` would not work with bots in the inventory portal.

## V1.5.21

#### Date: 5/18/2021

### :rocket: Improvements

-   Improved `os.focusOn()` to support focusing on menu bots that have `#form` set to `input`.
-   Added the ability to snap dragged to a specific axis.

    -   These are special snap target objects that have the following form:

    ```typescript
    let snapAxis: {
        /**
         * The direction that the axis travels along.
         */
        direction: { x: number; y: number; z: number };

        /**
         * The center point that the axis travels through.
         */
        origin: { x: number; y: number; z: number };

        /**
         * The distance that the bot should be from any point along the
         * axis in order to snap to it.
         */
        distance: number;
    };
    ```

### :bug: Bug Fixes

-   Fixed an issue where the "tag has already been added" dialog displayed behind the sheet portal.

## V1.5.20

#### Date: 5/17/2021

### :bug: Bug Fixes

-   Fixed an issue where `@onInputTyping` was incorrectly shouted instead of whispered.

## V1.5.19

#### Date: 5/13/2021

### :rocket: Improvements

-   Added the `labelPaddingX` and `labelPaddingY` tags to allow controlling the padding along the width and height of labels separately.
-   Added the ability to use a URL for the `cursor` and `portalCursor` tags.
-   Added the `cursorHotspotX`, `cursorHotspotY`, `portalCursorHotspotX`, and `portalCursorHotspotY` tags to allow specifying the location that clicks should happen at in the custom cursor image. For example, a cursor that is a circle would have the hotspot in the middle but the default cursor has the hotspot at the top left.

## V1.5.18

#### Date: 5/11/2021

### :rocket: Improvements

-   Added the `AB1_BOOTSTRAP_URL` environment variable to control the URL that ab-1 gets loaded from.

## V1.5.17

#### Date: 5/10/2021

### :rocket: Improvements

-   Added the `cursor` and `portalCursor` tags.
    -   The `cursor` tag specifies the mouse cursor that should be shown when the bot is being hovered.
    -   The `portalCursor` tag specifies the mouse cursor that should be used by default for the page portal.
    -   See the documentation for a list of possible options.
-   Added the `labelPadding` tag to control how much space is between the edge of the bot and edge of the label.

## V1.5.16

#### Date: 5/7/2021

### :bug: Bug Fixes

-   Fixed an issue where it was no longer possible to cancel `setInterval()` with `clearTimeout()` and cancel `setTimeout()` with `clearInterval()`.
    -   They are not meant to be used together but because of an artifact of web browsers it needs to be supported.

## V1.5.15

#### Date: 5/7/2021

### :bug: Bug Fixes

-   Fixed an issue where it was impossible to clear intervals/timeouts from a bot other than the one it was created from.

## V1.5.14

#### Date: 5/7/2021

### :rocket: Improvements

-   Added the ability to clear bot timers using `clearInterval()` and `clearTimeout()`.
    -   `clearInterval(timerId)` is useful for clearing intervals created by `setInterval()`.
    -   `clearTimeout(timerId)` is useful for clearing timeouts created by `setTimeout()`

## V1.5.13

#### Date: 5/3/2021

### :bug: Bug Fixes

-   Fixed an issue where the meet portal could stay open if the portal was cleared before it was fully loaded.

## V1.5.12

#### Date: 5/2/2021

### :bug: Bug Fixes

-   Fixed an issue where `@onSubmit` was shouted to every bot instead of whispered to the bot that the input was submitted on.

## V1.5.11

#### Date: 4/27/2021

### :rocket: Improvements

-   Overhauled the `shared`, `tempShared`, and `remoteTempShared` spaces to use a faster and more efficient storage mechanism.
    -   There is now a new configuration environment variable `SHARED_PARTITIONS_VERSION` which controls whether the new spaces are used. Use `v1` to indicate that the old causal repo based system should be used and use `v2` to indicate that the new system should be used.
-   Added the `math.areClose(first, second)` function to determine if two numbers are within 2 decimal places of each other.
    -   For example, `math.areClose(1, 1.001)` will return true.
-   Improved the `atPosition()` and `inStack()` bot filters to use `math.areClose()` internally when comparing bot positions.
-   Improved handling of errors so they have correct line and column numbers in their stack traces.
    -   Currently, this only functions correctly on Chrome-based browsers (Chrome, Edge, Opera, etc.). Part of this is due to differences between how web browsers generate stack traces and part is due to what browsers support for dynamically generated functions.

### :bug: Bug Fixes

-   Fixed an issue with labels where an error could occur if the label text was updated while it was being rendered.
-   Fixed an issue where `clearAnimations()` would error if given a null bot.
-   Fixed an issue where autocomplete would not work correctly for properties on top level variables.

## V1.5.10

#### Date: 4/8/2021

### :boom: Breaking Changes

-   Renamed `onStreamData` to `onSerialData`.
-   Serial functions now require a "friendly" name to keep track of each device: `serialConnect`, `serialStream`, `serialOpen`, `serialUpdate`, `serialWrite`, `serialRead`, `serialClose`, `serialFlush`,`serialDrain`, `serialPause`, `serialResume`
-   `serialStream` now requires a bot id to send the stream to that bot.

### :rocket: Improvements

-   Improved the IDE Portal to support showing all tags by setting the `idePortal` tag on the config bot to `true`.
-   Added a search tab to the IDE Portal which makes it easy to search within tags that are loaded in the IDE Portal.
    -   It can be focused from the idePortal by using the `Ctrl+Shift+F` hotkey.
-   Added the `sheetPortalAddedTags` tag for the `sheetPortalBot` which specifies additional tags that should always be shown in the sheet portal.
-   Added support for auxcli v2.0.0 to retain current functionality.
-   Added support for multiple serial connections simultaneously.

### :bug: Bug Fixes

-   Fixed an issue where the `url` tag would not be created on initial load unless the URL was updated.

## V1.5.9

#### Date: 4/7/2021

### :rocket: Improvements

-   Added the ability to jump to a tag while in the IDE Portal using `Ctrl+P`.

### :bug: Bug Fixes

-   Fixed an issue where the `imuPortal` would return values that were incorrect for usage on the camera.
    -   Now, the `imuPortal` sets the `deviceRotationX`, `deviceRotationY`, `deviceRotationZ` and `deviceRotationW` values which is the rotation of the device represented as a quaternion.
    -   The `pagePortal` also now supports setting `cameraRotationOffsetW` to indicate that the offset should be applied as a quaternion.
    -   Try the `imuExample01` auxCode for an example.
-   Fixed an issue where CasualOS would fail to load on browsers that do not support speech synthesis.
-   Fixed an issue where bot updates that were executed via `action.perform()` would be treated like they were being performed by the user themselves.
    -   In particular, this issue affected text edits which were originally created by the multiline text editor but were then replayed via `action.perform()`.
    -   The effect of this bug would be that while the data was updated correctly, the multiline text editor would ignore the new data because it assumed it already had the changes.

## V1.5.8

#### Date: 4/5/2021

### :rocket: Improvements

-   Added the ability to see the full text of script errors by using the "Show Error" button in the multiline editor.

### :bug: Bug Fixes

-   Fixed an issue where the `imuPortal` would only open when set to a string value. Now it also supports `true` and non 0 numerical values.

## V1.5.7

#### Date: 4/2/2021

### :rocket: Improvements

-   Improved `imuPortal` to support Safari on iOS.
-   Added the `crypto.isEncrypted(cyphertext)`, `crypto.asymmetric.isEncrypted(cyphertext)`, and `crypto.asymmetric.isKeypair(keypair)` functions.
    -   These can help in determining if a string is supposed to be a asymmetric keypair or if it has been encrypted with symmetric or asymmetric encryption.

### :bug: Bug Fixes

-   Fixed an issue where the configBot would appear to be in the `shared` space but was actually in the `tempLocal` space.

## V1.5.6

#### Date: 4/1/2021

### :rocket: Improvements

-   Added the "bots" snap target for `os.addDropSnap()` and `os.addBotDropSnap()`.
    -   This will cause the dragged bot to snap to other bots.
-   Added the `experiment.speakText(text, options?)` and `experiment.getVoices()` functions.
    -   See the documentation for more information.
-   Added the `os.getGeolocation()` function.
    -   Returns a promise that resolves with the geolocation of the device.
-   Added the `imuPortal` to be able to stream IMU data into CasualOS.
    -   When defined on the config bot, the `imuPortalBot` will be updated with IMU data from the device.
    -   The following tags are used:
        -   `imuSupported` - Whether reading from the IMU is supported. This will be shortly after the `imuPortal` is defined.
        -   `deviceRotationX`, `deviceRotationY`, `deviceRotationZ` - The X, Y, and Z values that represent the orientation of the device.
-   Added the `portalCameraType` tag to allow switching between `perspective` and `orthographic` projections.
    -   Camera projections act similarly to real world camera lenses except that they avoid certain limitations like focal lengths.
    -   `orthographic` - This projection preserves parallel lines from the 3D scene in the output 2D image. As a result, same-sized objects appear the same size on the screen, regardless of how far away they are from the camera.
    -   `perspective` - This projection makes same-sized objects appear larger or smaller based on how far away they are from the camera. Closer objects appear larger and vice versa.
-   Added the `os.enablePointOfView(center?)` and `os.disablePointOfView()` functions.
    -   These are similar to `os.enableVR()` or `os.enableAR()` and can be used to give the player a "ground level" perspective in the page portal.
    -   `os.enablePointOfView(center?)` - Enables POV mode by moving the camera to the given position, setting the camera type to `perspective`, and changing the controls so that it is only possible to rotate the camera.
    -   `os.disablePointOfView()` - Disables POV mode by resetting the camera, camera type, and controls.

### :bug: Bug Fixes

-   Fixed an issue where tag edits would appear duplicated when running CasualOS in the non-collaborative mode.

## V1.5.5

#### Date: 3/25/2021

### :rocket: Improvements

-   Changed CasualOS to not show the `server` URL parameter when loaded in non-collaborative mode.
-   CasualOS will now throw an error when trying to save a bot to a tag during creation.

## V1.5.4

#### Date: 3/25/2021

### :rocket: Improvements

-   Improved `os.download()` to add the correct file extension if one is omitted from the given filename.
-   Added the 📖 emoji has a builtin tag prefix.
    -   This is a useful default prefix for custom portals.
-   Added the ability to load CasualOS in a non-collaborative mode.
    -   This will make the shared spaces (`shared`, `tempShared`, and `remoteTempShared`) act like they are `tempLocal` spaces.
    -   As a result, CasualOS needs no persistent network connection to run an experience when loaded in this mode.
-   Added the `os.isCollaborative()` function to get whether CasualOS was loaded in a collaborative mode or non-collaborative mode.

### :bug: Bug Fixes

-   Fixed the "Docs" link when linking to a listen tag.

## V1.5.3

#### Date: 3/23/2021

### :boom: Breaking Changes

-   Removed bot stacking.
    -   Bots will no longer automatically stack on each other based on position. Instead, they need to be stacked manually.
    -   The `{dimension}SortOrder` tags still exist and are used by the menu portal to order bots.
-   Drag events are now sent for bots that are not draggable.
    -   This means you can set `#draggable` to false and still get a `@onDrag` or `@onAnyBotDrag` event for it.
    -   This change makes it easier to write your own custom dragging logic because it prevents the bot(s) from being automatically moved but still sends the correct events.
    -   If you don't want drag events sent to a bot, you can make it not pointable or you can use your own custom logic on `@onDrag`/`@onDrop`.
-   The `#draggableMode` and `#positioningMode` tags have been removed.
    -   `#draggableMode` can be emulated by setting `#draggable` to false and adding custom `@onDrag` events to limit which dimensions the bot can be moved to.
    -   `#positioningMode` has been replaced with the `os.addDropSnap()` and `os.addBotDropSnap()` functions.

### :rocket: Improvements

-   Added the `@onAnyBotDropEnter` and `@onAnyBotDropExit` shouts.
-   Added the `@onAnyBotPointerDown` and `@onAnyBotPointerUp` shouts.
-   Added the `os.addDropSnap(...targets)` and `os.addBotDropSnap(bot, ...targets)` functions.
    -   These can be used to customize the behavior of a drag operation.
    -   Each function accepts one or more "targets" which are positions that the bot can be dropped at. There are 4 possible values:
        -   `"ground"` - The bot will snap to the ground as it is being dragged. (Default when not in VR)
        -   `"grid"` - The bot will snap to individual grid tiles as it is being dragged.
        -   `"face"` - The bot will snap to the face of other bots as it is being dragged.
        -   A snap point object. The bot will snap to the point when the mouse is within a specified distance. It should be an object with the following properties:
            -   `position` - An object with `x`, `y`, and `z` values representing the world position of the snap point.
            -   `distance` - The distance that the pointer ray should be from the position in order to trigger snapping to the position.
    -   The `os.addBotDropSnap(bot, ...targets)` function accepts a bot as its first parameter which limits the specified snap targets to when the given bot is being dropped on.
-   Added the `experiment.beginRecording(options?)` and `experiment.endRecording()` functions.
    -   These can be used to record both audio and video at the same time.
    -   See the documentation for more details.

### :bug: Bug Fixes

-   Fixed an issue where dragging a parent bot onto a child bot would cause the bot to rapidly snap back and forth.
-   Fixed an issue where negative sort orders could not be used on menu bots.

## V1.5.2

#### Date: 3/18/2021

### :bug: Bug Fixes

-   Fixed an issue where `os.focusOn()` would not function when using positions because inventory and page portals would fight over control of the animation operation.

## V1.5.1

#### Date: 3/17/2021

### :rocket: Improvements

-   Improved `os.focusOn()` to be canceled by `os.goToDimension()` and future calls to `os.focusOn()`.
    -   Additionally, calling `os.focusOn(null)` will cancel the current focus operation without queuing another one.

## V1.5.0

#### Date: 3/17/2021

### :boom: Breaking Changes

-   Changed the `#portalCameraRotationX` and `#portalCameraRotationY` tags to use radians instead of degrees.

### :rocket: Improvements

-   Added the `cameraZoom` and `cameraZoomOffset` tags.
-   Added the `os.focusOn(botOrPosition, options?)` function.
    -   Works similarly to `os.tweenTo()` and `os.moveTo()` except that it takes an options object instead of a bunch of parameters.
    -   Notable improvements includes that it can accept a position instead of a bot, it supports different easing types, and it will return a promise which completes when the camera movement is finished.
    -   Additionally the rotation values are in radians instead of degrees.
-   `os.focusOn()` and `os.tweenTo()` now use quadratic easing by default.
    -   Additionally `os.focusOn()` supports specifying the easing type just like `animateTag()`.
-   `os.tweenTo()` and `os.moveTo()` are now deprecated and should no longer be used. They will be removed in a future release of CasualOS.
    -   To encourage migration, they have been removed from the documentation and autocomplete.
-   Added the `experiment.beginAudioRecording()` and `experiment.endAudioRecording()` functions to experiment with audio recording.
    -   See the documentation for more information.

### :bug: Bug Fixes

-   Fixed an issue where camera offsets would not be taken into account when calculating the camera focus point.
    -   This fixes issues with the focus point becoming more and more wrong as offsets are applied to the camera.
    -   However, any calculations which try to calculate a camera position offset from the focus point must now subtract the current offset from the focus point to get the correct result. The example auxCode (`cameraMovementExample`) has been updated to reflect this change (version 2 and later).

## V1.4.11

#### Date: 3/12/2021

### :rocket: Improvements

-   Added the `math.scaleVector(vector, scale)` function to make multiplying vectors by scalar values easy.

### :bug: Bug Fixes

-   Fixed an issue where the `@onServerJoined` event could be sent before all data was loaded.
    -   This could happen if one player was changing data while another player was joining the server.
-   Fixed an issue where custom portals would not open if the portal tags were not defined when the portal is opened.
-   Fixed an issue where custom portals would always have default styling for their first load.

## V1.4.10

#### Date: 3/9/2021

### :rocket: Improvements

-   Improved `animateTag()` to support animating multiple tags at once by accepting an object for the `fromValue` and `toValue` options properties.
    -   Instead of calling `animateTag(bot, tag, options)`, omit the `tag` argument and call `animateTag(bot, options)`. This will indicate that you want to animate multiple tags at once over the same duration.
    -   The animations that get triggered are grouped together, so cancelling one will cancel them all.
-   Improved `clearAnimations()` to support accepting a list of tags to cancel.
-   Added several 3D math functions:
    -   `getBotPosition(bot, dimension)` - Gets the 3D position of a bot in the given dimension.
    -   `math.addVectors(...vectors)` - Adds the given vectors together and returns the result.
    -   `math.subtractVectors(...vectors)` - Subtracts the given vectors and returns the result.
    -   `math.negateVector(vector)` - Mathematically negates the given vector and returns the result.
-   Added the `os.getFocusPoint(portal?)` function to get the focus point that the camera is looking at.
    -   This value is the same as the one highlighted by the `#portalShowFocusPoint` tag.
    -   It is also backed up by `cameraFocusX`, `cameraFocusY`, `cameraFocusZ` tags on the portal bot.

## V1.4.9

#### Date: 3/3/2021

### :rocket: Improvements

-   Changed the color of the progress spinner and progress bar on the loading dialog to gray.

### :bug: Bug Fixes

-   Fixed an issue where hover events could be sent for bots when the mouse was not directly over the game view.
-   Fixed a couple issues where keyboard events were propagating outside the sheet and IDE portals.
-   Fixed an issue where local variables in the top scope would not be included in the code editor autocomplete box.

## V1.4.8

#### Date: 3/3/2021

### :boom: Breaking Changes

-   `onRemoteData` now uses `that.remoteId` instead of `that.playerId`.
-   Renamed the `portalPlayerZoom`, `portalPlayerRotationX` and `portalPlayerRotationY` tags to `portalCameraZoom` and `portalCameraRotationX` and `portalCameraRotationY`.
-   Renamed the `player` and `otherPlayers` spaces to `tempShared` and `remoteTempShared`.

### :rocket: Improvements

-   Added the `@onError` listen tag.
    -   It is a shout and is triggered when an unhandled error occurs in a listen tag.
-   Improved CasualOS to now include the Bot ID and tag name in internal console logs for unhandled errors.
-   Added perferred alternatives for the following functions and listen tags:
    -   `server.serverPlayerCount()` is now `server.serverRemoteCount()`.
    -   `server.totalPlayerCount()` is now `server.totalRemoteCount()`.
    -   `server.stories()` is now `server.servers()`.
    -   `server.players()` is now `server.remotes()`.
    -   `sleep()` is now `os.sleep()`
    -   `onServerSubscribed` is now `onServerJoined`.
    -   `onServerUnsubscribed` is now `onServerLeave`.
    -   `onPlayerPortalChanged` is now `onPortalChanged`.
    -   `onRemotePlayerSubscribed` is now `onRemoteJoined`
    -   `onRemotePlayerUnsubscribed` is now `onRemoteLeave`.
    -   Additionally, the `that.playerId` has been changed to `that.remoteId` in the new listen tags.
    -   Note that the original tags and functions remain the same but will be removed at some point in the future.
-   Added the `web.get()`, `web.post()`, and `web.hook()` functions as future replacements for the `webhook()` and `webhook.post()` functions.

### :bug: Bug Fixes

-   Fixed an issue where portal bots may not be defined before `@onServerSubscribed` is triggered.
-   Fixed an issue where the `white-space` CSS property could not be used on menu bots.

## V1.4.7

#### Date: 2/26/2021

### :boom: Breaking Changes

-   Renamed all the `player` functions to `os`.
    -   Instead of `player.toast()` you should now do `os.toast()`.
-   Removed the `configBot` and `configTag` variables.
-   Removed the portal config bot tags and replaced them with variables.
    -   e.g. `pagePortalConfigBot` can now be accessed with the `pagePortalBot` variable.
    -   You can now set the page portal color by doing `pagePortalBot.tags.portalColor = "green"`.
    -   By default a `tempLocal` bot will be created for each builtin portal.
    -   You can also provide your own bot by calling `portal.open(portalName, bot)`.
-   Changed the `portal.open()` function to take a bot as a parameter.
    -   It should now be called like `portal.open(name, bot, tag?, options?)`.
    -   After callilng this, the given bot will be available globally at `{name}Bot`.
    -   For example `portal.open("myPortal", bot, "main")` will make `bot` available as `myPortalBot`.
-   Removed `player.getBot()` and replaced it with `configBot`.
-   Renamed the `creator` variable to `creatorBot`.
-   Added the `thisBot` variable as a preferred alternative to `this` and `bot`.
-   Moved the page and inventory camera tags to their portal config bots from the player bot.
    -   e.g. `pageCameraPositionX` used to be on the player bot (now the config bot) but is now on the page portal bot.
-   Changed the behavior of the `transformer` tag to use the page and inventory portal bots instead of the config bot (previously the player bot).
-   Renamed the `pageCameraPosition{X,Y,Z}` and `inventoryCameraPosition{X,Y,Z}` tags to `cameraPosition{X,Y,Z}`.
-   Renamed the `pageCameraRotation{X,Y,Z}` and `inventoryCameraRotation{X,Y,Z}` tags to `cameraRotation{X,Y,Z}`.
-   Renamed the `pagePixelHeight` and `pagePixelWidth` tags to `pixelHeight` and `pixelWidth`.

### :bug: Bug Fixes

-   Fixed an issue where variables from other listen tags would appear as autocomplete options.

## V1.4.6

#### Date: 2/23/2021

### :bug: Bug Fixes

-   Fixed an issue where the circle wipe element would not cover modals like `player.showHtml()` or `player.showInput()`.
-   Fixed an issue where calling `player.showInput()` in sequence would show the first input but not the second input.

## V1.4.5

#### Date: 2/23/2021

### :rocket: Improvements

-   Changed the ab-1 bootstrap URL to `https://bootstrap.casualos.com/ab1.aux`.
-   Updated to three.js r125.
    -   This fixes WebXR for Chrome 88 and later.
-   Added the ability to disable hover states on menu item buttons using the `menuItemHoverMode` tag. It has three possible options:
    -   `auto` - The bot will appear hoverable based on if it has a `@onClick` tag. (Default)
    -   `hover` - The bot will appear hoverable.
    -   `none` - The bot will not appear hoverable.
    -   None of these options affect the existing functionality of any listen tags on menu bots.
-   Added an initial version of the `idePortal` (IDE portal).
    -   The IDE portal makes it easier to jump between tags to edit them in the multiline tag editor.
    -   Setting the `idePortal` tag to a prefix (like 📖) will load every tag that starts with the prefix into the IDE portal and let you jump between them as if they are files in a text editor.
    -   Currently it is pretty limited, but can be very useful for custom portals.

### :bug: Bug Fixes

-   Fixed an issue where it was not possible to enter numbers in menu bot input boxes.

## V1.4.4

#### Date: 2/18/2021

### :rocket: Improvements

-   Added additional crypto functions to support asymmetric encryption and decryption.
    -   `crypto.asymmetric.keypair(secret)` - Creates a keypair that can be used for asymmetric encryption and decryption.
    -   `crypto.asymmetric.encrypt(keypair, data)` - Encrypts some data using the given keypair.
    -   `crypto.asymmetric.decrypt(keypair, secret, data)` - Decrypts some data using the given keypair and secret.
    -   Check the documentation for more info.
-   Added a better error message when trying to save a bot to a tag value.
-   Added the `dimension` bot form as a preferred alias to `portal`.

## V1.4.3

#### Date: 2/17/2021

### :rocket: Improvements

-   Added the ability to interface with CasualOS from inside a custom portal.
    -   CasualOS-related functionality is available by importing functions and objects from the `casualos` module.
    -   Among the available functionality is `onBotsDiscovered`, `onBotsRemoved`, `onBotsUpdated`, `createBot()`, `destroyBot()`, and `updateBot()`.
    -   Additionally autocomplete is available for the available features.

### :bug: Bug Fixes

-   Fixed an issue where webhook errors could not be caught on Safari based browsers.

## V1.4.2

#### Date: 2/11/2021

### :rocket: Improvements

-   Added the ability to zoom by scrolling.
    -   Previously this was possible by holding the Ctrl button down.
-   Added the `#portalCameraControls` tag to allow disabling moving the camera.
    -   Can be set on the portal config bot for the page and inventory portals.
    -   Supported values are:
        -   `player` - Allows the player to move the camera around like normal. (Default)
        -   `false` - Disables camera movement in the portal.

### :bug: Bug Fixes

-   Fixed an issue where the inventory portal color could not be set when the page portal is using an image for the background.

## V1.4.1

#### Date: 2/10/2021

### :rocket: Improvements

-   Added the `player.openCircleWipe()` and `player.closeCircleWipe()` functions.
    -   These are useful for hiding the page portal while transitioning between scenes.
    -   See the documentation for usage information.
-   Added "cube", "helix", and "egg" as additional options for the `#formAddress` tag on menu bots.
-   Added the `input` form for menu bots.
    -   Setting `#form` to "input" on a bot that is in the menu portal will give it an input box that can be typed in.
    -   Typing in the box will send `@onInputTyping` whispers to the bot. And submitting the data by hitting enter or the send button will send a `@onSubmit` whisper to the bot.
    -   Additionally, the text in the input will be stored in the `tempLocal` `#menuItemText` tag.
-   Adjusted the chat bar to be inset in the page portal to give it the feel of being part of the page portal.
-   Added the `#menuPortalStyle` tag to allow customizing the menu portal with CSS.
    -   This works similarly to `#menuItemStyle` except that it applies to the entire menu portal instead of just one item.
    -   Set it on the `#menuPortalConfigBot`.
-   Added the `#portalBackgroundAddress` tag to allow specifying a custom image for the page portal background.
    -   Does not work in VR.

## V1.4.0

#### Date: 2/8/2021

### :rocket: Improvements

-   Added an initial implementation of custom portals.
    -   Custom portals are a way to write scripts that can interact directly with the web browser. This gives you the ability to do anything that is possible from inside a web browser.
    -   The following functions are now available:
        -   `portal.open(portalID, tag, options?)`
        -   `portal.registerPrefix(prefix)`
        -   `portal.buildBundle(tag)`
        -   See the documentation for usage information.
-   Added the `player.download(data, filename, mimeType?)` function.
    -   Useful for downloading arbitrary data in any format you want.
    -   See the documentation for more information.

### :bug: Bug Fixes

-   Fixed an issue that broke bots in the `player` space when a `tempLocal` tag mask was put on them.
-   Fixed an issue that prevented tag masks from being placed on new bots.

## V1.3.14

#### Date: 1/25/2021

### :rocket: Improvements

-   Updated the Terms of Service and Privacy Policy documents.

### :bug: Bug Fixes

-   Fixed an issue where animations would not run while in VR/AR.

## V1.3.13

#### Date: 1/18/2021

### :rocket: Improvements

-   Added the `player.showUploadFiles()` function.
    -   Shows a dialog that can be used to upload arbitrary files.
    -   Returns a promise that resolves with the list of files that were uploaded.
    -   See the documentation for more info.
-   Added the `portal` form.
    -   Displays an entire dimension in place of the bot form.
    -   When set, `#formAddress` will be used as the dimension that should be loaded.

### :bug: Bug Fixes

-   Fixed an issue where bot labels would flicker when scaling the bot.
-   Fixed an issue where tag masks would be incorrectly recorded by the UI as being removed in some cases.
-   Fixed an issue where lines would render incorrectly on the first frame they were setup on.

## V1.3.12

#### Date: 1/13/2021

### :rocket: Improvements

-   Added the Terms of Service and Privacy Policy documents.
    -   The Terms of Service are available at `/terms` (or at `/terms-of-service.txt`).
    -   The Privacy Policy is available at `/privacy-policy` (or at `/privacy-policy.txt`).
-   Added the ability to keep track of the number of `setTimeout()` and `setInterval()` timers that are currently active via the `numberOfActiveTimers` property returned from `perf.getStats()`.
-   Added the `animateTag(bot, tag, options)` and `clearAnimations(bot, tag?)` functions.
    -   `animateTag(bot, tag, options)` - Iteratively changes a tag mask value over time based on the options you provide.
        -   `bot` is the bot or list of bots that should be animated.
        -   `tag` is the tag that should be animated.
        -   `options` is an object that specifies how the tag should be animated. It has the following properties:
            -   `fromValue` - The starting value for the animation.
            -   `toValue` - The ending value.
            -   `duration` - The number of seconds that it should take for the tag to go from the starting value to the ending value.
            -   `easing` - The options for easing the animation.
            -   `tagMaskSpace` - The space that the tag should be changed in. If set to `false` then the tag on the bot will be directly edited.
    -   `clearAnimations(bot, tag?)` - Cancels animations on a bot.
        -   `bot` - The bot or list of bots that should have their animations canceled.
        -   `tag` - Is optional and is the tag that the animations should be canceled for.

### :bug: Bug Fixes

-   Fixed issues with `#labelFontSize = auto` when `#labelPosition != front` or when the bot is rotated.
-   Fixed an issue where non-ASCII characters were being corrupted on download.

## V1.3.11

#### Date: 1/5/2021

### :rocket: Improvements

-   Greatly improved the default layouting behaviour of labels.
    -   Added the `#labelFontSize` tag to control the sizing of the characters in a label. Unlike `#labelSize`, changing this value will cause the label to layout again which will affect word wrapping. Possible values are:
        -   `auto` - Specifies that the system should try to find a font size that fits the text onto the bot. (default)
        -   Any Number - Specifies a specific font size. (1 is previous default)
    -   Added the `#labelWordWrapMode` tag to control the word wrapping behavior of labels. Possible values are:
        -   `breakCharacters` - Specifies that the system should insert line breaks inside words if needed.
        -   `breakWords` - Specifies that the system should insert line breaks between words if needed.
        -   `none` - Specifies that the system should not insert line breaks.
-   Added the ability to control the color of the placeholder text in the chat bar.
    -   Use the `placeholderColor` option when calling `player.showChat()`.

### :bug: Bug Fixes

-   Fixed an issue where atoms that were received before their cause would be discarded.

## V1.3.10

#### Date: 12/29/2020

### :rocket: Improvements

-   Added a button to the Multiline tag editor to make it easy to turn a tag into a Mod tag.

### :bug: Bug Fixes

-   Fixed an issue where script compilation errors would not be handled correctly and would prevent those changes from being communicated to the multiline code editor.

## V1.3.9

#### Date: 12/28/2020

### :boom: Breaking Changes

-   Formulas have been removed and replaced with Mod tags.
    -   Mod tags are tags that start with the DNA Emoji (🧬) and contain JSON data.
    -   Because Mod tags are JSON data, they do not support programmatic computations.
    -   We are making this change because while formulas are powerful, inprecise use of them can result in large slowdowns which is a bad user experience.
    -   The tag data must be valid JSON, so that means using double-quotes `"` for strings and wrapping property names in double-quotes.
        -   Before:
            ```
            =({ color: 'blue', number: 99, toggle: true })
            ```
            After:
            ```
            🧬{ "color": "blue", "number": 99, "toggle": true }
            ```
        -   Before:
            ```
            =([ 1 + 2 ])
            ```
            After:
            ```
            🧬3
            ```
-   Array-like values in tags are now considered strings.
    -   Previously a value like `[1, 2, 3]` was parsed into an array automatically.
    -   This was a little used feature and caused issues for people who simply wanted to store JSON data in a tag.
    -   Now, a value like `[1, 2, 3]` will no longer be parsed and so will appear as the string: `"[1, 2, 3]"`.
    -   If you want CasualOS to parse a tag value as an array, you can use the Mod tags mentioned above.
-   Removed the `error` space.
    -   Also removed the related functions:
        -   `server.destroyErrors()`
        -   `server.loadErrors()`

### :rocket: Improvements

-   Updated Material Icons to v4.0.0.
-   Added `perf.getStats()` as a way to get some statistics on the performance of the server.
-   Various performance improvements:
    -   `getBot('id', id)` is now works in `O(1)` time.
    -   The `tempLocal` and `local` spaces now handle new and deleted bots in a much more performant manner.
-   Fixed an issue where deleted bots in the `shared` space would be treated like they were not deleted on initial load.

### :bug: Bug Fixes

-   Fixed autofocusing newly created tags in the sheetPortal.

## V1.3.8

#### Date: 12/17/2020

### :bug: Bug Fixes

-   Fixed an issue where selecting a color from a `player.showInput()` modal would not save the selected color.

## V1.3.7

#### Date: 12/17/2020

### :boom: Breaking Changes

-   "story" has been renamed to "server". Below is the list of tags, actions and listeners that have been changed:
    -   `#story` -> `#server`.
    -   `server.setupStory()` -> `server.setupServer()`
    -   `server.restoreHistoryMarkToStory()` -> `server.restoreHistoryMarkToServer()`
    -   `server.storyStatuses()` -> `server.serverStatuses()`
    -   `server.storyPlayerCount()` -> `server.serverPlayerCount()`
    -   `player.downloadStory()` -> `player.downloadServer()`
    -   `player.loadStory()` -> `player.loadServer()`
    -   `player.unloadStory()` -> `player.unloadServer()`
    -   `player.getCurrentStory()` -> `player.getCurrentServer()`
    -   `@onStoryAction` -> `@onServerAction`
    -   `@onStoryStreaming` -> `@onServerStreaming`
    -   `@onStoryStreamLost` -> `@onServerStreamLost`
    -   `@onStorySubscribed` -> `@onServerSubscribed`
    -   `@onStoryUnsubscribed` -> `@onServerUnsubscribed`

## V1.3.6

#### Date: 12/17/2020

### :rocket: Improvements

-   Added the ability to show a password input by using the `secret` type with `player.showInput()`.

### :bug: Bug Fixes

-   Fixed an issue where some bots would not be added to the page portal when created in a big batch.
-   Fixed an issue where the `player.showInput()` dialog would appear fullscreen on mobile devices and prevent people from exiting it.
-   Fixed an issue where `@onChatTyping` would be triggered twice for each keystroke.

## V1.3.5

#### Date: 12/15/2020

### :rocket: Improvements

-   Changed `create()` to prevent creating bots that have no tags.
    -   If a bot would be created with zero tags then an error will be thrown.
-   Added a favicon.

### :bug: Bug Fixes

-   Changed the maximum WebSocket message size to 32KB from 128KB.
    -   This will help ensure that we keep below the [AWS API Gateway maximum frame size of 32 KB](https://docs.aws.amazon.com/apigateway/latest/developerguide/limits.html).
-   Fixed an issue where bots that only had a tag mask would not show up in the sheetPortal.

## V1.3.4

#### Date: 12/10/2020

### :rocket: Improvements

-   Added the `EXECUTE_LOADED_STORIES` environment variable to allow reducing server load due to story scripts.
    -   Defaults to `true`.
    -   Setting to `false` will disable all server-side story features except for webhooks and data portals.
        -   This means that some capabilities like `server.setupStory()` will not work when `EXECUTE_LOADED_STORIES` is false.
-   Added gzip compression for HTML, CSS, and JavaScript returned from the server.
-   Improved how some heavy assets are precached so that they can be loaded quickly.
-   Made the browser tab title use the story ID by default.

### :bug: Bug Fixes

-   Fixed an issue where some `.png` files would not load because they were bundled incorrectly.

## V1.3.3

#### Date: 12/10/2020

### :rocket: Improvements

-   Added support for the `apiary-aws` causal repo protocol.
    -   This enables the CasualOS frontend to communicate with instances of the [CasualOS Apiary AWS](https://github.com/casual-simulation/casual-apiary-aws) project.
    -   Use the `CAUSAL_REPO_CONNECTION_PROTOCOL` and `CAUSAL_REPO_CONNECTION_URL` environment variables to control which protocol and URL the frontend should connect to. See the [README in `aux-server`](./src/aux-server/README.md) for more info.
    -   Note that only the following features are supported for AWS Apiaries:
        -   `server.setupStory()`
        -   `server.totalPlayerCount()`
        -   `server.storyPlayerCount()`
        -   `server.players()`
    -   Webhooks are different when the story is hosted on an Apiary.
        -   They require at least one device to have the story loaded for webhooks to function correctly.
        -   They need to be sent to the Apiary host directly. Generally, this is not the same thing as `auxplayer.com` or `casualos.com` so you may need to ask the Apiary manager for it.
-   Added better support for static builds.
    -   Use the `PROXY_CORS_REQUESTS` environment variable during builds to disable support for proxying HTTP requests through the server.
    -   Use `npm run tar:client` after a build to produce a `./temp/output-client.tar.gz` containing all the client code and assets. This can be deployed to S3 or a CDN for static hosting.
    -   Use `npm run package:config` to produce a `./temp/config.json` which can be used for the `/api/config` request that the client makes at startup. Utilizes the environment variables from [the README in `aux-server`](./src/aux-server/README.md) to build the config.

### :bug: Bug Fixes

-   Fixed an issue where it was not possible to change the color of GLTF meshes that did not have a mesh in the GLTF scene root.
-   Fixed an issue where bots created by the ab1 installer would not receive the `@onStorySubscribed` shout.

## V1.3.2

#### Date: 11/17/2020

### :rocket: Improvements

-   Updated the ab-1 bootstrapper to point to AWS S3 for quick loading.

## V1.3.1

#### Date: 11/16/2020

### :rocket: Improvements

-   Added the ability to use the `color` tag on GLTF meshes to apply a color tint to the mesh.

### :bug: Bug Fixes

-   Fixed an issue that prevented deleting the first character of a script/formula in the multi-line editor.
-   Fixed an issue where tag edits on bots in the tempLocal and local spaces would be applied to the multi-line editor twice.

## V1.3.0

#### Date: 11/11/2020

### :rocket: Improvements

-   Added multi-user text editing.
    -   Work on shared bots when editing a tag value with the multi-line editor.
-   Added the cursor bot form.
    -   Used to add a cursor indicator to the multi-line editor.
    -   Works by setting the `form` tag to "cursor" and placing the bot in the corresponding tag portal dimension.
        -   For example, to put a cursor in the multi-line editor for the `test` tag on a bot you would set `{targetBot.id}.test` to true.
    -   Supported tags are:
        -   `color` - Specifies the color of the cursor.
        -   `label` - Specifies a label that should appear on the cursor when the mouse is hovering over it.
        -   `labelColor` - Specifies the color of the text in the cursor label.
        -   `{dimension}Start` - Specifies the index at which the cursor selection starts (Mirrors `cursorStartIndex` from the player bot).
        -   `{dimension}End` - Specifies the index at which the cursor selection ends (Mirrors `cursorEndIndex` from the player bot).
-   Added the `pageTitle`, `cursorStartIndex`, and `cursorEndIndex` tags to the player bot.
    -   `pageTitle` is used to set the title of the current browser tab.
    -   `cursorStartIndex` contains the starting index of the player's text selection inside the multi-line editor.
    -   `cursorEndIndex` contains the ending index of the player's text selection inside the multi-line editor.
    -   Note that when `cursorStartIndex` is larger than `cursorEndIndex` it means that the player has selected text from the right to the left. This is important because text will always be inserted at `cursorEndIndex`.
-   Added the `insertTagText()`, `deleteTagText()`, `insertTagMaskText()`, and `deleteTagMaskText()` functions to allow scripts to work with multi-user text editing.
    -   `insertTagText(bot, tag, index, text)` inserts the given text at the index into the given tag on the given bot.
    -   `insertTagMaskText(bot, tag, index, text, space?)` inserts the given text at the index into the tag and bot. Optionally accepts the space of the tag mask.
    -   `deleteTagText(bot, tag, index, deleteCount)` deletes the given number of characters at the index from the tag and bot.
    -   `deleteTagMaskText(bot, tag, index, deleteCount, space?)` deletes the given number of characters at the index from the tag and bot. Optionally accepts the space of the tag mask.
-   Added the ability to use the `transformer` tag on the player bot to parent the player to a bot.
-   Added the ability to edit tag masks in the tag portal by setting the `tagPortalSpace` tag on the player bot.

## V1.2.21

#### Date: 11/5/2020

### :rocket: Improvements

-   Updated the MongoDB driver to v3.6.2 and added the `MONGO_USE_UNIFIED_TOPOLOGY` environment variable to control whether the driver uses the new unified topology layer.

## V1.2.20

#### Date: 10/27/2020

### :rocket: Improvements

-   Added support for `@onPointerEnter`, `@onPointerExit`, `@onAnyBotPointerEnter` and `@onAnyBotPointerExit` for bots in the menu portal.

### :bug: Bug Fixes

-   Fixed the multiline code editor to not clip tooltips and the autocomplete box.
-   Fixed the menu portal to not break on Hololens (Servo-based browsers) when a progress bar is placed on a menu item.

## V1.2.19

#### Date: 10/22/2020

### :rocket: Improvements

-   Added the `egg` form for bots.
    -   Displays the bot as an egg like how ab-1 appears as an egg before being activated.
-   Added the `hex` form for bots.
    -   Displays the bot as a hexagon.
-   Added the `pagePixelWidth` and `pagePixelHeight` tags to the player bot.
    -   These indicate the size of the image rendered to the page portal in pixels.

### :bug: Bug Fixes

-   Fixed Draco compression support.

## V1.2.18

#### Date: 10/20/2020

### :bug: Bug Fixes

-   Fixed the code editor.

## V1.2.17

#### Date: 10/20/2020

### :rocket: Improvements

-   Improved bots in the menu portal to support additional tags.
    -   Added the ability to change the height of menu items by using `scale` and `scaleY`.
    -   Added the ability to set an icon for a menu item by using the `formAddress` tag.
    -   Added the ability to set arbitrary CSS styles on a menu bot by using the `menuItemStyle` tag.
        -   This lets you use margins and borders to indicate grouping.
    -   Added the ability to show a pie-chart progress bar on a menu item by using the `progressBar` tags.
    -   Added the ability to use `@onPointerUp` and `@onPointerDown` for menu.

## V1.2.16

#### Date: 10/16/2020

### :rocket: Improvements

-   Added the `transformer` tag.
    -   When set to a bot ID, the bot will inherit the position, rotation, and scale of the specified bot inside the page portal.
    -   This produces a "parenting" effect that is common in most 3D graphics engines.

## V1.2.15

#### Date: 10/12/2020

### :rocket: Improvements

-   Added the `experiment.getAnchorPointPosition()` and `math.getAnchorPointOffset()` functions.
    -   These are useful for determining where a bot would be placed if it had a particular anchor point.
    -   See the [docs](https://docs.casualsimulation.com/docs/actions) for more info.

## V1.2.14

#### Date: 10/7/2020

### :bug: Bug Fixes

-   Fixed an issue where calling `server.setupStory()` twice with the same story name would cause the story to be setup twice.
-   Fixed an issue where bots would be incorrectly removed from the menu portal if they existed in both the old and new dimensions.
-   Greatly reduced the number of scenarios where formulas would be recalculated after any change.

## V1.2.13

#### Date: 9/24/2020

### :boom: Breaking Changes

-   Renamed the `_editingBot` tag to `editingBot`.

### :rocket: Improvements

-   sheetPortal Improvements
    -   Added the `@onSheetTagClick` listener which is triggered when a tag name is clicked.
    -   Added the `@onSheetBotIDClick` listener which is triggered when a Bot ID is clicked.
    -   Added the `@onSheetBotClick` listener which is triggered when a bot visualization is clicked in the sheet.
    -   Added the `sheetPortalShowButton` config bot tag to control whether the button in the bottom right corner of the sheet is shown.
    -   Added the `sheetPortalButtonIcon` config bot tag to control the icon on the button in the bottom right corner of the sheet.
    -   Added the `sheetPortalButtonHint` config bot tag to control the tooltip on the button in the bottom right corner of the sheet.
    -   Added the `sheetPortalAllowedTags` config bot tag to control which tags are allowed to be shown and edited in the sheet portal.
    -   Swapped the position of the new bot and new tag buttons in the sheet.
    -   Added the `editingTag` tag which contains the tag that the player is currently editing.

### :bug: Bug Fixes

-   Fixed an issue where cells in the sheet portal would not cover the entire cell area.
-   Fixed an issue where `clearTagMasks()` would error if given a bot that had no tag masks.

## V1.2.12

#### Date: 9/22/2020

### :rocket: Improvements

-   Added the `helix` form.
    -   Displays a DNA strand mesh whose color can be customized.
-   Added tag masks.
    -   Tag masks are special tags that can live in a separate space from their bot.
    -   This makes it possible to create a temporary tag on a shared bot.
    -   Tag masks do not replace tags. Instead, they exist in addition to normal tags and can be used to temporarily hide a normal tag value.
    -   Like bots, tag masks live in a space. This means that a bot can have multiple masks for a particular tag. Currently the supported spaces are:
        -   `tempLocal`
        -   `local`
        -   `player`/`otherPlayers`
        -   `shared`
    -   New scripting features:
        -   All bots now have a `masks` property which works like `tags` except that it creates tag masks in the `tempLocal` space.
        -   All scripts also have a `masks` property which is a shortcut for `bot.masks`.
        -   `setTagMask(bot, tag, value, space?)` is a new function that is able to set the value of a tag mask on the given bot and in the given space. See the documentation for more info.
        -   `clearTagMasks(bot, space?)` is a new function that is able to clear all the tag masks in the given space from a given bot. See the documentation for more info.
    -   Example use cases:
        -   Local click/hover states.
        -   Animations.
        -   Storing decrypted data.

### :100: Other Changes

-   Pinned the Deno version to `v1.4` so that we can decide when to adopt future Deno updates.

### :bug: Bug Fixes

-   Fixed an issue where `server.setupStory()` would load a simulation and never dispose it.
-   Fixed an issue where wrist portals were not being anchored properly.
-   Fixed an issue where pressing enter to make a new tag would put a new line in the current tag value.

## V1.2.11

#### Date: 9/9/2020

### :bug: Bug Fixes

-   Fixed an issue where zooming was broken when the page portal is not anchored to the top left of the screen.

## V1.2.10

#### Date: 9/8/2020

### :bug: Bug Fixes

-   Fixed an issue with the multiline editor getting cut off inside the tag portal.

## V1.2.9

#### Date: 9/8/2020

### :rocket: Improvements

-   Changed the page portal to resize around the tag portal instead of being hidden behind it.

## V1.2.8

#### Date: 9/8/2020

### :boom: Breaking Changes

-   Changed `experiment.localPositionTween()` and `experiment.localRotationTween()` to take different arguments and return a promise.
    -   the 4th parameter is now an options object instead of the easing options.
    -   This options object is able to accept easing and duration values.
    -   Additionally the functions now return promises.
    -   See the docs for examples.

### :bug: Bug Fixes

-   Fixed an issue where `experiment.localPositionTween()` and `experiment.localRotationTween()` may not execute if triggered during `@onCreate()`.

## V1.2.7

#### Date: 9/4/2020

### :boom: Breaking Changes

-   Changed `@onListen` to only be sent to bots which have a listener for the shout/whisper.
    -   Previously `@onListen` would be sent to all bots that were targeted by the shout/whisper.
-   Changed `shout()` and `whisper()` to cost 1 energy point.
    -   This helps prevent infinite loops.
    -   The energy point is only deducted if a bot has a listener for the event.

### :bug: Bug Fixes

-   Fixed an issue where `onBotAdded`, `onAnyBotsAdded`, `onAnyBotsRemoved`, `onBotChanged`, and `onAnyBotsChanged` would reset the energy counter.

## V1.2.6

#### Date: 9/4/2020

### :bug: Bug Fixes

-   Fixed an issue where whispering to a bot that is null or undefined would end up sending a shout to all bots.

## V1.2.5

#### Date: 8/31/2020

### :rocket: Improvements

-   Added the `pageCameraPositionOffset[X,Y,Z]`, `inventoryCameraPositionOffset[X,Y,Z]`, `pageCameraRotationOffset[X,Y,Z]`, and `inventoryCameraRotationOffset[X,Y,Z]` tags.
    -   These can be used to move the camera apart from the player's input.
    -   The position offset tags are especially useful for warping the player around in VR.
-   Added the ability to use the dynamic `import()` keyword to import arbitrary JavaScript modules.
    -   Useful with https://www.skypack.dev/ to import modules from [NPM](https://www.npmjs.com/).
-   Added the ability to use `player.replaceDragBot()` even when not dragging.
-   Improved the camera zoom functionality to zoom the camera towards and away from the mouse.
-   Added the `experiment.localPositionTween()` and `experiment.localRotationTween()` functions.
    -   Locally animates a bot's position/rotation using the given easing type.
    -   During the animation, changes to the bot position will be ignored.
    -   Once the animation is done, changes to the bot will reset the position/rotation to the value that is currently stored.
    -   Check out the docs for detailed usage information and examples.

### :bug: Bug Fixes

-   Fixed the dataPortal to always return raw tag values unless they are formulas.
    -   Issue with returning incorrect JSON data was caused by the built-in CasualOS array parsing.
    -   This fixes it by skipping any parsing of the data.
-   Fixed an issue where keyboard states would not be reset when the player removed focus from the story.
-   Fixed an issue where `server.setupStory()` would crash the deno process due to incorrectly handling deserialized data.

## V1.2.4

#### Date: 8/26/2020

### :rocket: Improvements

-   Added the `tagPortalShowButton` tag to control whether a button should be shown in the tag portal.
    -   The button is placed at the lower right hand side of the tag portal.
    -   Clicking the button will trigger a `@onClick` on the tag portal config bot.
    -   Two additional tags can be used to customize the button:
        -   `tagPortalButtonIcon` is the icon that is shown on the button and can be set to any [Material Icon](https://material.io/resources/icons/?style=baseline).
        -   `tagPortalButtonHint` is the text that should be shown in the tooltip for the button.
-   Added the `frustum` form.
-   Improved `player.showInput()` to automatically save and close when a color is selected from the color picker.
    -   Applies to the `basic` and `swatch` subtypes but not `advanced`.
-   Improved the multiline editor to have a "Docs" button that links to the documentation for the current tag.
-   Improved the tag portal to support using `@` and `#` symbols at the beginning of the tag.
    -   Implemented for consistency with functions like `getBot()`, `getTag()`, etc.
-   Added the `@onAnyBotPointerEnter` and `@onAnyBotPointerExit` listen tags.
    -   These are shouts that happen whenever a `@onPointerEnter` or `@onPointerExit` whisper occurs.
-   Added the `player.getPointerDirection()`, `math.getForwardDirection()` and `math.intersectPlane()` functions.
    -   These are useful for calculating where a pointer is pointing.
-   Added the ability to store uncommitted atoms in MongoDB.
    -   Can be configred with the `STAGE_TYPE` environment variable. Can be set to either `redis` or `mongodb`. Currently defaults to `redis` until a migration path is implemented.
-   Added a bunch of extra GPIO-related functions.
    -   `server.rpioReadpad()`
    -   `server.rpioWritepad()`
    -   `server.rpioPud()`
    -   `server.rpioPoll()`
    -   `server.rpioI2CBegin()`
    -   `server.rpioI2CSetSlaveAddress()`
    -   `server.rpioI2CSetBaudRate()`
    -   `server.rpioI2CSetClockDivider()`
    -   `server.rpioI2CRead()`
    -   `server.rpioI2CWrite()`
    -   `server.rpioI2CEnd()`
    -   `server.rpioPWMSetClockDivider()`
    -   `server.rpioPWMSetRange()`
    -   `server.rpioPWMSetData()`
    -   `server.rpioSPIBegin()`
    -   `server.rpioSPIChipSelect()`
    -   `server.rpioSPISetCSPolarity()`
    -   `server.rpioSPISetClockDivider()`
    -   `server.rpioSPISetDataMode()`
    -   `server.rpioSPITransfer()`
    -   `server.rpioSPIWrite()`,
    -   `server.rpioSPIEnd()`

### :bug: Bug Fixes

-   Fixed to safely allow editing multiline scripts in the sheet cells.
-   Fixed an issue with the tag portal where it would not respond to changes with the `tagPortal` tag if it was already set.
-   Fixed an issue with the Deno sandbox where it wouldn't load due to missing dependencies.
-   Fixed an issue where 3D content would not occlude iframe forms.
    -   Only fixed for non-Safari web browsers.

## V1.2.3

#### Date: 8/20/2020

### :rocket: Improvements

-   Added the tag portal.
    -   The tag portal is similar to the sheet portal but it shows only the multiline editor for the specified bot ID and tag.
    -   Set the `tagPortal` tag on the player bot to a string with a Bot ID and a tag name separated by a period (`.`).
-   Improved `player.playSound(url)` to return a promise that resolves with a sound ID.
    -   This sound ID can be used with `player.cancelSound(soundID)` to stop the sound from playing.
-   Added the `player.bufferSound(url)` and `player.cancelSound(soundID)` functions.
    -   `player.bufferSound(url)` can be used to pre-load a sound so that there will be no delay when using `player.playSound()`.
        -   Returns a promise that resolves once the sound has been loaded.
    -   `player.cancelSound(soundID)` can be used to stop a sound that is already playing.
        -   Returns a promise that resolves once the sound has been canceled.

### :bug: Bug Fixes

-   Fixed an issue where actions that were created in an async script would not be dispatched until the script finished.

## V1.2.2

#### Date: 8/14/2020

### :boom: Breaking Changes

-   Changed `crypto.encrypt()` and `crypto.decrypt()` to return the result directly instead of returning a promise.

### :rocket: Improvements

-   Added the `crypto.createCertificate()`, `crypto.signTag()`, and `crypto.verifyTag()`, `crypto.revokeCertificate()` functions to help with creating certificate chains and signing and validating tag data. Check the docs for detailed usage information.
-   Added an indicator to the multi-line editor that is shown when a tag value is verified.
-   Added the ability to force all scripts to be verified in order to be executed using the `forceSignedScripts` query parameter.
    -   When the query param is set to `true`, all scripts must have a valid signature in order to be executed.
    -   This allows running in a trusted execution environment - thereby preventing unauthorized scripts from running.
-   Replaced builder with ab-1.
    -   ab-1 is a new version of builder which is designed to be easy to extend and improve.
-   Added the `adminSpace.setPassword(oldPassword, newPassword)` function.
    -   Allows changing the password that is used to unlock admin space.
    -   The first parameter is the old password that was used to unlock the space.
    -   The second parameter is the new password that should be used to unlock the space.
-   Added several functions to allow using the GPIO pins on Rasberry Pi.
    -   Currently, all of these functions are experimental and only work on Raspberry Pi.
    -   See the documentation for more information.
    -   `server.exportGpio(pin, mode)`
    -   `server.unexportGpio(pin, mode)`
    -   `server.setGpio(pin, value)`
    -   `server.getGpio(pin)`
    -   `server.rpioInit(options)`
    -   `server.rpioExit()`
    -   `server.rpioOpen(pin, mode, options)`
    -   `server.rpioMode(pin, mode, options)`
    -   `server.rpioRead(pin)`
    -   `server.rpioReadSequence(pin, length)`
    -   `server.rpioWrite(pin, value)`
    -   `server.rpioWriteSequence(pin, buffer)`
    -   `server.rpioClose(pin, options)`

### :bug: Bug Fixes

-   Fixed an issue where using `player.showInput()` with an existing value would not prefill the text box with the existing value.
-   Fixed a performance issue where formulas which were recalculated after every change had a factorial (!) performance cost.
    -   Was caused by two things:
        1.  Some formulas don't have enough information to determine what tags they are dependent on. In these cases, we callback to using an "all" dependency which means that the formula will be recalculated whenever any tag changes.
        2.  These "all" dependencies were included when searching for nested dependencies which meant that we were resolving every "all" dependency for every other "all" dependency. This gives us the effect of searching every possible combination of dependencies instead of only the ones we need, which has a factorial cost.

## V1.2.1

#### Date: 8/4/2020

### :rocket: Improvements

-   Added a server sandbox based on [Deno](https://deno.land/).
    -   Security feature to prevent scripts that are running on the server from harming the underlying system or other stories.
    -   It additionally prevents scripts from accessing random Node.js modules by using `require("module")`.
    -   Finally, it prevents a script from denying service to other stories because the sandbox is run inside a separate process.
-   Improved the sheet portal to display scripts with a monospace font in the sheet cells.
-   Improved the documentation to clarify some things and also mension that bots can be made transparent with the "clear" color.
-   Improved the multi-line text editor to support syntax highlighting for HTML, CSS, and JSON based on whether the tag ends with `.html`, `.css` or `.json`.

### :bug: Bug Fixes

-   Fixed the `lineTo` tag to support arrays of bots and arrays of bot IDs in addition to individual bots and bot IDs.
-   Fixed an issue where deleting a tempLocal bot that was updated in the same script would crash the runtime.
-   Fixed an issue with the `player.showInput()` modal where Android devices using the Google GBoard keyboard wouldn't send input correctly.
-   Fixed an issue where a `@onPlayerPortalChanged` event would be incorrectly triggered after reconnecting to the server.
-   Fixed an issue where the iframe form on iOS 14 Beta 3 would cause the entire scene to disappear.
-   Fixed an issue where loading an image could fail if `formAddress` tag was changed while the image was downloading.
-   Fixed an issue where submitting HTML forms from inside an iframe form was not allowed.

## V1.2.0

### Date: 7/17/2020

### Changes:

-   :rocket: Improvements

    -   Added the `MONGO_USE_NEW_URL_PARSER` environment variable parameter to control whether CasualOS uses the new MongoDB URL Parser. (Defaults to false)
    -   Added a popup to notify the user that data might be lost if they attempt to close the tab while not connected to the server.
    -   Added the following cryptographic functions:
        -   `crypto.sha256(data)`
            -   Calculates the [SHA-256](https://en.wikipedia.org/wiki/SHA-2) hash of the given data.
            -   `data` is the data to calculate the hash of.
            -   Supports strings, numbers, booleans, objects, arrays, and bots.
        -   `crypto.sha512(data)`
            -   Calculates the [SHA-512](https://en.wikipedia.org/wiki/SHA-2) hash of the given data.
            -   `data` is the data to calculate the hash of.
            -   Supports strings, numbers, booleans, objects, arrays, and bots.
        -   `crypto.hmacSha256(key, data)`
            -   Calculates the [HMAC](https://en.wikipedia.org/wiki/HMAC) [SHA-256](https://en.wikipedia.org/wiki/SHA-2) hash of the given data.
            -   `key` is the password that should be used for the message authentication code.
            -   `data` is the data to calculate the HMAC of.
            -   Supports strings, numbers, booleans, objects, arrays, and bots.
        -   `crypto.encrypt(password, data)`
            -   Encrypts the given data with the given password and returns the result as a promise.
            -   `password` is the password to use for encrypting the data.
            -   `data` is the data that should be encrypted.
        -   `crypto.decrypt(password, data)`
            -   Decrypts the given data with the given password and returns the result as a promise.
            -   Only works if the given data is the output of `crypto.encrypt()`.
            -   `password` is the password that was used to encrypt the data.
            -   `data` is the data that should be decrypted.

-   :bug: Bug Fixes
    -   Fixed a race condition where concurrently updating a tag in a script and triggering a dependency update on that same tag could cause the runtime to crash.

## V1.1.18

### Date: 7/10/2020

### Changes:

-   :rocket: Improvements

    -   Improved the `player.run()` function to return a promise that can be awaited to get the result of the script (or wait until the script has been executed).
    -   Improved the `server.loadErrors()` function to return a promise that can be awaited to get the list of bots that were loaded.
    -   Improved the `server.destroyErrors()` function to return a promise that resolves once the error bots are destroyed.
    -   Improved the `server.loadFile()` function to return a promise that resolves once the file is loaded.
    -   Improved the `server.saveFile()` function to return a promise that resolves once the file is saved.
    -   Improved the `server.setupStory()` function to return a promise that resolves once the story is setup.
    -   Improved the `server.browseHistory()` function to return a promise that resolves once the history is loaded.
    -   Improved the `server.markHistory()` function to return a promise that resolves once the history is saved.
    -   Improved the `server.restoreHistoryMark()` function to return a promise that resolves once the history is restored.
    -   Improved the `server.restoreHistoryMarkToStory()` function to return a promise that resolves once the history is restored.
    -   Added the `@onBotAdded` and `@onAnyBotsAdded` listen tags.
        -   These are triggered whenever a bot is added to the local story.
        -   Note that this is different from `@onCreate` because you will be notified whenever a bot is added to the state even if it has already been created.
        -   An example of this are bots in the `otherPlayers` space. You cannot create bots in this space but you will be notified via `@onBotAdded` and `@onAnyBotsAdded`.
        -   `@onBotAdded` is triggered on the bot that was added. There is no `that`.
        -   `@onAnyBotsAdded` is triggered on every bot whenever one or more bots are added.
            -   `that` is an object with the following properties:
                -   `bots` - The array of bots that were added.
    -   Added the `@onAnyBotsRemoved` listen tags.
        -   These are triggered whenever a a bot is removed from the local story.
        -   Note that this is different from `@onDestroy` because you will be notified whenever a bot is removed from the state even if it has not been explicitly destroyed.
        -   An example of this are bots in the `otherPlayers` space. When another player disconnects no `@onDestroy` is fired but you will get a `@onAnyBotsRemoved`.
        -   `@onAnyBotsRemoved` is triggered on every bot whenever one or more bots are removed.
            -   `that` is an object with the following properties:
                -   `botIDs` - The array of bot IDs that were removed.
    -   Added the `@onBotChanged` and `@onAnyBotsChanged` listen tags.
        -   These are triggered whenever a bot is changed in the local story.
        -   Note that you will be notified whenever a bot is changed in the state even if it was changed by another player.
        -   An example of this are bots in the `otherPlayers` space. You cannot update bots in this space but you will be notified via `@onBotChanged` and `@onAnyBotsChanged`.
        -   `@onBotChanged` is triggered on the bot that was changed.
            -   `that` is an object with the following properties:
                -   `tags` - The list of tags that were changed on the bot.
        -   `@onAnyBotsAdded` is triggered on every bot whenever one or more bots are added.
            -   `that` is an array containing objects with the following properties:
                -   `bot` - The bot that was updated.
                -   `tags` - The tags that were changed on the bot.
    -   Added several tags to the player bot:
        -   These tags are updated by CasualOS and can be used to query the current state of the input system.
        -   Camera Tags
            -   These tags contain the position and rotation of the player's camera.
            -   You can use this to communicate where the player is to other players.
            -   `pageCameraPositionX`
            -   `pageCameraPositionY`
            -   `pageCameraPositionZ`
            -   `inventoryCameraPositionX`
            -   `inventoryCameraPositionY`
            -   `inventoryCameraPositionZ`
            -   `pageCameraRotationX`
            -   `pageCameraRotationY`
            -   `pageCameraRotationZ`
            -   `inventoryCameraRotationX`
            -   `inventoryCameraRotationY`
            -   `inventoryCameraRotationZ`
        -   Pointer Tags
            -   These tags contain the position and rotation of the player's pointers.
            -   You can use this to tell where the VR controllers are or where the mouse is pointing.
            -   `mousePointerPositionX`
            -   `mousePointerPositionY`
            -   `mousePointerPositionZ`
            -   `mousePointerRotationX`
            -   `mousePointerRotationY`
            -   `mousePointerRotationZ`
            -   `mousePointerPortal`
            -   `rightPointerPositionX`
            -   `rightPointerPositionY`
            -   `rightPointerPositionZ`
            -   `rightPointerRotationX`
            -   `rightPointerRotationY`
            -   `rightPointerRotationZ`
            -   `rightPointerPortal`
            -   `leftPointerPositionX`
            -   `leftPointerPositionY`
            -   `leftPointerPositionZ`
            -   `leftPointerRotationX`
            -   `leftPointerRotationY`
            -   `leftPointerRotationZ`
            -   `leftPointerPortal`
        -   Button Tags
            -   These tags contain the state of the different buttons.
            -   Possible values are:
                -   `null` - Button is not pressed.
                -   `down` - Button was just pressed.
                -   `held` - Button is being held down.
            -   `mousePointer_left`
            -   `mousePointer_right`
            -   `mousePointer_middle`
            -   `leftPointer_primary`
            -   `leftPointer_squeeze`
            -   `rightPointer_primary`
            -   `rightPointer_squeeze`
            -   `keyboard_[key]`
                -   Replace `[key]` with the key that you want the state of.
                -   For example use `keyboard_a` to get the state of the `a` key.
    -   Added the `player.getCameraPosition(portal?)` function.
        -   `portal` is optional and is the portal (`page` or `inventory`) that the camera position should be retrieved for.
        -   Returns an object with the following properties:
            -   `x`
            -   `y`
            -   `z`
    -   Added the `player.getCameraRotation(portal?)` function.
        -   `portal` is optional and is the portal (`page` or `inventory`) that the camera rotation should be retrieved for.
        -   Returns an object with the following properties:
            -   `x`
            -   `y`
            -   `z`
    -   Added the `player.getPointerPosition(pointer?)` function.
        -   `pointer` is optional and is the pointer (`mouse`, `left` or `right`) that the position should be retrieved for.
        -   Returns an object with the following properties:
            -   `x`
            -   `y`
            -   `z`
    -   Added the `player.getPointerRotation(pointer?)` function.
        -   `pointer` is optional and is the pointer (`mouse`, `left` or `right`) that the rotation should be retrieved for.
        -   Returns an object with the following properties:
            -   `x`
            -   `y`
            -   `z`
    -   Added the `player.getInputState(controller, button)` function.
        -   `controller` is the controller (`mousePointer`, `leftPointer`, `rightPointer`, `keyboard` or `touch`) that the button state should be retrieved from.
        -   `button` is the name of the button that should be retrieved.
        -   Returns a string containing the state of the button or `null` if the button is not pressed.
            -   `"down"` means that the button just started to be pressed.
            -   `"held"` means that the button is being held down.
            -   `null` means that the button is not pressed.
    -   Added the `player.getInputList()` function.
        -   Returns a list of available inputs that can be used by the `player.getInputState()` function.

-   :bug: Bug Fixes
    -   Fixed an issue where toasting recursive objects could break CasualOS.
        -   Fixed by storing a map of previously converted objects to avoid reconverting them infinitely.
        -   Also improved to gracefully handle objects that are nested too deeply.
    -   Fixed an issue with the show input modal where it incorrectly errored sometimes.

## V1.1.17

### Date: 7/3/2020

### Changes:

-   :bug: Bug Fixes
    -   Fixed an issue where the web browser service worker would incorrectly intercept requests for data portals.

## V1.1.16

### Date: 7/2/2020

### Changes:

-   :rocket: Improvements
    -   Added the ability to respond to webhooks by returning data from `@onWebhook`.
        -   If the returned value is a string, then it will be used for the response.
        -   If the returned value is an object, then it should have the following properties:
            -   `data` - The value that should be used as the body of the response.
            -   `headers` - An object that contains the HTTP headers that should be set on the response. (Optional)
            -   `status` - The numerical status code that should be set on the response. (Optional) If omitted, status code 200 will be used.
    -   Added the `dataPortal`.
        -   This is a special portal that only works on web requests and must be specified in the URL.
        -   Setting it to a Bot ID will return the JSON of the bot with the given ID.
        -   Setting it to a tag will return all the values corresponding to the given tag.
        -   Using a tag with a common extension (like `.html`) will tag the data as the corresponding content type so that normal software know how to interpret the data.

## V1.1.15

### Date: 7/2/2020

### Changes:

-   :rocket: Improvements

    -   Added player space to the server.
        -   This lets you send remote whispers to the `server` player.
    -   Added the `server.storyStatuses()` function.
        -   Returns a promise that resolves with a list of stories and the last time each story was updated.
    -   Added the `@onRemotePlayerSubscribed` and `@onRemotePlayerUnsubscribed` listen tags.
        -   They are triggered on _every_ other player when a player joins or leaves the story.
        -   Additionally, they are triggered whenever connection to the other players is lost.
        -   `that` is an object with the following properties:
            -   `playerId` - The ID of the player that joined/left the story.
    -   Added the `uuid()` function.
        -   This function generates and returns a random [UUID](https://en.wikipedia.org/wiki/Universally_unique_identifier).
        -   Useful for creating unique identifiers.

-   Bug Fixes
    -   Fixed an issue where remote shouts would be sent to yourself twice.
    -   Fixed an issue where labels would not always follow the `labelAlignment` tag when the text in the label was small enough to fit within the bot.

## V1.1.14

### Date: 6/29/2020

### Changes:

-   :rocket: Improvements

    -   Improved how the meet portal, page portal, and sheet portal work together to make space for each other.
    -   Added the `left` and `right` options for `meetPortalAnchorPoint`.
    -   Changed the `top` and `bottom` options for `meetPortalAnchorPoint` to occupy half of the screen.
    -   Added the `server.players()` function to get the list of player IDs that are connected to the current story.
        -   Returns a promise that resolves with the list of player IDs.
    -   Added the `remoteWhisper(players, name, arg)` function to make sending messages to other players easy.
        -   Takes the following arguments:
            -   `players` is the player ID or list of player IDs that should receive the shout.
            -   `name` is the name of the message.
            -   `arg` is the data that should be included.
        -   This will trigger a `@onRemoteWhisper` shout on all the specified players.
    -   Added the `remoteShout(name, arg)` function to make sending messages to all players easy.
        -   Takes the following arguments:
            -   `name` is the name of the message.
            -   `arg` is the data that should be included.
    -   Added the `@onRemoteWhisper` listen tag that is shouted when a `remoteWhisper()` or `remoteShout()` is sent to the local player.
        -   `that` is an object with the following properties:
            -   `name` - The name of the shout that was sent.
            -   `that` - The data which was sent.
            -   `playerId` - The ID of the player that sent the shout.

-   Bug Fixes
    -   Fixed an issue that prevented using `lineStyle` in place of `auxLineStyle`.

## V1.1.13

### Date: 6/25/2020

### Changes:

-   :rocket: Improvements

    -   Added the `meetPortal`.
        -   This is a special portal that, instead of loading bots, loads a [Jitsi Meet](https://meet.jit.si/) meeting with the given room code.
        -   All rooms are publicly accessible (but not searchable), so longer room codes will be more private.
        -   You can use the `meetPortalConfigBot` option to reference the bot that should be used to configure the meet portal.
        -   The following options are available:
            -   `meetPortalVisible` - Whether the meet portal should be visible. This allows you to be joined to a meet while keeping your screen on the page portal. (Defaults to true)
            -   `meetPortalAnchorPoint` - The anchor point that the meet portal should use. Possible options are:
                -   `fullscreen` - The meet portal should take the entire screen. (Default)
                -   `top` - The meet portal should take the top of the screen.
                -   `topRight` - The meet portal should take the top-right corner of the screen.
                -   `topLeft` - The meet portal should take the top-left corner of the screen.
                -   `bottom` - The meet portal should take the bottom of the screen.
                -   `bottomRight` - The meet portal should take the bottom-right corner of the screen.
                -   `bottomLeft` - The meet portal should take the bottom-left corner of the screen.
                -   `[top, right, bottom, left]` - The meet portal should use the given values for the CSS top, right, bottom, and left properties respectively.
            -   `meetPortalStyle` - The CSS style that should be applied to the meet portal container.
                -   Should be a JavaScript object.
                -   Each property on the object will map directly to a CSS property.
                -   Useful for moving the meet portal to arbitrary positions.

-   :bug: Bug Fixes

    -   Fixed an issue where the Hololens 2 would not be able to enter AR/VR because a controller's (hand) position would sometimes be null.
    -   Fixed an issue where loading without a story would create a new random story but then immediately unload it.
    -   Fixed an issue where local bots from other stories would be loaded if the current story name happened to be a prefix of the other story name.
    -   Fixed the input modal background.
    -   Fixed the TypeScript definitions for the `player.showInput()` function.

## V1.1.12

### Date: 6/18/2020

### Changes:

-   :bug: Bug Fixes

    -   Fixed an issue where Servo-based browsers would run into a race condition during initialization.

## V1.1.11

### Date: 6/18/2020

### Changes:

-   :rocket: Improvements
    -   Added a reflog and sitelog for stories so that it is possible to track the history of a story branch and which sites have connected to it.
        -   This will make it easier for us to recover from data loss issues in the future since we'll be able to lookup data like the last commit that a branch pointed at or which atoms were added to a branch.
-   :bug: Bug Fixes

    -   Fixed an issue where all bots would appear to be in the `shared` space even though they were not.
    -   Fixed issues with loading on Servo-based browsers.
        -   The issues were mostly related to Servo having not implemented IndexedDB yet.
    -   Fixed an issue where some temporary branches would show up in `server.stories()`.

## V1.1.10

### Date: 6/16/2020

### Changes:

-   :bug: Bug Fixes

    -   Fixed an issue where an incorrectly formatted event would crash the server.
    -   Fixed an issue where the server would incorrectly store atoms added to a temporary branch.

## V1.1.9

### Date: 6/16/2020

### Changes:

-   :rocket: Improvements
    -   Added the `player` and `otherPlayers` spaces.
        -   These spaces are special and interact with each other.
        -   Both the `player` space and `otherPlayers` space are shared but the lifetime of the bots is temporary. In this sense, the bots act like temporary shared bots.
        -   However, bots created in the `player` space will show up in the `otherPlayers` space to other players and vice versa.
        -   This means you can share temporary bots with other players by using the `player` space and see the temporary bots shared by other players by inspecting the `otherPlayers` space.
        -   Important Notes:
            -   The `player` space only contains bots that you create while `otherPlayers` contains bots that other players have created.
            -   You can create, edit, and destroy bots in the `player` space, but not in the `otherPlayers` space.
            -   When you close your session (exit the browser or close the tab), all of your `player` bots will be automatically destroyed. This will also automatically remove them from any `otherPlayers` spaces that they may be in.
-   :bug: Bug Fixes

    -   Fixed an issue where using a single minus sign in a tag would be interpreted as a number.
    -   Fixed an issue where some tags would not be included in the JSON output of a bot.

## V1.1.8

### Date: 6/12/2020

### Changes:

-   :rocket: Improvements

    -   Changed what words the story name auto-generation will use.

## V1.1.7

### Date: 6/11/2020

### Changes:

-   :rocket: Improvements

    -   Added the ability to auto-generate a story name when loading CasualOS without a story.

-   :bug: Bug Fixes
    -   Fixed an issue where objects that have an `id` property that is not a string would break the sheet.

## V1.1.6

### Date: 6/11/2020

### Changes:

-   :boom: Breaking Changes

    -   Renamed all the history tags to not have the `aux` prefix.

-   :rocket: Improvements

    -   Added the `server.storyPlayerCount()` function.
        -   Returns a promise that resolves with the number of players currently connected to the current story.
        -   Optionally accepts a parameter which indicates the story to check.
    -   Added the `server.totalPlayerCount()` function.
        -   Returns a promise that resolves with the total number of players connected to the server.
    -   Added the `server.stories()` function.
        -   Returns a promise that resolves with the list of stories that are on the server.

-   :bug: Bug Fixes
    -   Removed the globals bot tags from the documentation since they no longer exist.

## V1.1.5

### Date: 6/9/2020

### Changes:

-   :boom: Breaking Changes

    -   The following tags have been renamed:
        -   Renamed all the tags so that they no longer have the `aux` prefix. However, any tag not listed below should continue to work with the `aux` prefix without any changes.
        -   Renamed `auxUniverse` to `story`.
        -   Renamed `auxCreator` to `creator`.
            -   Note that the `creator` variable in scripts remains the same.
        -   Renamed `auxConfigBot` to `configBot`.
            -   Note that the `config` variable in scripts remains the same.
        -   Renamed `auxGLTFVersion` to `gltfVersion`.
        -   Renamed `auxPagePortal` to `pagePortal`.
        -   Renamed `auxSheetPortal` to `sheetPortal`.
        -   Renamed `auxInventoryPortal` to `inventoryPortal`.
        -   Renamed `auxMenuPortal` to `menuPortal`.
        -   Renamed `auxLeftWristPortal` to `leftWristPortal`.
        -   Renamed `auxRightWristPortal` to `rightWristPortal`.
        -   Renamed `auxPagePortalConfigBot` to `pagePortalConfigBot`.
        -   Renamed `auxSheetPortalConfigBot` to `sheetPortalConfigBot`.
        -   Renamed `auxInventoryPortalConfigBot` to `inventoryPortalConfigBot`.
        -   Renamed `auxMenuPortalConfigBot` to `menuPortalConfigBot`.
        -   Renamed `auxLeftWristPortalConfigBot` to `leftWristPortalConfigBot`.
        -   Renamed `auxRightWristPortalConfigBot` to `rightWristPortalConfigBot`.
        -   Renamed `_auxEditingBot` to `_editingBot`.
    -   Renamed "universe" to "story". The following tags and functions have been affected:
        -   `auxUniverse` -> `story`
        -   `onUniverseAction` -> `onStoryAction`
        -   `onUniverseStreaming` -> `onStoryStreaming`
            -   The `universe` property has been renamed to `story`
        -   `onUniverseStreamLost` -> `onStoryStreamLost`
            -   The `universe` property has been renamed to `story`
        -   `onUniverseSubscribed` -> `onStorySubscribed`
            -   The `universe` property has been renamed to `story`
        -   `onUniverseUnsubscribed` -> `onStoryUnsubscribed`
            -   The `universe` property has been renamed to `story`
        -   `player.downloadUniverse()` -> `player.downloadStory()`
        -   `player.loadUniverse()` -> `player.loadStory()`
            -   The action type has been renamed from `load_universe` to `load_story`.
        -   `player.unloadUniverse()` -> `player.unloadStory()`
            -   The action type has been renamed from `unload_universe` to `unload_story`.
        -   `player.getCurrentUniverse()` -> `player.getCurrentStory()`
        -   `player.checkout()`
            -   The `processingUniverse` property has been renamed to `processingStory`.
        -   `player.showJoinCode()`
            -   The `universe` property on the `show_join_code` action has been renamed to `story`
        -   `server.restoreHistoryMark()`
            -   The `universe` property on the `restore_history_mark` action has been renamed to `story`.
        -   `server.restoryHistoryMarkToUniverse()` -> `server.restoreHistoryMarkToStory()`
        -   `server.setupUniverse()` -> `server.setupStory()`
            -   The action type has been renamed from `setup_universe` to `setup_story`.

-   :rocket: Improvements

    -   Improved MongoDB to store all atoms for a commit inside the same document. This should improve loading performance since MongoDB will only need to make 1 lookup per universe instead of 1 lookup per atom per universe.
    -   Added admin space.
        -   Admin space is a space that is shared between all universes on the same auxPlayer.
        -   It is locked by default, which means that bots that are in it cannot be created, updated, or destroyed.
        -   You can unlock admin space by using the `adminSpace.unlock(password)` function.
            -   It returns a Promise that resolves once the space is unlocked. If the space was unable to be unlocked, then the promise will reject with an error.
            -   `password` is the password that should be used to unlock the admin space. If incorrect, admin space will remain locked.
    -   Removed the CasualOS tagline from the loading popup.
    -   Improved the `webhook()` and `webhook.post()` functions to return promises.
        -   The promise can be awaited and resolves with the an an object with the following properties:
            -   `data` - The data returned from the webhook. If the returned data was JSON, then this will be an object. Otherwise, it will be a string.
            -   `status` - The numerical HTTP status code that was returned.
            -   `statusText` - The name of the HTTP status code that was returned.
            -   `headers` - The HTTP headers that were included in the response.
    -   Improved the `neighboring()` function to allow omitting the `direction` parameter.
        -   When omitted, all supported directions will be included.
        -   Currently, the supported directions are `front`, `right`, `back`, and `left`.
        -   If an unsupported direction is given, then no bots will be included.
    -   Updated the Documentation website to the [latest version of Docusaurus](https://github.com/facebook/docusaurus/releases/tag/v2.0.0-alpha.56).
    -   Added the `renameTag(bot, originalTag, newTag)` function which makes it easy to rename a tag on a bot or list of bots.
        -   `bot` is the bot or list of bots that should have the tag renamed.
        -   `originalTag` is the name of the tag that should be renamed.
        -   `newTag` is the new name that the tag should have.

-   :bug: Bug Fixes
    -   Fixed an issue where destroying an already destroyed bot would incorrectly destroy an unrelated bot.
    -   Fixed an issue where using `player.run()` to execute an invalid script would cause other actions to fail.
    -   Added some extra spacing to labels to help prevent Z-fighting.
    -   Fixed toasting bots by converting them to copiable values. This will also allow toasting unconventional arguments like function and error objects.
    -   Fixed an issue where the menu would stop repositioning after the inventory portal had been hidden.
    -   Fixed an issue where tapping on the screen while in AR would crash the session.
    -   Fixed an issue where labels would be positioned incorrectly if `#anchorPoint` was set to something other than `bottom`.

## V1.1.4

### Date: 5/18/2020

### Changes:

-   :bug: Bug Fixes
    -   Fixed an issue where Builder could not be created/updated due to being unable to load .aux files with a version field.

## V1.1.3

### Date: 5/18/2020

### Changes:

-   :bug: Bug Fixes
    -   Fixed inconsistent menu item names in Builder.

## V1.1.2

### Date: 5/18/2020

### Changes:

-   :rocket: Improvements

    -   Added the `#auxLabelFontAddress` tag to allow specifying a custom font for a label.
        -   Supports any URL and also the following values:
            -   `roboto` - Specifies that the Roboto font should be used. (default)
            -   `noto-sans-kr` - Specifies that the Noto Sans KR font should be used. This is a Korean-specific font.
        -   Supports [WOFF](https://en.wikipedia.org/wiki/Web_Open_Font_Format) and [OTF](https://en.wikipedia.org/wiki/OpenType) files.
    -   Sheet Changes
        -   Removed the tag filters.
        -   Moved the "Close Sheet" button to be a floating button that is at the lower right corner of the sheet.
        -   Changed the "Close Sheet" button icon and changed the tooltip text to "Page Portal".
        -   Made the `#id` tag not clickable.
    -   Builder Changes
        -   Renamed the "Sheet" and "Sheet New Tab" menu items to "Sheet Portal" and "Sheet Portal New Tab".
        -   Made the chat bar not automatically show when opening a menu.

-   :bug: Bug Fixes
    -   Fixed an issue where updating a bot would not update its raw tags.

## V1.1.1

### Date: 5/7/2020

### Changes:

-   :rocket: Improvements

    -   Added the `#auxPortalDisableCanvasTransparency` tag to allow choosing between transparency for iframes and more correct 3D rendering.

        -   Set this to `true` on the page portal config bot to disable transparency on the canvas element. This will make all 3D models that use alpha textures work better with alpha cutoff.
        -   Note that setting to `true` will make all iframe forms unusable.
        -   Defaults to `false`.

    -   Added the ability to store universe data in CassandraDB.

        -   Note that support for CassandraDB is experimental and probably won't be supported in the future.
        -   If the required environment variables are not specified, then Cassandra support will be disabled.
        -   Use the following environment variables to enable Cassandra support:
            -   `CASSANDRA_AWS_REGION` - This is the AWS region that the Amazon Keyspaces instance is hosted in.
            -   `CASSANDRA_CONTACT_POINTS` - This is the comma-separated list of hostnames that the Cassandra client to connect to on first load. (Required if `CASSANDRA_AWS_REGION` is not specified)
            -   `CASSANDRA_LOCAL_DATACENTER` - This is the name of the data center that the AUX Server is booting up in. (Required if `CASSANDRA_AWS_REGION` is not specified)
            -   `CASSANDRA_KEYSPACE` - This is the name of the keyspace that should be used by the client. (Required for Cassandra)
            -   `CASSANDRA_CREATE_KEYSPACE` - This is a `true`/`false` value indicating whether the client should create the keyspace if it doesn't exist. (Optional)
            -   `CASSANDRA_CERTIFICATE_AUTHORITY` - This is the path to the public key file (PEM format) that should be used. Only required if connecting to a Cassandra server which uses a self-signed certificate.

-   :bug: Bug Fixes
    -   Fixed an issue where loading a GLTF would error if the bot was destroyed while the GLTF was loading.

## V1.1.0

### Date: 4/27/2020

### Changes:

-   :rocket: Improvements

    -   Added the `autoSelect` property to the options in `player.showInput()` and `player.showInputForTags()`.
        -   When set to true, the text in the input box will be automatically selected when the box is displayed.
    -   Made the VR pointer line draw all the way to the bot or grid that it is pointing at.
    -   Changed the layout of sizing of the history bots so that they are easy to distinguish from each other and the labels fit on the bot.
    -   Added the `#auxScaleMode` tag to control how a custom mesh is scaled to fit inside a bot. It supports the following options:
        -   `fit` - The mesh is scaled to fit inside the bot's unit cube. (default)
        -   `absolute` - The mesh uses whatever scale it originally had.

-   :bug: Bug Fixes
    -   Fixed LODs in VR.
        -   There were two issues:
            -   The first was that we were using the incorrect camera for LOD calculations.
            -   The second was that Three.js's Sphere implementation incorrectly calculated the sphere size for perspective cameras.
    -   Fixed some issues with the `destroy()` function where it improperly handled non-bot objects.
    -   Fixed an issue with builder where extra tags would be added to new blank bots.
    -   Fixed an issue with menu bots where they would not send `@onAnyBotClicked` shouts.

## V1.0.27

### Date: 4/22/2020

### Changes:

-   :rocket: Improvements

    -   Added the `player.share(options)` function.
        -   This will trigger the device's social share capabilities to share the given URL or text.
        -   Note that this only works on Android and iOS phones and only works in response to some user action like a click.
        -   `options` is an object with at least one of the following properties:
            -   `url` - The URL to share. (optional)
            -   `text` - The text to share. (optional)
            -   `title` - The title of the document that is being shared. (optional)
    -   Added the `auxLabelAlignment` tag.
        -   Note that this value affects menu bots as well.
        -   Possible values are:
            -   `center` - Aligns the text in the center of the label. (default)
            -   `left` - Aligns the text to the left of the label.
            -   `right` - Aligns the text to the right of the label.
    -   Improved the `auxPointable` tag to affect whether iframes are interactable.

-   :bug: Bug Fixes

    -   Fixed an issue with the iframe form where non square scales would not resize the clickable area of the iframe.

## V1.0.26

### Date: 4/21/2020

### Changes:

-   :boom: Breaking Changes

    -   Changed how universes from other auxPlayers are specified.
        -   This affects the `player.loadUniverse()` function and the `BotManager` API.
        -   Previously, you could load a universe from a different auxPlayer by using a universe ID like:
            -   `otherAuxPlayer.com/*/universeToLoad`
        -   Now, you can load a universe by simply using its full URL. Like this:
            -   `https://otherAuxPlayer.com?auxUniverse=universeToLoad`
        -   Note that this does not affect loading universes from the same auxPlayer. If you pass a universe ID that is not a URL then it will load that particular universe from same auxPlayer.
            -   e.g. `player.loadUniverse("myUniverse")`

*   :rocket: Improvements

    -   Improved the `player.showInputForTag()` modal.
        -   Removed the "Save" and "Cancel" buttons. The tag will be saved automatically.
        -   Hid the modal title when none is provided in the options.
        -   Made the text box in the modal auto-focus.
        -   Made the show/hide animations happen quicker.
    -   Added the `player.showInput(value, options)` function.
        -   Shows an input modal but without requiring a bot and a tag.
        -   Returns a [Promise](https://web.dev/promises/) that resolves with the final value when the input modal is closed.
        -   The function accepts two arguments:
            -   `value` is a string containing the value that should
            -   `options` is an object that takes the same properties that the options for `player.showInputForTag()` takes.
    -   Added the ability to use the [`await` keyword](https://developer.mozilla.org/en-US/docs/Web/JavaScript/Reference/Operators/await) in scripts.
        -   `await` tells the system to wait for a promise to finish before continuing.
        -   This makes it easier to write scripts which deal with tasks that take a while to complete.
    -   Improved Builder to support opening a single bot in a new tab and changed its hover label from "menu" to "|||".

-   :bug: Bug Fixes

    -   Fixed an issue where it was impossible to load an AUX over HTTPS from a UI that was loaded over HTTP.

## V1.0.25

### Date: 4/15/2020

### Changes:

-   :boom: Breaking Changes

    -   Renamed the `billboardZ` auxOrientationMode option to `billboardTop`.

-   :rocket: Improvements

    -   Added the `server.loadErrors(bot, tag)` function to make loading error bots from the error space easy.
        -   `bot` is the bot or bot ID that the errors should be loaded for.
        -   `tag` is the tag that the errors should be loaded for.
    -   Added the `server.destroyErrors()` function to clear all the errors in the universe.
    -   Added the `billboardFront` auxOrientationMode option to billboard the front of a bot instead of its top.
    -   Added the ability to set `auxFormAnimation` to an array.
        -   When set, the list of animations will play in sequence.
        -   The last animation will loop forever until changed.
    -   Added the `experiment.localFormAnimation(bot, animation)` function to play an animation locally.
        -   It will interrupt and restore whichever animation is already playing on the bot.

-   :bug: Bug Fixes

    -   Fixed an issue where tags that were added via the sheet would not be recognized by the `getMod()` function.

## V1.0.24

### Date: 4/14/2020

### Changes:

-   :rocket: Improvements

    -   Added a button on the sheet code editor to show errors that the script has run into.
        -   It is very basic at the moment. There are no line/column numbers, no timestamps, and no way to clear the errors.
        -   Errors are automatically pulled from error space and queried based on the following tags:
            -   `auxError` must be `true`
            -   `auxErrorBot` must be the ID of the bot whose script is in the editor.
            -   `auxErrorTag` must be the name of the tag that is being edited.
        -   The following tags are displayed for each error:
            -   `auxErrorName` is the name of the error that occurred.
            -   `auxErrorMessage` is the message that the error contained.

-   :bug: Bug Fixes

    -   Fixed the color encoding of sprites to use sRGB instead of linear.
    -   Fixed an issue where atoms would be sorted improperly because their causes were improperly treated as different.

## V1.0.23

### Date: 4/12/2020

### Changes:

-   :rocket: Improvements

    -   Improved the handling of `setTimeout()` and `setInterval()` to support creating, updating, and deleting bots while in a callback.

-   :bug: Bug Fixes

    -   Fixed an issue that prevented events produced while in a task from being dispatched.

## V1.0.22

### Date: 4/11/2020

### Changes:

-   :boom: Breaking Changes

    -   The `player.inSheet()` function has been changed to return whether the player bot has a dimension in their `auxSheetPortal`.
        -   Previously, it was used to determine if the player was inside auxBuilder (which no longer exists).
    -   Removed assignment formulas.
        -   Assignment formulas were a special kind of formula where the tag value would be replaced with the result of the formula.
        -   They were removed due to lack of use in addition to other means of achieving the same result being available.
    -   Semantics of `@onUniverseAction` have changed.
        -   Previously, `@onUniverseAction` was run before any particular action was executed but the actions that were dispatched from `@onUniverseAction` were run after the evaluated actions. This led to a scenario in which a `@onUniverseAction` call could overwrite values that were updated by an action that had not been checked yet.
        -   Now, all actions dispatched by `@onUniverseAction` are executed before the action that is being evaluated. This makes the behavior of the data produced by `@onUniverseAction` mirror the runtime behavior of `@onUniverseAction`.

-   :rocket: Features

    -   Added a new runtime for scripts and formulas.
        -   This new runtime is much faster than the previous system and lets us provide features that were not possible before.
        -   _Should_ work exactly the same as the previous system. (There might be a couple of tricky-to-reproduce bugs)
        -   Now supports `setTimeout()` and `setInterval()`.
            -   This lets you write your own custom game loop if you want.
            -   Note that the script energy will only be restored if a user action triggers a shout.
        -   Paves the way for future functionality (not guarenteed):
            -   Change notifications (`@onBotChanged`, `@onBotTagChanged()`, etc.)
            -   Asynchronous functions instead of `responseShout`. (e.g. `const response = await webhook.post("https://example.com", data)`)
    -   Added the `error` space.
        -   The `error` space contains bots that represent errors that have occurred scripts in a universe.
        -   Unlike other spaces, the `error` space does not load all of its bots into the universe automatically.
        -   Instead, they have to be requested via a search query. These queries filter bots by tag/value pairs.
        -   Currently, `error` space is only used for storing errors and there is no way to load bots from the space.
        -   In the future, we will add the ability to load errors via scripts as well as display them in the sheet.
    -   Changed the renderer to output colors in the sRGB color space instead of linear.

-   :bug: Bug Fixes

    -   Fixed an issue where a shout argument might be recognized as a bot even though it isn't.
    -   Fixed an issue where a shout argument with a custom prototype would be overridden.
    -   Fixed a bug in three.js's LegacyGLTFLoader where it was using an old API.

## V1.0.21

### Date: 3/30/2020

### Changes:

-   :bug: Bug Fixes

    -   Fixed an issue where the proxy system would interfere with requests that specified custom HTTP headers.

## V1.0.20

### Date: 3/20/2020

### Changes:

-   :rocket: Improvements

    -   Added the `#auxPointable` tag to determine whether a bot can interact with pointers.
        -   Defaults to `true`.
        -   When `false`, the bot won't be clickable or hoverable and will not receive drop events.
        -   Depending on the `#auxPositioningMode` it is still possible to stack bots on top of it though.
    -   Added the `@onFocusEnter`, `@onFocusExit`, `@onAnyFocusEnter` and `@onAnyFocusExit` listen tags.
        -   These are triggered when a bot is directly in the center of the screen.
        -   Uses the `#auxFocusable` tag to determine whether a bot is focusable.
        -   `that` is an object with the following properties:
            -   `dimension` - The dimension that the the bot was (un)focused in.
            -   `bot` - The bot that was (un)focused.
    -   Added the `nothing` aux form.
        -   Does exactly what it seems. A bot with the `nothing` form has no shape and is unable to be clicked, hovered, or focused.
        -   Labels still work though which makes it convienent for adding extra labels around the dimension.
    -   Added the `#auxPortalShowFocusPoint` tag.
        -   Shows a small sphere in the portal where the portal camera will orbit around.

-   :bug: Bug Fixes

    -   Fixed an issue where LODs would flicker upon changing the bot form by ensuring consistent sizing for the related bounding boxes.
    -   Fixed an issue with panning that would cause the camera orbiting position to be moved off the ground.

## V1.0.19

### Date: 3/19/2020

### Changes:

-   :rocket: Improvements

    -   Added the ability to modify tags directly on bots in `that`/`data` values in listeners.
        -   Allows doing `that.bot.tags.abc = 123` instead of `setTag(that.bot, "abc", 123)`.
    -   Added the `@onGridUp` and `@onGridDown` listeners.
        -   `that` is an object with the following properties:
            -   `dimension` - The dimension that the grid was clicked in.
            -   `position` - The X and Y position that was clicked.
    -   Changed the Level-Of-Detail calculations to use the apparent size of a bot instead of its on-screen size.
        -   Apparent size is the size the bot would appear if it was fully on screen.
        -   Under the new system, the LOD of a that is on screen bot will only change due to zooming the camera. Bots that are fully off screen will always have the minimum LOD.
    -   Added the `@onFileUpload` listener.
        -   `that` is an object with the following properties:
            -   `file` is an object with the following properties:
                -   `name` - The name of the file.
                -   `size` - The size of the file in bytes.
                -   `data` - The data contained in the file.
        -   See the documentation for more information.
    -   Improved the `player.importAux()` function to support importing directly from JSON.
        -   If given a URL, then `player.importAux()` will behave the same as before (download and import).
        -   If given JSON, then `player.importAux()` will simply import it directly.

-   :bug: Bug Fixes
    -   Fixed an issue where the camera matrix was being used before it was updated.

## V1.0.18

### Date: 3/18/2020

### Changes:

-   :rocket: Improvements

    -   Added LOD triggers based on virtual distance.
        -   `@onMaxLODEnter`, `@onMinLODEnter`, `@onMaxLODExit`, `@onMinLODExit` are new listeners that are called when the Max and Min Level-Of-Detail states are entered and exited. There are also "any" versions of these listeners.
            -   `that` is an object with the following properties:
                -   `bot` - The bot that entered/exited the LOD.
                -   `dimension` - The dimension that the LOD was entered/exited in.
        -   The `#auxMaxLODThreshold` and `#auxMinLODThreshold` tags can be used to control when the LODs are entered/exited.
            -   They are numbers between 0 and 1 representing the percentage of the screen that the bot needs to occupy.
            -   The Max LOD is entered when the bot occupies a larger percentage of the screen than the max threshold value.
            -   The Min LOD is entered when the bot occupies a smaller percentage of the screen than the min threshold value.
        -   Only active on bots that specify a listener or threshold value for LODs.

-   :robot: Builder Improvements

    -   Changed the labeling and ordering of several menu items in the menus.
    -   Removed tips from the chat bar.
    -   Removed the "Apply Hover Mod" and "Apply Click Mod" menu items.
    -   Changed Builder to not move when clicking the grid to clear the menu.
    -   Added a "Clear Universe" option to the Builder Egg. Selecting this will create a history mark and then delete every bot in the universe. (it will even delete bots that are marked as not destroyable)

-   :bug: Bug Fixes

    -   Fixed an issue with hovering billboarded bots where their rotation would sometimes be reset which would cause the hover exit and enter events to be continually triggered.
    -   Fixed an issue where creating a history mark would clear changes that were made during the history mark creation.

## V1.0.17

### Date: 3/17/2020

### Changes:

-   :boom: Breaking Changes

    -   Renamed and removed several `auxAnchorPoint` values.
        -   Renamed `centerFront` to `front`.
        -   Renamed `centerBack` to `back`.
        -   Removed `bottomFront`, `bottomBack`, `topFront`, and `topBack`.

-   :rocket: Improvements

    -   Added the ability to specify an array of 3 numbers as the `#auxAnchorPoint` to use a custom offset.

-   :bug: Bug Fixes
    -   Fixed `billboardZ` to rotate with the Y axis of the bot facing upwards.

## V1.0.16

### Date: 3/16/2020

### Changes:

-   :boom: Breaking Changes

    -   Both sprites and iframes now face upwards by default.
    -   `#auxAnchorPoint` has been changed to move the bot form inside of its virtual spacing box.
        -   Previously, both the virtual box and the bot form was moved to try and preserve the absolute positioning of the bot form when changing anchor points.
        -   Now, only the bot form is moved to ensure the correctness of the resulting scale and rotation calculations.
    -   `#auxOrientationMode`
        -   Renamed the `billboardX` option to `billboardZ`.
    -   Changed iframes forms to not support strokes.

-   :rocket: Improvements

    -   Added the following options for `#auxAnchorPoint`
        -   `centerFront` - Positions the bot form such that the center of the form's front face is at the center of the virtual bot.
        -   `centerBack` - Positions the bot form such that the center of the form's back face is at the center of the virtual bot.
        -   `bottomFront` - Positions the bot form such that the bottom of the form's front face is at the center of the virtual bot.
        -   `bottomBack` - Positions the bot form such that the bottom of the form's back face is at the center of the virtual bot.
        -   `top` - Positions the bot form such that the top of the form is at the center of the virtual bot.
        -   `topFront` - Positions the bot form such that the top of the form's front face is at the center of the virtual bot.
        -   `topBack` - Positions the bot form such that the top of the form's back face is at the center of the virtual bot.

-   :bug: Bug Fixes
    -   Fixed issues with scale and rotation when `#auxAnchorPoint` is set to `center`.
    -   Fixed sprite billboarding issues when looking straight down at them.
    -   Fixed an issue where the wrong Z position tag of a bot was used for calculating how bots stack.
    -   Fixed an issue where the bot stroke was being considered for collision detection. This caused bots with strokes to have a much larger hit box than they should have had.

## V1.0.15

### Date: 3/13/2020

### Changes:

-   :boom: Breaking Changes

    -   Replaced all of the experimental iframe tags with the `iframe` `#auxForm`.
        -   `auxIframe`
        -   `auxIframeX`
        -   `auxIframeY`
        -   `auxIframeZ`
        -   `auxIframeSizeX`
        -   `auxIframeSizeY`
        -   `auxIframeRotationX`
        -   `auxIframeRotationY`
        -   `auxIframeRotationZ`
        -   `auxIframeElementWidth`
        -   `auxIframeScale`
    -   Sprites no longer automatically rotate to face the player. You instead have to set `#auxOrientationMode` to `billboard`.

-   :rocket: Improvements

    -   Improved `@onPlayerPortalChanged` to support `auxLeftWristPortal` and `auxRightWristPortal`.
    -   Moved the left and right wrist portals to the top of the wrist instead of the bottom.
    -   Added the `iframe` option for `#auxForm`.
        -   `iframe` has two subtypes:
            -   `html` - This `#auxFormSubtype` displays the HTML in `#auxFormAddress` in the iframe. (Default)
            -   `src` - This `#auxFormSubtype` displays the URL in `#auxFormAddress` in the iframe.
        -   In order to enable interactivity with the loaded website, the bot will only be draggable at the very bottom of the panel.
    -   Added the `#auxAnchorPoint` and `#auxOrientationMode` tags.
        -   Works on all bot forms.
        -   `#auxAnchorPoint` determines the point that the bot scales and rotates around.
            -   Possible values are:
                -   `bottom` - The bot rotates and scales around its bottom point. (Default)
                -   `center` - The bot rotates and scales around its center point.
        -   `#auxOrientationMode` determines how the bot rotates.
            -   Possible values are:
                -   `absolute` - Rotation is taken from the dimension rotation values. (Default)
                -   `billboard` - The bot rotates automatically to face the player.
                -   `billboardX` - The bot rotates left and right automatically to face the player.
                -   `billboardZ` - The bot rotates up and down automatically to face the player.
    -   Improved drag and drop interactions to calculate intersections with other bots instead of just using grid positioning.
        -   This makes it easier drop a bot onto another specific bot.
        -   Can be controlled with the `#auxPortalPointerCollisionMode` tag on a portal config.
            -   Possible values are:
                -   `world` - The mouse pointer collides with other bots in the world when being dragged. (Default)
                -   `grid` - The mouse pointer ignores other bots in the world when being dragged.
    -   Added the ability to animate meshes.
        -   By default the first animation will play if available.
        -   You can control which animation is played using the `#auxFormAnimation` tag.
            -   Set to a string to play an animation by name. (Case sensitive)
            -   Set to a number to play an animation by index.
            -   Set to `false` to stop animating.

-   :robot: Builder Improvements

    -   Added a "Scan" menu item to the builder menu that opens the QR Code scanner to let you import an AUX or mod.
        -   Scanning a URL that ends with `.aux` will try to download the file at the URL and import it as an AUX file.
        -   Scanning some JSON will put Builder into clone mode with the JSON as a mod.
    -   Added a hover state to Builder that changes its label to "menu".
    -   Changed the label of the Builder Egg to "ab-1 config".

-   :book: Documentation

    -   Added documentation for the wrist portals and their related config bot tags.

-   :bug: Bug Fixes
    -   Fixed `player.downloadUniverse()` to only include bots from the shared space.
    -   Fixed an issue where sprites were not clickable or draggable in VR.

## V1.0.14

### Date: 3/6/2020

### Changes:

-   :rocket: Features

    -   Added wrist portals for WebXR
        -   `#auxLeftWristPortal` is attached to the left controller and `#auxRightWristPortal` is attached to the right controller.
        -   You can configure these portals using the `#auxLeftWristPortalConfigBot` and `#auxRightWristPortalConfigBot` tags.
        -   The portals are hidden until you look at them. They are placed underneath your wrist like a wristwatch.
        -   The following tags are available for configuration:
            -   `#auxPortalGridScale` - Changes the size of the grid for the portal. (Defaults to `0.025` for wrist portals)
            -   `#auxWristPortalHeight` - The height of the portal in grid elements. (Defaults to `6`)
            -   `#auxWristPortalWidth` - The width of the portal in grid elements. (Defaults to `6`)
        -   There are a couple of known issues with wrist portals:
            -   3D Text is sometimes improperly aligned.
            -   Lines/Arrows/Walls also have alignment issues.

-   :bug: Bug Fixes
    -   Fixed an issue that caused the inventory to not appear if it was changed multiple times during the same frame.
    -   Fixed an issue that caused the `#auxPortalGridScale` tag to function improperly.

## V1.0.13

### Date: 3/2/2020

### Changes:

-   :bug: Bug Fixes
    -   Fixed an issue that caused all the input to not work.

## V1.0.12

### Date: 3/2/2020

### Changes:

-   :bug: Bug Fixes
    -   Fixed an issue with loading skinned meshes.
    -   Fixed an issue that prevented VR from working when sprites were in the scene.
    -   Fixed an issue where an error in one script would cause other scripts to be skipped.
    -   Fixed an issue where invisible bots are excluded from the colliders list.

## V1.0.11

### Date: 2/27/2020

### Changes:

-   :bug: Bug Fixes
    -   Fixed a configuration value that enabled the 3D debug mode by default.

## V1.0.10

### Date: 2/27/2020

### Changes:

#### :rocket: Improvements

-   Added Basic WebXR Support

    -   This replaces the original WebVR and WebXR support.
    -   Supports both the Oculus Quest and Chrome 80+ on Android.
    -   Supports all pointer events (click, drag, hover).
    -   The `player.device()` function returns whether AR/VR are supported.
    -   The `player.enableAR()` and `player.enableVR()` functions are used to jump into AR/VR.
    -   The world is placed on the ground (if supported by the device) and bots are 1 meter cubed by default.
    -   When using a controller, dragging a bot with `#auxPositioningMode` set to `absolute` will move it in free space.

-   :bug: Bug Fixes
    -   Fixed several issues with using numbers for the `auxUniverse` and `auxPagePortal` query parameters.
    -   Fixed an issue that would cause a service worker to fail to update because an external resource could not be fetched.
    -   Fixed an issue that would cause a stack overflow error when too many uncommitted atoms are loaded.

## V1.0.9

### Date: 2/21/2020

### Changes:

#### :rocket: Improvements

-   The "Create Empty Bot" button is now hidden when opening the sheet for a single bot.

#### :robot: Builder Improvements

-   Re-labeled the "Copy" menu item to "Copy to Clipboard".
-   Re-labeled the "Make Clone" menu item to "Clone".

#### :bug: Bug Fixes

-   Fixed an issue with `getBots(tag, value)` that caused falsy values (like `0` or `false`) to return all bots with the given tag.
-   Fixed an issue where the progress bar's position would only be updated if the progress bar value changed.

## V1.0.8

### Date: 2/20/2020

### Changes:

#### :rocket: Improvements

-   Added the `@onPaste` listener which is triggered when some text is pasted into an AUX.
    -   `that` is an object with the following properties:
        -   `text` - the text that was pasted.

#### :robot: Builder Improvements

-   Changed all the menu items to use normal labels instead of the chat commands.
-   Added a menu item to open a bot directly in the sheet.
-   Added a menu item to copy a bot to the clipboard.
-   Pasting a bot/mod when builder is in the dimension will now put builder into clone mode with the copied bot/mod.
-   Moving builder when builder is in clone mode will now also move the clone.
-   Cloning a bot with a custom scale will now make builder large enough to cover the entire bot.
-   Builder will now automatically hide when the sheet is opened.

## V1.0.7

### Date: 2/19/2020

### Changes:

#### :bug: Bug Fixes

-   Fixed an issue where the hint text for a function was being clipped.
-   Fixed an issue with uploading .aux files that were downloaded from a previous version.
-   Fixed an issue with downloading .aux files in the wrong format.

## V1.0.6

### Date: 2/19/2020

### Changes:

#### :boom: Breaking Changes

-   Renamed `auxLabelAnchor` to `auxLabelPosition`.
-   Renamed `auxProgressBarAnchor` to `auxProgressBarPosition`.
-   Removed the `config` bot.
-   Moved the `#stripePublishableKey` and `#stripeSecretKey` tags from the config bot to the `player.checkout()` and `server.finishCheckout()` function options.
-   `@onUniverseAction` is now a shout.
-   Removed [poly.google.com](https://poly.google.com) support.
    -   To load meshes from poly.google.com, you must make the API requests manually.
    -   See https://casualos.com/home/google-poly-example for an example.

#### :rocket: Improvements

-   Added the `config`, `configTag`, and `tagName` variables.
    -   These variables are useful for creating values and scripts that are shared across multiple bots.
    -   The `config` variable is a shortcut for `getBot("#id", tags.auxConfigBot)`.
    -   The `tagName` variable is the name of the tag that the script is running in.
    -   The `configTag` variable is a shortcut for `config.tags[tagName]`.
-   Made the player menu full width on mobile devices.
-   Improved the sheet portal to load all bots when set to `true`, `id`, or `space`.

#### :bug: Bug Fixes

-   Made bots be hidden while their images are loading.
-   Improved the image loading logic to cache requests for the same URL.

## V1.0.5

### Date: 2/14/2020

### Changes:

#### :book: Documentation

-   Added docs for the `polyApiKey`, `stripePublishableKey`, and `stripeSecretKey` tags.
-   Added a "Player Bot Tags" section with a description of what the player tags do.

#### Other Changes

-   Added support for the webkit-specific versions of the [`requestFullscreen()`](https://developer.mozilla.org/en-US/docs/Web/API/Element/requestFullscreen) function.
    -   This may enable support for fullscreen on iPad, but it also may do nothing.

## V1.0.4

### Date: 2/13/2020

### Changes:

#### :rocket: Features

-   Added the `player.requestFullscreenMode()` and `player.exitFullscreenMode()` functions.
    -   These functions allow jumping in and out of fullscreen, thereby hiding the browser UI controls.
-   Added the `apple-mobile-web-app-*` meta tags to support jumping into fullscreen mode when launching from a bookmark on the iOS home screen.
-   Added the ability to load GLTF and [poly.google.com](https://poly.google.com) meshes.
    -   To load a GLTF model from a URL:
        -   Set `#auxForm` to `mesh`.
        -   Set `#auxFormSubtype` to `gltf`.
        -   Set `#auxFormAddress` to the URL.
    -   To load a model from [poly.google.com](https://poly.google.com):
        -   Set `#auxForm` to `mesh`.
        -   Set `#auxFormSubtype` to `poly`.
        -   Set `#auxFormAddress` to the ID of the model.
-   Added the `face` property to the `@onDrag` and `@onAnyBotDrag` listen arguments.
    -   This is the same value that you would get in an `@onClick`.

#### :robot: Builder Improvements

-   Improved builder to draw a line to the selected bot.

#### :bug: Bug Fixes

-   Fixed positioning of `#auxLabelAnchor` and `#auxProgressBarAnchor` when the values were set to `left` or `right`.

## V1.0.3

### Date: 2/11/2020

### Changes:

#### :robot: Builder Improvements

-   Making a clone of a bot now puts builder into palette mode.
-   Dragging a bot into builder no longer changes builder's color to white.
-   Added the `.help` command to show a list of available commands.
-   Added the `.sleep` command to the helper builder menu.
-   Added the "Go to Builder Dimension` menu action.
-   Added a "Show Join Code" menu item to show a QR Code to quickly join.
-   Waking builder will automatically summon it to the current dimension.
-   Clicking in an empty space when builder is awake will summon him to the clicked space.
-   Made the main builder flat.
-   Builder is now enabled by default in new universes.
-   Added the "Restore Mark" menu item to restore history to the selected history mark.
-   Simplified a bunch of examples.

#### :rocket: Other Features

-   Added the `player.showJoinCode()` function to quickly show a QR Code to join a universe.
-   Made the chat bar auto-focus when it is first shown.

#### :bug: Bug Fixes

-   Fixed an issue that would cause the URL portal tag sync to break, this in turn also caused `@onPlayerPortalChanged` events to not be sent.
    -   This is also the issue that caused the inventory portal colors to not update.
-   Fixed an issue that would cause the tag autocomplete list to stop showing tags when an invalid tag was entered.

## V1.0.2

### Date: 2/10/2020

### Changes:

#### :bug: Bug Fixes

-   Fixed an issue where dragging normal bots was broken.

## V1.0.1

### Date: 2/10/2020

### Changes:

#### :bug: Bug Fixes

-   Fixed an issue with mouse input where dragging the mouse off the browser window would cause the dragging action to persist even when the mouse button is released.
-   Fixed an issue where sometimes a touch handler would be called twice due to event propagation. This would cause other touch events to be lost which would leave the input system in an unrecoverable state.
-   Fixed an issue where sometimes `player.replaceDragBot()` would not work for the entire session.

## V1.0.0

### Date: 2/7/2020

### Changes:

#### :robot: Builder Improvements

-   Renamed the `.summon` command to `.`.
-   Renamed the `.new builder` command to `.clone builder`
-   The Builder menu will now close automatically in the following scenarios:
    -   Any bot is clicked
    -   The grid is clicked
    -   A menu item is selected
    -   A chat command is sent
-   The Builder's cursor is now perfectly flat and is the same color as the Builder.
-   Renamed the default Builder to `ab-1`
-   Dragging a bot into Builder will cause Builder to expand to contain the bot and make Builder produce additional copies of the bot when dragged.
-   Added the `.list commands` command to show a HTML popup with a list of available commands.
-   Added the ability to change the color of the Builder.
-   Updated how hints are displayed in the chat bar.
-   Renamed several labels.

#### :rocket: Other Improvements

-   Moved the "Exit Sheet" button from the bottom of the sheet the top of the sheet. (next to the "Create Bot" button)
-   Added the ability to click a bot in the sheet to hide the sheet and warp to the clicked bot.
-   Added a notification that pops up when a bot ID is copied from the sheet.

#### :bug: Bug Fixes

-   Fixed an issue where destroying a bot during a shout would error if the destroyed bot also had a listener for the same shout.

## V0.11.27

### Date: 2/6/2020

### Changes:

#### :rocket: Features

-   Added an initial version of Builder.
    -   Builder is a bot that helps you build things in aux.
    -   Builder lives in the `auxBuilder` dimension and can be woken up by clicking it.
    -   Builder currently has the following chat commands:
        -   `.. [name]` - Wakes Builder with the given name. If the name is omitted, then the `b001` Builder will be woken.
        -   `.sleep` - Puts Builder to sleep.
        -   `.sheet [dimension]` - Opens the sheet to the given dimension. If the dimension is omitted, then the sheet will be opened for the current dimension.
        -   `.new bot` - Creates a new bot in the current dimension.
        -   `.download` - Downloads the entire universe.
        -   `.upload` - Shows the upload dialog.
        -   `.goto {dimension}` - Redirects the page portal to the given dimension.
        -   `.new universe {universeName}` - Creates a new universe with the given name and opens it in a new tab.
        -   `.show history` - Loads the history and goes to the `auxHistory` dimension.
        -   `.mark history` - Creates a new history mark for the current state.
        -   `.show docs` - Opens the documentation website in a new tab.
        -   `.summon` - Summons the Builder helper into the current dimension.
        -   `.new builder {name}` - Creates a clone of the current builder with the given name.
    -   Builder has a helper bot which will follow you around the universe.
        -   If you enter an empty dimension, the helper bot will automatically appear.
        -   If you enter a dimension that has a bot, you need to summon it using the `.summon` command.
        -   You can click on helper to show a menu of possible options.
        -   Dragging helper will give you a cursor that lets you teleport helper around or select other bots.
        -   Dragging another bot onto helper will turn helper into a pallete so when you drag helper it will make a clone of the other bot.
            -   Clicking helper will return it to normal.
-   Added hotkeys to show/hide the chat bar.
    -   Use the `~` key to show the char bar.
    -   Use the `3342` finger tap code on mobile to show the chat bar.
    -   Use a `5` finger tap on mobile to hide the chat bar.

#### :bug: Bug Fixes

-   Fixed an issue where creating a bot inside a shout would prevent the new bot from being modified by future shouts.
-   Fixed an issue where creating and then updating a bot that was not in the shared space would cause all the updates to be incorrectly routed to the shared space and dropped.

## V0.11.26

### Date: 2/4/2020

### Changes:

#### :book: Documentation

-   Added documentation for the following actions:
    -   `player.getCurrentUniverse()`
    -   `player.getCurrentDimension()`
    -   `player.getInventoryDimension()`
    -   `player.getMenuDimension()`
    -   `player.goToURL()`
    -   `player.openURL()`
    -   `player.getBot()`
    -   `player.playSound()`
    -   `player.showHtml()`
    -   `player.hideHtml()`
    -   `player.tweenTo()`
    -   `player.moveTo()`
    -   `player.openQRCodeScanner()`
    -   `player.closeQRCodeScanner()`
    -   `player.showQRCode()`
    -   `player.hideQRCode()`
    -   `player.openBarcodeScanner()`
    -   `player.closeBarcodeScanner()`
    -   `player.showBarcode()`
    -   `player.hideBarcode()`
    -   `player.loadUniverse()`
    -   `player.unloadUniverse()`
    -   `player.importAUX()`
    -   `player.hasBotInInventory()`
    -   `player.showInputForTag()`
    -   `player.checkout()`
    -   `player.openDevConsole()`
    -   `server.finishCheckout()`
    -   `server.loadFile()`
    -   `server.saveFile()`
    -   `server.shell()`
    -   `server.backupToGithub()`
    -   `server.backupAsDownload()`
    -   `superShout()`
    -   `action.perform()`
    -   `action.reject()`
    -   `getBotTagValues()`
    -   `remote()`
    -   `webhook()`
    -   `webhook.post()`
    -   `byMod()`
    -   `neighboring()`
    -   `either()`
    -   `not()`
    -   `removeTags()`
    -   `subtractMods()`
    -   `getTag()`
    -   `setTag()`
    -   `math.sum()`
    -   `math.avg()`
    -   `math.abs()`
    -   `math.sqrt()`
    -   `math.stdDev()`
    -   `math.randomInt()`
    -   `math.random()`
-   Removed the following functions:
    -   `renameTagsFromDotCaseToCamelCase()`
    -   `server.sayHello()`
    -   `server.echo()`

#### :bug: Bug Fixes

-   Fixed an issue that prevented `changeState()` from working on bots which were provided from a `that`/`data` argument.

## V0.11.25

### Date: 1/31/2020

### Changes:

#### :boom: **Breaking Changes**

-   Replaced the `@onPlayerEnterDimension` listener with `@onPlayerPortalChanged`.
    -   `@onPlayerPortalChanged` is called whenever any portal changes whereas `@onPlayerEnterDimension` was only called for `auxPagePortal`.
    -   Additionally, this fixes some of the issues that `@onPlayerEnterDimension` ran into.
-   Changed the Webhook URLs to the new URL scheme.
    -   Instead of `https://auxplayer.com/{dimension}/{universe}` you should use `https://auxplayer.com/webhook?auxUniverse={universe}`

#### :rocket: Features

-   Added the ability to click a Bot ID in the sheet to copy it.

#### :bug: Bug Fixes

-   Fixed an issue that prevented the portals from reverting to default values if the config bot for the portal was cleared.

## V0.11.24

### Date: 1/31/2020

### Changes:

#### :boom: **Breaking Changes**

-   Renamed the following tags:
    -   `_auxUserDimension` -> `auxPagePortal`
    -   `_auxUserInventoryDimension` -> `auxInventoryPortal`
    -   `_auxUserMenuDimension` -> `auxMenuPortal`
    -   `_auxUserUniverse` -> `auxUniverse`
    -   `auxDimensionColor` -> `auxPortalColor`
    -   `auxDimensionLocked` -> `auxPortalLocked`
    -   `auxDimensionRotatable` -> `auxPortalRotatable`
    -   `auxDimensionPannable` -> `auxPortalPannable`
    -   `auxDimensionPannableMaxX` -> `auxPortalPannableMaxX`
    -   `auxDimensionPannableMaxY` -> `auxPortalPannableMaxY`
    -   `auxDimensionPannableMinX` -> `auxPortalPannableMinX`
    -   `auxDimensionPannableMinY` -> `auxPortalPannableMinY`
    -   `auxDimensionZoomable` -> `auxPortalZoomable`
    -   `auxDimensionZoomableMax` -> `auxPortalZoomableMax`
    -   `auxDimensionZoomableMin` -> `auxPortalZoomableMin`
    -   `auxDimensionPlayerZoom` -> `auxPortalPlayerZoom`
    -   `auxDimensionPlayerRotationX` -> `auxPortalPlayerRotationX`
    -   `auxDimensionPlayerRotationY` -> `auxPortalPlayerRotationY`
    -   `auxDimensionGridScale` -> `auxPortalGridScale`
    -   `auxDimensionSurfaceScale` -> `auxPortalSurfaceScale`
    -   `auxDimensionInventoryHeight` -> `auxInventoryPortalHeight`
    -   `auxDimensionInventoryResizable` -> `auxInventoryPortalResizable`
    -   Removed all the inventory-specific dimension config tags in favor of the normal ones.
        -   e.g. `auxDimensionInventoryColor` is now just `auxPortalColor`
-   Removed the following tags:
    -   `aux._lastActiveTime`
    -   `_auxSelection`
    -   `aux.connected`
    -   `_auxUser`
    -   `auxUserUniversesDimension`
    -   `auxDimensionConfig`
-   Removed the following function:
    -   `player.isConnected()`
-   The `player.isInDimension()` function has been updated to check whether the page portal is showing the given dimension.
-   Dimensions can no longer be configured using the `auxDimensionConfig` tag.
    -   Instead of configuring dimensions, you must configure portals.
    -   Use the new `aux{type}PortalConfigBot` (like `auxPagePortalConfigBot`) tags to specify the bot that should configure the portal.
    -   The you can find a list of the possible tags under the "Portal Config Tags" header in the documentation.
-   Channel Designer is no more.
    -   In addition, the URL scheme has changed. Instead of `auxplayer.com/*{dimension}/{universe}` to get the sheet, you now have to specify the portals via URL query parameters. (e.g. `auxplayer.com?auxUniverse={universe}&auxSheetPortal={dimension}`)
    -   The possible portal values are:
        -   `auxSheetPortal` - Loads the sheet with the given dimension.
        -   `auxPagePortal` - Loads the normal 3D view with the given dimension.
        -   `auxMenuPortal` - Loads the menu with the given dimension.
        -   `auxInventoryPortal` - Loads the inventory with the given dimension.
    -   As a shortcut, you can go to `casualos.com/{dimension}/{universe}` and it will redirect you to `auxplayer.com?auxUniverse={universe}&auxPagePortal={dimension}` or `auxplayer.com?auxUniverse={universe}&auxSheetPortal={dimension}` depending on if you include the `*` for the dimension.

#### :rocket: Features

-   Added the `player.getPortalDimension(portal)` function.
    -   `portal` is a string with the name of the portal. Can be one of the following options:
        -   `page` - Gets the `auxPagePortal` tag.
        -   `inventory` - Gets the `auxInventoryPortal` tag.
        -   `menu` - Gets the `auxMenuPortal` tag.
        -   `sheet` - Gets the `auxSheetPortal` tag.
        -   `universes` - Gets the `auxUniversesPortal` tag.
        -   You can also give it a tag that ends with `"Portal"` to get that tag directly. (e.g. `auxPagePortal` will return `auxPagePortal`)
-   Added the `player.getDimensionalDepth(dimension)` function.
    -   `dimension` is the dimension that should be searched for.
    -   Returns the distance between the player bot and the given dimension.
        -   A return value of `0` means that the player bot is in the given dimension.
        -   A return value of `1` means that the player bot is viewing the given dimension through a portal.
        -   A return value of `-1` means that the player bot cannot access the given dimension at this moment.
-   Added the ability to show the sheet in auxPlayer by setting the `auxSheetPortal` tag on the player bot.

#### :bug: Bug Fixes

-   Fixed an issue where the inventory camera would be placed at an impossible location if the inventory was hidden during startup.
-   Fixed an issue with the inventory where setting `auxInventoryPortal` to null or `undefined` would not hide it.
-   Fixed an issue where setting a dimension tag to a number would place the bot in the dimension.
-   Fixed an issue where tag autocomplete results would become duplicated after closing and reopening the sheet.

## V0.11.23

### Date: 1/23/2020

### Changes:

#### :boom: **Breaking Changes**

-   Renamed the `player.inDesigner()` function to `player.inSheet()`.
-   Changed the `player.showChat(placeholder)` function to set the placeholder of the chat bar instead of the prefill.
-   Removed the ability to trigger a listener by clicking the play button in the code editor.
-   Removed the side menu from auxPlayer.
-   Removed [sharp](https://github.com/lovell/sharp) to allow us to make ARM builds on macOS.

#### :rocket: Features

-   Added the ability to specify an options object when calling `player.showChat(options)`.
    -   `options` is an object with the following properties:
        -   `placeholder` - The placeholder. Will override the existing placeholder. (optional)
        -   `prefill` - The prefill. Will only be set if there is no text already in the chat bar. (optional)
-   Added the ability to click the `id` tag in the sheet to load all the bots.
-   Added the ability to use the browser back button in the sheet.
-   Added the version number to the loading popup.
-   Added the `player.version()` function which gets information about the current version number.
    -   Returns an object with the following properties:
        -   `hash` - The Git hash that the build was made from.
        -   `version` - The Git tag that the build was made from.
        -   `major` - The major number of the build.
        -   `minor` - The minor number of the build.
        -   `patch` - The patch number of the build.
-   Improved the chat bar to remove focus from the input box when the "Send Message" button is clicked/tapped.
    -   This should cause the on-screen keyboard to automatically close.
-   Improved the menu positioning so that it will appear at the bottom of the screen when the inventory is hidden.
-   Added the ability to resize the code editor window.
-   Added the `player.device()` function which gets information about the current device.
    -   Returns an object with the following properties:
        -   `supportsAR` - Whether AR is supported.
        -   `supportsVR` - Whether VR is supported.
-   Added the `player.enableAR()` and `player.disableAR()` functions.
-   Added the `player.enableVR()` and `player.disableVR()` functions.

#### :bug: Bug Fixes

-   Fixed an issue where hidden tags would not get a button to toggle their visiblity in the sheet.
-   Fixed an issue where the `space` tag in the sheet would sometimes show an incorrect value.
-   Fixed an issue where sometimes AUX would crash when multiple tabs were open due to a race condition.
-   Fixed an issue where bots from the history space would not be findable in scripts.

## V0.11.22

### Date: 1/16/2020

### Changes:

-   **Breaking Changes**
    -   Changed player bots to use the `tempLocal` space.
        -   This means that refreshing the page won't pollute the universe with a ton of extra bots.
    -   `player.loadUniverse()` will now create bots in the `tempLocal` space.
        -   Previously they were created in the `shared` space.
-   Improvements
    -   Added the ability to create, load, and restore version marks.
        -   The `player.markHistory(options)` function creates a history mark for the current version.
            -   `options` is an object with the following properties:
                -   `message` - The message that the new mark should have.
        -   The `player.browseHistory()` function loads the `history` space with all the marks that the universe has.
        -   The `player.restoreHistoryMark(mark)` function restores the state in the given mark to the universe.
            -   `mark` - The bot or bot ID of the mark that should be restored.
        -   The `player.restoreHistoryMarkToUniverse(mark, universe)` function restores the state in the given mark to the given universe.
            -   `mark` - The bot or bot ID of the mark that should be restored.
            -   `universe` - The universe that the mark should be restored to.
    -   Changed the CORS settings to allow access from any origin.

## V0.11.21

### Date: 1/14/2020

### Changes:

-   **Breaking Changes**
    -   Renamed the `player.showUploadUniverse()` function to `player.showUploadAuxFile()`.
-   Improvements
    -   Added the `@onAnyCreate` shout listener.
        -   `that` is an object with the following properties:
            -   `bot` - The bot that was created.

## V0.11.20

### Date: 1/13/2020

### Changes:

-   **Breaking Changes**
    -   Renamed context to dimension.
        -   All the `auxContext*` tags have been renamed to `auxDimension*`.
        -   Listeners like `@onDrop`, `@onModDrop`, `@onClick`, etc. now have a `dimension` property in the `data` argument instead of `context`.
        -   The `@onPlayerEnterContext` listener has been renamed to `@onPlayerEnterDimension`.
        -   The `_auxUserContext`, `_auxUserMenuContext`, `_auxUserInventoryContext`, and `_auxUserChannelsContext` have been renamed to use dimension instead of context.
    -   Renamed channel to universe.
        -   All the `auxChannel*` tags have been renamed to `auxUniverse*`.
        -   The `_auxUserChannelsContext` tag has been renamed to `_auxUserUniversesDimension`.
        -   The `_auxUserChannel` tag has been renamed to `_auxUserUniverse`.
        -   The `player.setupChannel()` function has been renamed to `player.setupUniverse()`.
        -   The `player.loadChannel()` and `player.unloadChannel()` functions have been renamed to `player.loadUniverse()` and `player.unloadUniverse()`.
        -   The `player.getCurrentChannel()` function has been renamed to `player.getCurrentUniverse()`.
        -   The `setup_channel` action type has been renamed to `setup_universe`.
        -   The `@onChannel*` listen tags have been renamed to `@onUniverse*`.
            -   Also the `channel` property in the `data` argument has been renamed to `universe`.
    -   Renamed the `auxDimensionRotation` (`auxContextRotation`) tags to `auxDimensionOrientation`.
    -   You no longer need to define a dimension bot (context bot) in order to view a dimension in auxPlayer.
        -   You can still configure a dimension using the `auxDimensionConfig` tag (renamed from `auxContext`).
    -   Channel Designer is no more!
        -   It has been replaced with the "sheet dimension" (bot table).
        -   You can show _any_ dimension in the sheet by putting a `*` in front of the dimension name in the URL.
            -   e.g. `https://auxplayer.com/*home/example` if you wanted to view the `home` dimension in the sheet from the `example` universe.
            -   Going to just `*` will show all bots in the universe in the sheet. (which is very slow at the moment)
        -   You can also jump directly into auxPlayer by using the "Open dimension in auxPlayer" button that is next to the tag filters.
    -   Removed the `player.isDesigner()` function.
    -   Renamed `auxShape` to `auxForm`.
    -   Renamed `auxImage` to `auxFormAddress`.
-   Improvements
    -   Added the `player.showChat()` and `player.hideChat()` functions.
        -   These show/hide the chat bar in auxPlayer.
        -   Typing in the chat bar will trigger a `@onChatUpdated` shout with the text in the chat bar.
        -   Pressing Enter or clicking the send button on the chat bar will trigger a `@onChatEnter` shout with the text in the chat bar.
    -   Added the `@onChat` shout listener.
        -   Triggered when the user sends a message using the chat bar.
        -   `that` is an object with the following properties:
            -   `message` - The message that was sent.
    -   Added the `@onChatTyping` shout listener.
        -   Triggered when the user edits the text in the chat bar.
        -   `that` is an object with the following properties:
            -   `message` - The message that is in the chat bar after the user edited it.
    -   Added the `player.run(script)` function.
        -   `script` is the script text that should be executed.
        -   Works by sending a `run_script` action. This allows `@onUniverseAction()` listener to intercept and prevent scripts.
    -   Added the ability to click a tag in the bot table to teleport to that dimension.
    -   Added a play button to the right side of the code editor to run scripts for quick debugging.
    -   Added the `player.downloadBots(bots, filename)` function.
        -   The first parameter is an array of bots that should be downloaded.
        -   The second parameter is the name of the file that is downloaded.
    -   Added the `player.showUploadUniverse()` function.
        -   Shows a dialog that lets the user upload `.aux` files.
-   Other Changes
    -   Changed the "AUX Player" and "Channel Designer" tab titles to "auxPlayer".
    -   Removed the colored dots from tag labels in the bot table.
-   Bug Fixes
    -   `auxIframe` now supports URLs with `*` characters in them.
    -   Fixed an issue with the menu dimension that would cause items to remain even though a different dimension should be visible.

## V0.11.19

### Date: 12/31/2019

### Changes:

-   Bug Fixes
    -   Fixed an issue where the "Create Empty Bot" button in the bot table was hidden when a mod was selected.

## V0.11.18

### Date: 12/30/2019

### Changes:

-   Improvements
    -   Showing hidden tags in the bot table will now also show the `shared` tag.
    -   Removed the multi-select button from the bot table.
    -   Removed the create context button from the bot table.
    -   Removed the clear search button from the bot table.
    -   Removed the "create mod from selection" button from the bot table.
    -   Added the ability to click/tap on a bot preview in the bot table to select a mod of it.
    -   Added the ability to drag a bot preview in the bot table to drag a mod of it.
    -   Hid the ID tag when a mod is selected.
    -   Hid all other buttons when a mod is selected in the bot table.

## V0.11.17

### Date: 12/20/2019

### Changes:

-   **Breaking Changes**
    -   Changed `@onDrop`, `@onDropEnter`, and `@onDropExit` to use the same parameters.
        -   `that` is an object with the following properties:
            -   `dragBot` - The bot that is being dragged.
            -   `to` - an object with the following properties:
                -   `context` - The context the bot is being dragged into.
                -   `x` - The X grid position the bot is being dragged to.
                -   `y` - The Y grid position the bot is being dragged to.
                -   `bot` - The bot that the `dragBot` is being dragged onto.
            -   `from` - an object with the following properties:
                -   `context` The context the bot is being dragged from.
                -   `x` - The X grid position the bot is being dragged from.
                -   `y` - The Y grid position the bot is being dragged from.
-   Improvements
    -   `create()` will now automatically set the `auxCreator` tag to `null` if it references a bot that is in a different space from the created bot.
    -   Also `create()` will not set the `auxCreator` tag to `null` if it references a non-existent bot.
    -   Added the `changeState(bot, stateName, groupName)` function to help with building state machines.
        -   Sets the `[groupName]` tag to `[stateName]` on `bot` and sends "on enter" and "on exit" whispers to the bot that was updated.
        -   `groupName` defaults to `"state"` if not specified.
        -   If the state has changed, then a `@[groupName][previousStateName]OnExit()` and `@[groupName][stateName]OnEnter()` whispers are sent to the updated bot.
            -   `that` is a object with the following properties:
                -   `from` - The previous state name.
                -   `to` - The next state name.
        -   Example: Running `changeState(bot, "Running")` will set the `state` tag to `"Running"` and will send a `@stateRunningOnEnter()` whisper to the bot.

## V0.11.16

### Date: 12/19/2019

### Changes:

-   **Breaking Changes**
    -   Renamed `onBotDrag` and `onBotDrop` to `onDrag` and `onDrop` respectively.
    -   Renamed `onMod` to `onModDrop`.
    -   Removed `onCombine`, `onCombineEnter`, and `onCombineExit`.
    -   Dropping a mod in an empty space will no longer create a new bot.
    -   Setting `auxPositioningMode` to `absolute` will no longer prevent mods.
    -   Changed `applyMod()` and `subtractMods()` to not send `onMod()` events.
    -   Renamed the `diffs` property on the `onModDrop` argument to `mod`.
-   Improvements
    -   Added `onModDropEnter` and `onModDropExit` listeners for when a mod is dragged onto or off of a bot.
        -   The bot that the mod will be applied to recieves the `onModDropEnter` and `onModDropExit` events.
    -   If a custom `onModDrop` listener is provided, then the mod will not be applied. It is up to the `onModDrop` listener to apply the mod via `applyMod(this, that.mod)`.
    -   Added `onDropEnter` and `onDropExit` listeners for when a bot is dragged onto or off of another bot.
        -   Both the bot that is being dragged and the bot that they are on top of will recieve the `onDropEnter` and `onDropExit` events.
        -   Note that `onDropEnter` and `onDropExit` events will fire even if one of the bots is not stackable.
        -   They have the following parameters:
            -   `draggedBot` - the bot that is being dragged.
            -   `otherBot` - the bot that the dragged bot is on top of.
            -   `context` - the context that this is happening in.
    -   Improved `onDrop` to be sent to both the dragged bot and the bot that it is dropped on top of.
        -   The event will fire on the other bot even if it has `auxPositioningMode` set to `absolute`.
    -   Added the `player.setClipboard()` function that is able to set the user's clipboard to the given text.
        -   ex. `player.setClipboard("abc")` will set the user's clipboard to "abc".
        -   On Chrome and Firefox, the text will be copied directly to the user's clipboard.
        -   On Safari and all iOS browsers, a popup will be triggered with a copy button allowing the user to copy the text to their clipboard.
    -   Tags that contain listeners will now display with a @ symbol in front of the tag name.
    -   Tags that contain formulas will now display with a = sign after the tag name.
    -   Removed the @ symbol from the first line in the code editor when editing a script.
    -   Added the ability to use an @ symbol while creating a new tag to prefill the editor with an @.
    -   Added the ability to use @ symbols in tags in `getTag()`, `setTag()`, `getBot()`, `getBots()`, `byTag()`, `shout()`, and `whisper()`.
    -   Added tag filters for listener tags and formula tags to the bot table.
    -   Added the ability to detect the `tags` variable in scripts as a reference to tags.
        -   This is useful for knowing when to update a formula.
        -   Also works with the `raw` variable.
        -   Limitations:
            -   Does not detect references via the `bot` or `this` variables. (e.g. `bot.tags.abc`)
            -   Does not detect references via other bots. (e.g. `otherBot.tags.abc`)
            -   Does not detect references if a function is called on the tag. (e.g. `tags.name.toString()`)
        -   If you need to work around the limitations, use the `getTag()` function.

## V0.11.15

### Date: 12/17/2019

### Changes:

-   Bug Fixes
    -   Fixed an issue where `player.replaceDragBot()` actions were not getting processed because some data was improperly formatted.
    -   Resolved issue with inventory not remaining in place on resizing.

## V0.11.14

### Date: 12/16/2019

### Changes:

-   **Breaking Changes**

    -   Removed `auxStackable` and replaced it with `auxPositioningMode`.
        -   `auxPositioningMode` has two possible values:
            -   `stack` - Indicates that the bot will stack on top of other bots (default)
            -   `absolute` - Indicates that the bot will ignore other bots when positioning.
    -   Removed the `createTemp()` function.
        -   It has been replaced with the `{ space: "value" }` mod.
        -   e.g. Instead of `createTemp()` you should use `create({ space: "tempLocal" })`.
    -   Removed the `cookie` bot. It has been replaced with the `local` space.
    -   Removed the following functions:
        -   `addToContextMod()`
        -   `removeFromContextMod()`
        -   `addToMenuMod()`
        -   `removeFromMenuMod()`
        -   `setPositionMod()`
        -   `from()`
            -   You can use a mod declaration with the new `getID()` function to achieve the same functionality:
            -   `{ auxCreator: getID(bot) }`
    -   Renamed the `createdBy()` filter function to `byCreator()`.

-   Improvements
    -   Added the `space` tag which indicates where a bot will be stored.
        -   The following spaces are currently available:
            -   `shared` - This space is shared among multiple users and is persistent. This is the default space for bots if not specified.
            -   `tempLocal` - This space is not shared and is cleared every time the browser refreshes.
            -   `local` - This space is kept on your device and is persistent.
        -   When creating a bot, you can set the space that it will be stored in using a `{ space: "value" }` mod.
            -   e.g. `create({ space: "local" })` will create a new bot in the `local` space.
            -   Creating a bot from another bot will inherit spaces. So cloning a `tempLocal` bot will produce another `tempLocal` bot. You can of course override this using a mod.
        -   You can search for bots in a specific space using the `bySpace()` filter function.
            -   e.g. `getBots(bySpace("local"))` will get all the bots in the `local` space.
            -   It is simply an alternative way to do `getBots(byTag("space", value))`.
    -   Added the following functions:
        -   `getID(bot)` gets the ID of a bot. If given a string, then that will be returned instead.
        -   `getJSON(data)` gets a JSON string for the given data.
-   Bug Fixes
    -   Resolved issue of orientation inverting then attepting to resize the inventory once the viewport has beeen panned.

## V0.11.13

### Date: 12/13/2019

### Changes:

-   Bug Fixes
    -   Fixed an issue where having duplicate bot atoms could cause the bot values to be locked because it would chose the wrong bot to update.

## V0.11.12

### Date: 12/12/2019

### Changes:

-   Bug Fixes
    -   Fixed an issue where script bots were not being converted back into normal bots correctly.

## V0.11.11

### Date: 12/12/2019

### Changes:

-   **Breaking Changes**

    -   Changed `create()` and `createTemp()` to automatically set `auxCreator` to the current `this` bot.
        -   `create()` no longer takes a bot/bot ID as the first parameter. Instead, you need to use the `from()` function to set the creator ID.
        -   e.g. `create(from(bot))`.
    -   Renamed all listen tags to not use the `()` at the end.
        -   Every tag is now the same. This means that `()` to the end of a tag does nothing special.
        -   i.e. There is no difference between a "normal" tag and a "listen" tag.
        -   Instead, tags can listen by prefixing their script with a `@` symbol.
        -   e.g. `player.toast("Hi!")` becomes `@player.toast("Hi!")`.
    -   Renamed `mod()` to `applyMod()`.
    -   Renamed `mod.addToMenu()` to `addToMenuMod()`.
    -   Renamed `mod.removeFromMenu()` to `removeFromMenuMod()`.
    -   Renamed `mod.addToContext()` to `addToContextMod()`.
    -   Renamed `mod.removeFromContext()` to `removeFromContextMod()`.
    -   Renamed `mod.setPosition()` to `setPositionMod()`.
    -   Renamed `mod.subtract()` to `subtractMods()`.
    -   Renamed `mod.import()` to `getMod()`.
    -   Removed `mod.export()`.

-   Improvements
    -   Added a `creator` variable to scripts and formulas which gets the bot that created the `this` bot.
        -   `creator` is null if the current bot has no creator.
    -   Added a `raw` variable to scripts and formulas which gets direct access to the `this` bot's tag values.
        -   This is similar to the `tags` variable but does not do any pre-processing on the tag value. This means you will get formula scripts back instead of the calculated formula values.
    -   Improved the `tags` variable to handle setting tag values on it.
        -   This lets you write scripts like `tags.name = "joe"` or `bot.tags.myContext = true`.
        -   Also works with the `raw` variable.
    -   Improved bots returned from `getBots()` and `getBot()` to support setting tag values on their `tags` property.
        -   This lets you write things like `myBot.tags.name = "bob"`.
        -   Should also work with bots in the `that` variable.
    -   Added a `data` variable which equals `that`.
    -   Added the `player.hideHtml()` function which hides the HTML modal.
    -   Added in inventory tags to limit panning movements on the inventory context: `auxContextInventoryPannableMinX`, `auxContextInventoryPannableMaxX`, `auxContextInventoryPannableMinY`, `auxContextInventoryPannableMaxY`.
    -   Reformatted new selection id logic by removing the `._` character from its return.

## V0.11.10

### Date: 12/9/2019

### Changes:

-   Bug Fixes
    -   Resolved issue of hidden tags showing up when no filter has been selected on the table.

## V0.11.9

### Date: 12/6/2019

### Changes:

-   **Breaking Changes**
    -   `removeTags()` now checks if a tag starts with the given search value.
        -   Previously it would check if the search value matched the first part of a tag up do the dot (`.`).
        -   Now, it will remove all tags that start with the given search value.
        -   e.g. `removeTags(bot, "hello")` will remove `hello`, `helloAbc`, and `helloX`.
    -   The bot table tag blacklist has been updated to support camel cased tags.
    -   Renamed several functions:
        -   Renamed `onAnyAction()` to `onChannelAction()`.
        -   Renamed `player.currentChannel()` to `player.getCurrentChannel()`.
        -   Renamed `player.currentContext()` to `player.getCurrentContext()`.
        -   Renamed `mod.apply()` to `mod()`.
            -   All the other `mod.` functions remain the same.
            -   ex. `mod.export()` still works.
    -   Renamed all of the built-in tags to use `camelCase` instead of `dot.case`.
        -   Renamed all the scene tags to channel tags.
            -   `aux.scene.color` is now `auxChannelColor`
            -   `aux.scene.user.player.color` is now `auxChannelUserPlayerColor`
            -   `aux.scene.user.builder.color` is now `auxChannelUserBuilderColor`
        -   Renamed `aux.inventory.height` to `auxInventoryHeight`.
        -   Renamed `aux.channel` to `auxChannel`.
        -   Renamed `aux.connectedSessions` to `auxConnectedSessions`.
        -   Renamed `aux.color` to `auxColor`.
        -   Renamed `aux.creator` to `auxCreator`.
        -   Renamed `aux.draggable` to `auxDraggable`.
        -   Renamed `aux.draggable.mode` to `auxDraggableMode`.
        -   Renamed `aux.stackable` to `auxStackable`.
        -   Renamed `aux.destroyable` to `auxDestroyable`.
        -   Renamed `aux.editable` to `auxEditable`.
        -   Renamed `aux.stroke.color` to `auxStrokeColor`.
        -   Renamed `aux.stroke.width` to `auxStrokeWidth`.
        -   Renamed `aux.line.to` to `auxLineTo`.
        -   Renamed `aux.line.width` to `auxLineWidth`.
        -   Renamed `aux.line.style` to `auxLineStyle`.
        -   Renamed `aux.line.color` to `auxLineColor`.
        -   Renamed `aux.label` to `auxLabel`.
        -   Renamed `aux.label.color` to `auxLabelColor`.
        -   Renamed `aux.label.size` to `auxLabelSize`.
        -   Renamed `aux.label.size.mode` to `auxLabelSizeMode`.
        -   Renamed `aux.label.anchor` to `auxLabelAnchor`.
        -   Renamed `aux.listening` to `auxListening`.
        -   Renamed `aux.shape` to `auxShape`.
        -   Renamed `aux.scale` to `auxScale`.
        -   Renamed `aux.scale.x` to `auxScaleX`.
        -   Renamed `aux.scale.y` to `auxScaleY`.
        -   Renamed `aux.scale.z` to `auxScaleZ`.
        -   Renamed `aux.image` to `auxImage`.
        -   Renamed `aux.iframe` to `auxIframe`.
        -   Renamed `aux.iframe.x` to `auxIframeX`.
        -   Renamed `aux.iframe.y` to `auxIframeY`.
        -   Renamed `aux.iframe.z` to `auxIframeZ`.
        -   Renamed `aux.iframe.size.x` to `auxIframeSizeX`.
        -   Renamed `aux.iframe.size.y` to `auxIframeSizeY`.
        -   Renamed `aux.iframe.rotation.x` to `auxIframeRotationX`.
        -   Renamed `aux.iframe.rotation.y` to `auxIframeRotationY`.
        -   Renamed `aux.iframe.rotation.z` to `auxIframeRotationZ`.
        -   Renamed `aux.iframe.element.width` to `auxIframeElementWidth`.
        -   Renamed `aux.iframe.scale` to `auxIframeScale`.
        -   Renamed `aux.progressBar` to `auxProgressBar`.
        -   Renamed `aux.progressBar.color` to `auxProgressBarColor`.
        -   Renamed `aux.progressBar.backgroundColor` to `auxProgressBarBackgroundColor`.
        -   Renamed `aux.progressBar.anchor` to `auxProgressBarAnchor`.
        -   Renamed `aux._selection` to `_auxSelection`.
        -   Renamed `aux._user` to `_auxUser`.
        -   Renamed `aux.user.active` to `auxUserActive`.
        -   Renamed `aux.version` to `auxVersion`.
        -   Renamed `aux._userChannel` to `_auxUserChannel`.
        -   Renamed `aux._userContext` to `_auxUserContext`.
        -   Renamed `aux._userInventoryContext` to `_auxUserInventoryContext`.
        -   Renamed `aux._userMenuContext` to `_auxUserMenuContext`.
        -   Renamed `aux._userSimulationsContext` to `_auxUserChannelsContext`.
        -   Renamed `aux._editingBot` to `_auxEditingBot`.
        -   Renamed `aux._selectionMode` to `_auxSelectionMode`.
        -   Renamed `aux.runningTasks` to `auxRunningTasks`.
        -   Renamed `aux.finishedTasks` to `auxFinishedTasks`.
        -   Renamed `aux.task.output` to `auxTaskOutput`.
        -   Renamed `aux.task.error` to `auxTaskError`.
        -   Renamed `aux.task.time` to `auxTaskTime`.
        -   Renamed `aux.task.shell` to `auxTaskShell`.
        -   Renamed `aux.task.backup` to `auxTaskBackup`.
        -   Renamed `aux.task.backup.type` to `auxTaskBackupType`.
        -   Renamed `aux.task.backup.url` to `auxTaskBackupUrl`.
        -   Renamed `aux.context` to `auxContext`.
        -   Renamed `aux.context.color` to `auxContextColor`.
        -   Renamed `aux.context.locked` to `auxContextLocked`.
        -   Renamed `aux.context.grid.scale` to `auxContextGridScale`.
        -   Renamed `aux.context.visualize` to `auxContextVisualize`.
        -   Renamed `aux.context.x` to `auxContextX`.
        -   Renamed `aux.context.y` to `auxContextY`.
        -   Renamed `aux.context.z` to `auxContextZ`.
        -   Renamed `aux.context.rotation.x` to `auxContextRotationX`.
        -   Renamed `aux.context.rotation.y` to `auxContextRotationY`.
        -   Renamed `aux.context.rotation.z` to `auxContextRotationZ`.
        -   Renamed `aux.context.surface.scale` to `auxContextSurfaceScale`.
        -   Renamed `aux.context.surface.size` to `auxContextSurfaceSize`.
        -   Renamed `aux.context.surface.minimized` to `auxContextSurfaceMinimized`.
        -   Renamed `aux.context.surface.defaultHeight` to `auxContextSurfaceDefaultHeight`.
        -   Renamed `aux.context.surface.movable` to `auxContextSurfaceMovable`.
        -   Renamed `aux.context.player.rotation.x` to `auxContextPlayerRotationX`.
        -   Renamed `aux.context.player.rotation.y` to `auxContextPlayerRotationY`.
        -   Renamed `aux.context.player.zoom` to `auxContextPlayerZoom`.
        -   Renamed `aux.context.devices.visible` to `auxContextDevicesVisible`.
        -   Renamed `aux.context.inventory.color` to `auxContextInventoryColor`.
        -   Renamed `aux.context.inventory.height` to `auxContextInventoryHeight`.
        -   Renamed `aux.context.inventory.pannable` to `auxContextInventoryPannable`.
        -   Renamed `aux.context.inventory.resizable` to `auxContextInventoryResizable`.
        -   Renamed `aux.context.inventory.rotatable` to `auxContextInventoryRotatable`.
        -   Renamed `aux.context.inventory.zoomable` to `auxContextInventoryZoomable`.
        -   Renamed `aux.context.inventory.visible` to `auxContextInventoryVisible`.
        -   Renamed `aux.context.pannable` to `auxContextPannable`.
        -   Renamed `aux.context.pannable.min.x` to `auxContextPannableMinX`.
        -   Renamed `aux.context.pannable.max.x` to `auxContextPannableMaxX`.
        -   Renamed `aux.context.pannable.min.y` to `auxContextPannableMinY`.
        -   Renamed `aux.context.pannable.max.y` to `auxContextPannableMaxY`.
        -   Renamed `aux.context.zoomable` to `auxContextZoomable`.
        -   Renamed `aux.context.zoomable.min` to `auxContextZoomableMin`.
        -   Renamed `aux.context.zoomable.max` to `auxContextZoomableMax`.
        -   Renamed `aux.context.rotatable` to `auxContextRotatable`.
        -   Renamed `stripe.publishableKey` to `stripePublishableKey`.
        -   Renamed `stripe.secretKey` to `stripeSecretKey`.
        -   Renamed `stripe.charges` to `stripeCharges`.
        -   Renamed `stripe.successfulCharges` to `stripeSuccessfulCharges`.
        -   Renamed `stripe.failedCharges` to `stripeFailedCharges`.
        -   Renamed `stripe.charge` to `stripeCharge`.
        -   Renamed `stripe.charge.receipt.url` to `stripeChargeReceiptUrl`.
        -   Renamed `stripe.charge.receipt.number` to `stripeChargeReceiptNumber`.
        -   Renamed `stripe.charge.description` to `stripeChargeDescription`.
        -   Renamed `stripe.outcome.networkStatus` to `stripeOutcomeNetworkStatus`.
        -   Renamed `stripe.outcome.reason` to `stripeOutcomeReason`.
        -   Renamed `stripe.outcome.riskLevel` to `stripeOutcomeRiskLevel`.
        -   Renamed `stripe.outcome.riskScore` to `stripeOutcomeRiskScore`.
        -   Renamed `stripe.outcome.rule` to `stripeOutcomeRule`.
        -   Renamed `stripe.outcome.sellerMessage` to `stripeOutcomeSellerMessage`.
        -   Renamed `stripe.outcome.type` to `stripeOutcomeType`.
        -   Renamed `stripe.errors` to `stripeErrors`.
        -   Renamed `stripe.error` to `stripeError`.
        -   Renamed `stripe.error.type` to `stripeErrorType`.
-   Improvements
    -   Added the `renameTagsFromDotCaseToCamelCase()` function to help with updating bots from the old tag style to the new tag style.
        -   Use this function on bots that were using the old tag naming style but you want to use the new style.
        -   Note that this only renames the tags already existing on the bot. It does not fix any code that might be stored in the bot.
        -   Usage: `renameTagsFromDotCaseToCamelCase(bot)`
    -   Added the `bot` variable to all functions and formulas.
        -   Replacement for `this`.
    -   Added the `getMod()` function to be able to get all the tags on a bot.
        -   Returns a mod containing all the tag values on the bot.
        -   The returned mod is always up to date with the bot's current values.
        -   Calling `mod.export()` on the returned mod will save the tag code to JSON.
            -   For example, if you have a formula `=123`, then `mod.export(getMod(bot))` will return JSON containing `tag: "=123"` instead of `tag: 123`.
    -   Added the `tags` variable to all functions and formulas.
        -   This is a quick shortcut for `let tags = getMod(bot)` at the beginning of a script/formula.
        -   The `tags` variable has some caveats when used in formulas. Namely that the formulas won't be automatically updated when another tag referenced from the formula is updated. (Use `getTag()` for full support)
        -   Supports autocomplete for all tags.

## V0.11.8

### Date: 12/3/2019

### Changes:

-   Improvements
    -   Added a new system for managing causal trees.
        -   This new system has improvements for performance and reliability.
        -   It also adds support for revision history. (The controls will be coming in a future update)
        -   Every new channel will use the new system while old channels will continue to use the old one.
        -   Everything should function exactly the same as before.
    -   Changed the .aux file format.
        -   The new format is based on the bots state and is easily human readable/writable.
        -   This is different from the old format where a list of atoms was stored.
        -   Downloading a channel will give you a .aux file with the new format.
        -   Uploading a channel supports both the old format and the new format.

## V0.11.7

### Date: 11/27/2019

### Changes:

-   Improvements
    -   Changed the functionality of the table view's filterying system to be inverted.
    -   Attempting to drag a bot onto a bot with `aux.stackable` set to false will now cause the dragged bot to pass through the other bot as if it was not there.
-   Bug Fixes
    -   Resolved issue of player inventory resizing showing a reset on each change.
    -   Tag values that are objects are displayed as JSON.Stringified text. ie `{ field: "myValue" }`
        -   Known Issue: Modifying these displayed strings will convert the tag value to a string
    -   When Moving the camera via `player.MoveTo()`, the pan distance is now set correctly so pan limits are absolute.

## V0.11.6

### Date: 11/6/2019

### Changes:

-   Improvements
    -   Added the `server.setupChannel(channel, botOrMod)` function.
        -   This sends a `setup_channel` action to the server which, if executed using `action.perform()`, will create a channel if it doesn't already exist and place a clone of the given bot or mod in it.
        -   Takes 2 parameters:
            -   `channel` - The channel that should be created.
            -   `botOrMod` - (Optional) The bot or mod that should be cloned and placed inside the new channel. `onCreate()` is triggered after the bot or mod is created so you can use that to script custom setup logic.
        -   As mentioned above, you have to receive the `device` action in `onAnyAction()` and do an `action.perform(that.action.event)` to allow channels to be setup via this function.

## V0.11.5

### Date: 10/31/2019

### Changes:

-   Improvements
    -   Added the `player.replaceDragBot(botOrMod)` function.
        -   When used inside of `onBotDrag()` or `onAnyBotDrag()`, it will set the bot/mod that the user is dragging.
        -   Use this to implement clone or cloneAsMod style functionality.
    -   Added the ability to create temporary bots using the `createTemp()` function.
        -   This function behaves exactly the same as `create()` but the created bot is temporary, which means it won't be shared and will be deleted upon refresh.
-   Changes
    -   Renamed `aux.movable` to `aux.draggable`.
        -   `aux.draggable` now only woks with `true` and `false` values.
        -   The `pickup` and `drag` options have been moved to a new tag `aux.draggable.mode`.
        -   The `clone` and `cloneMod` options have been removed.
            -   You will need to use the new `player.replaceDragBot()` API to replicate `clone` and `cloneMod` behavior.
    -   Removed the `aux.mergeable` tag.
        -   It has been replaced with the `aux.stackable` tag.
    -   Removed the `aux.mod` and `aux.mod.mergeTags` tags.
    -   Renamed the `local` bot to the `cookie` bot.
        -   This is supposed to help make it clear that the bot data is stored in the browser and will be cleared when the browser's data is cleared.
    -   Renamed the `aux.users` context to `aux-users`.
    -   Added the `aux.inventory.height` tag which controls the default height of the inventory on all contexts when set of the config bot.
        -   The `aux.context.inventory.height` tag has been updated to only work on the context bot.
    -   Removed names from the other player frustums.
    -   Removed `aux.whitelist`, `aux.blacklist`, and `aux.designers`.
-   Bug Fixes
    -   Fixed an issue that would cause duplicate users to be created all the time.
    -   Fixed an issue that prevented other users from being rendered.
    -   Fixed an issue that caused all users to use channel designer colors.

## V0.11.4

### Date: 10/29/2019

### Changes:

-   Bug Fixes
    -   Fixed an issue in production builds that pre-processed the QR Code scanner code with babel. As a result, async code in the QR Code scanner failed because the babel polyfill is not being used.

## V0.11.3

### Date: 10/28/2019

### Changes:

-   Improvements
    -   Improved the vendor JavaScript bundle size by removing unused code.
        -   Refactored `three-vrcontroller-module` to use the `three` package instead of `three-full` so we don't duplicate Three.js.
        -   Removed unused shims (PEP.js, `webrtc-adapter`).
        -   Refactored `lodash` imports to directly import the modules that are used.
            -   This helps with dead code eliminiation.
    -   Added the ability to save and load files.
        -   New functions:
            -   `server.saveFile(filename, data, options)`
                -   `filename` is a string and should start with `/drives/`.
                -   `data` is a string of the data to store.
                -   `options` is an object with the following properties:
                    -   `callbackShout` A shout that should happen on the server when the file is done saving.
                    -   `overwriteExistingFile` A boolean that indicates if existing files should be overwritten. (defaults to false)
            -   `server.loadFile(filename, options)`
                -   `filename` is a string and should start with `/drives/`.
                -   `options` is an object with the following properties:
                    -   `callbackShout` A shout that should happen on the server when the file is done loading.
        -   Note that the save file and load file tasks must be enabled via the `onAnyAction()` listener.
            -   You can enable it via using this code:
            ```javascript
            if (that.action.type === 'device') {
                if (
                    ['save_file', 'load_file'].indexOf(
                        that.action.event.type
                    ) >= 0
                ) {
                    action.perform(that.action.event);
                }
            }
            ```
        -   All files from USB drives are stored under the `/drives` directory and the USB drives themselves are numbered starting with 0.
            -   To load a file from USB drive #1, use `server.loadFile("/drives/0/myFile")`.
            -   To save a file to USB drive #2, use `server.saveFile("/drives/1/myFile", data)`.
    -   Removed several options from the side menu:
        -   Removed the channel name from the top of the menu.
        -   Removed the login status from the top of the menu.
        -   Removed the login/logout options from the menu.
            -   The "Logout" option will still be available if you are logged in as a non-guest.
            -   Once you are logged out, then the option will dissapear.
        -   Removed the "Add Channel" option from the menu in AUXPlayer.
-   Bug Fixes
    -   Fixed an issue that prevented the `removeTags()` function from working when given an array of bots.

## V0.11.2

### Date: 10/23/2019

### Changes:

-   Improvements
    -   Improved initial loading time by up to 70%.
    -   Added the ability to choose which camera is used for QR and Barcode scanning.
        -   The following functions have been improved:
            -   `player.openQRCodeScanner(camera)`
            -   `player.openBarcodeScanner(camera)`
        -   The `camera` parameter is optional and takes 2 values: `"front"` or `"rear"`.
    -   Add the `LOCAL_IP_ADDRESS` environment variable which controls the private IP Address that the directory client reports.
    -   Added the ability to serve files from an external folder.
        -   Makes it easy for us to map USB drives into the folder and have them be automatically served to AUX users.
-   Changes
    -   User bots no longer register their own context. Instead, a new bot has been created to host the `aux.users` context.
        -   Improves performance of AUXes with many user bots with the same username.
        -   Existing user bots are not affected. They will be deleted automatically if given enough time. Alternatively, you can delete them using `destroy(getBots("#aux._user"))`.
-   Bug Fixes
    -   Fixed an issue where bots would have the incorrect height because of conflicts in a caching mechanism.
    -   Audio will now trigger on ios devices and on the safari browser.

## V0.11.1

### Date: 10/21/2019

### Changes:

-   Improvements
    -   Added in `player.playSound()` function, will play a sound, given by the url path, once.
-   Bug Fixes
    -   Fixed issue where default panning tag locked the vertical movement in player.

## V0.11.0

### Date: 10/18/2019

### Changes:

-   Improvements
    -   Made the menu item count badge a lighter gray.
    -   Removed the item count badge from the menu.
    -   Removed the dropdown aspect of the menu.
-   Changes

    -   Made the menu item count badge a lighter gray.
    -   Removed the admin channel and admin-channel specific functionality.
        -   This means that there are no more user account bots or channel bots.
            -   You can login as anyone from any device without requiring additional authentication.
            -   You can access any channel. No need to create a channel first. (because there are no channel bots anymore)
            -   The connection counts are now stored in the config bot of the channel.
            -   Connection limits no longer work since they were set on the channel bot in the admin channel.
            -   Username whitelists and blacklists still work, but they rely on client-side script execution instead of server-side execution.
        -   It also means there is no admin role. For now, everyone has admin permissions.
        -   `action.perform()` now needs to be used to run actions on the server.
            -   You can send an action to the server using the `remote()` function.
            -   The server will receive the action in its `onAnyAction()` as `that.action.type === "device"`
            -   `onAnyAction()` has to detect remove events and execute the inner action via `action.perform(that.action.event)`.
        -   The following functions have been removed:
            -   `server.grantRole()`
            -   `server.revokeRole()`
        -   The following functions are not executed by default and require a custom `onAnyAction()` to handle them.
            -   `server.backupAsDownload()`
            -   `server.backupToGithub()`
            -   `server.shell()`
        -   `server.backupAsDownload()` has been updated to accept a "session selector" which determines which session the ZIP file should be sent to.
            -   ex. `server.backupAsDownload({ username: getTag(player.getBot(), "#aux._user") })`
        -   Removed the `aux._lastEditedBy` tag.
            -   This tag was automatically set to the ID of the user whenever a bot was edited.
            -   Currently, it is extra cruft that is not needed and could be easily implemented via `onAnyAction()`.
    -   Centered the menu above the player inventory.
    -   Increased menu text size.
    -   Added in new camera range tags: `aux.context.zoomable.min`, `aux.context.zoomable.max` `aux.context.pannable.min.x`, `aux.context.pannable.max.x`, `aux.context.pannable.min.y`, `aux.context.pannable.max.y`.

-   Bug Fixes
    -   Removed hidden inventory dragging hitboxes when inventory is set to non-visible.

## V0.10.10

### Date: 10/11/2019

### Changes:

-   Bug Fixes
    -   Fixed an issue where sometimes DependencyManager would be given a bot that was undefined which would crash the simulation.

## V0.10.9

### Date: 10/11/2019

### Changes:

-   Bug Fixes
    -   Fixed the ability to make other users admins.

## V0.10.8

### Date: 10/09/2019

### Changes:

-   Improvements
    -   Added a Content-Security-Policy to HTML Modals which prevents them from including scripts of any kind.
        -   This prevents malicious users from executing cross-channel scripting attacks.
        -   Scripts are still allowed in iframes loaded from external domains. (like youtube)
-   Bug Fixes
    -   Disabled the site-wide Content-Security-Policy.
        -   Many devices enforce Content-Security-Policy differently and so it is difficult to find an option which is secure and compatible.

## V0.10.7

### Date: 10/09/2019

### Changes:

-   Bug Fixes
    -   Added a workaround for an issue with Amazon Kindle tablets that caused the Content-Security-Policy to not work correctly.
        -   Downside is that security is less effective since now HTML modals can load whatever scripts they want. (XSS threat)
        -   As a result, this workaround is only applied to Kindle devices.

## V0.10.6

### Date: 10/08/2019

### Changes:

-   Bug Fixes
    -   Fixed labels.

## V0.10.5

### Date: 10/08/2019

### Changes:

-   Improvements
    -   Added the `player.showHtml(html)` function that shows a modal with the given HTML.
        -   Optimized for embedding YouTube videos but works with any arbitrary HTML.
        -   Embedding JavaScript is not supported.
-   Bug Fixes
    -   Fixed an issue that prevented tabs with the same URL from seeing each other's changes to the local bot.

## V0.10.4

### Date: 10/08/2019

### Changes:

-   Improvements
    -   Added `onAnyAction()` action tag to intercept and change actions before they are executed.
        -   `onAnyAction()` runs for every action, including when a bot is created, changed, or deleted.
        -   Every action is an object with a `type` property.
            -   The `type` property is a string that indicates what the action does.
            -   Here is a partial list of types:
                -   `add_bot`: A bot should be added (i.e. created).
                -   `remove_bot`: A bot should be removed (i.e. deleted).
                -   `update_bot`: A bot should be updated.
                -   `apply_state`: The given bot state should be applied. (i.e. a set of bots should be created/updated)
                -   `shout`: A shout should be executed.
                -   `show_toast`: A toast message should be shown on the device.
                -   `show_barcode`: A barcode should be shown.
                -   `tween_to`: The camera should be tweened to show a bot.
        -   `that` is an object with the following properties:
            -   `action`: The action that is going to be executed.
        -   Forking a channel clears the `onAnyAction()` on the config bot.
            -   This is so that you can recover from broken states and also gives the person who forked the AUX full control over the fork.
    -   Added two new script functions:
        -   `action.reject(action)`: Prevents the given action from being performed. Returns the rejection action.
        -   `action.perform(action)`: Adds the given action to the performance queue so it will be performed. This can be used to re-enable an action after it has been rejected (you can also reject the rejection action). Returns the action that will be performed.
    -   Added a `local` bot which is stored in the browser's local storage.
        -   The `local` bot is a bot that is unique to the device and channel.
        -   You can access the bot by querying for it: `getBot("#id", "local")`.
    -   Renamed `onShout()` to `onAnyListen()`.
    -   Added `onListen()` which is an alternative to `onAnyListen()` that is only called on the targeted bots.
    -   Added ability to set duration of toast, `plater.toast("message", durationNum)`.
    -   Made the background for the menu label gray.

## V0.10.3

### Date: 10/04/2019

### Changes:

-   Improvements
    -   Added tags to control panning, zooming, and rotating the main camera.
        -   `aux.context.pannable`: Controls whether the main camera is able to be panned.
        -   `aux.context.zoomable`: Controls whether the main camera is able to be zoomed.
        -   `aux.context.rotatable`: Controls whether the main camera is able to be rotated.
    -   Added `player.moveTo()` to instantly tween the camera to a bot.
        -   In the future, custom tween durations will be supported.
    -   Changed the low camera angle limit to 32 degrees from 10 degrees.
    -   `onCombineExit` action will now fire alongside the `onCombine` action.
    -   Newly created contexts will no longer be autoselected.
    -   Toast messages will now only remain on screen for 2 seconds.
    -   Added the ability to send webhooks from the server.
        -   You can also tell the server to send a webhook via `remote(webhook())`.
        -   This is useful for getting around CORS issues.
-   Bug Fixes
    -   Fixed `player.tweenTo()` to not change the zoom level when it is not specified.
    -   Tweens will now work better with the `onPlayerEnterContext` action.

## V0.10.2

### Date: 09/27/2019

### Changes:

-   Bug Fixes
    -   Resolved issues with context changing affecting base simulation identifier.
    -   Invoke a camera reset upon changing contexts via `player.goToContext()`.

## V0.10.1

### Date: 09/26/2019

### Changes:

-   Improvements
    -   Browser tab will now update to correct context when switched to with `player.goToContext()`.
-   Bug Fixes
    -   Resolved error in inventory setup causing runtime issues.

## V0.10.0

### Date: 09/25/2019

### Changes:

-   Improvements
    -   Added the ability to send and receive webhooks.
        -   Send webhooks using the following functions:
            -   `webhook(options)` - options is an object that takes the following properties:
                -   `method` - The HTTP Method that should be used for the request.
                -   `url` - The URL that the request should be made to.
                -   `responseShout` - (Optional) The shout that should happen when a response is received from the server.
                -   `headers` - (Optional) The HTTP headers that should be sent with the request.
                -   `data` - (Optional) The data that should be sent with the request.
            -   `webhook.post(url, data, options)` - Sends a HTTP Post request.
                -   `url` - The URL that the request should be made to.
                -   `data` - (Optional) The data that should be sent with the request.
                -   `options` - (Optional) An object that takes the following properties:
                    -   `responseShout` - (Optional) The shout that should happen when a response is received from the server.
                    -   `headers` - (Optional) The headers that should be sent with the request.
        -   Receive webhooks by registering a handler for the `onWebhook()` action and send requests to `https://auxplayer.com/{context}/{channel}/whatever-you-want`.
            -   `onWebhook()` is shouted to the channel that the request was made to and `that` is an object with the following properties:
                -   `method` - The HTTP Method that the request was made with.
                -   `url` - The URL that the request was made to.
                -   `data` - The JSON data that the request included.
                -   `headers` - The HTTP headers that were included with the request.
    -   Added the ability to spy on shouts and whispers via the `onShout()` event.
        -   `onShout()` is executed on every bot whenever a shout or whisper happens.
            -   It is useful for tracking what shouts are being made and modifying responses.
            -   Also useful for providing default behaviors.
            -   `that` is an object with the following properties:
                -   `name` is the name of the action being shouted.
                -   `that` is the argument which was provided for the shout.
                -   `targets` is an array of bots that the shout was sent to.
                -   `listeners` is an array of bots that ran a script for the shout.
                -   `responses` is an array of responses that were returned from the listeners.
    -   Added events to notify scripts when channels become available.
        -   The following events have been added:
            -   `onChannelSubscribed()` - happens the first time a channel is loaded. Sent to every channel that is currently loaded.
            -   `onChannelUnsubscribed()` - happens when a channel is unloaded. Sent to every channel that remains after the channel is unloaded.
            -   `onChannelStreaming()` - happens when a channel is connected and fully synced. Sent to every channel that is currently loaded.
            -   `onChannelStreamLost()` - happens when a channel is disconnected and may not be fully synced. Sent to every channel that is currently loaded.
            -   For all events, `that` is an object with the following properties:
                -   `channel` - The channel that the event is for.
        -   The following events have been removed:
            -   `onConnected()`
            -   `onDisconnected()`
    -   Added in tags to change the state of the inventory's camera controls:
        -   `aux.context.inventory.pannable` enables and disables the inventory's ability to pan, off by default.
        -   `aux.context.inventory.resizable` enables and disables the inventory's drag to resize functionality, on by default.
        -   `aux.context.inventory.rotatable` enables and disables the inventory's ability to rotate, on by default.
        -   `aux.context.inventory.zoomable` enables and disables the inventory's ability to zoom, on by default.
-   Bug Fixes
    -   Resolved issue with the near cliiping plane for the sheet's minifile image.
    -   Resolved issues with the create empty bot button not functioning sometimes on mobile.

## V0.9.40

### Date: 09/20/2019

### Changes:

-   Improvements
    -   Reworked the login functionality to use popups instead of dedicated pages.
        -   The login page has been split into two popups:
            -   The login popup (account selector).
            -   The authorization popup (QR Scanner).
        -   The login popup has the following functions:
            -   It can be opened by the "Login/Logout" button in the menu.
            -   It will display a list of accounts that can be used to login.
            -   If no accounts are available, then a username box will be shown.
            -   If accounts are available, a new account can be added by clicking the "+" button at the bottom of the list.
            -   At any time, the user can close the popup to keep their current login.
            -   They can also select the "Continue as Guest" option to login as a guest.
        -   The authorization popup has the following functions:
            -   It is opened automatically when the user needs to scan an account code.
            -   It contains the QR Code scanner to scan the account code.
            -   It also contains an input box to manually enter the code.
            -   Closing the popup automatically logs the user in as a guest.
    -   Made the account QR Code blue.
    -   Added the ability to click the account QR Code to copy it to the clipboard.
-   Bug Fixes
    -   Fixed a couple communication issues between the server and client during login.
        -   One such issue could potentially leave the client in state where future changes would not be synced to the server.

## V0.9.39

### Date: 09/19/2019

### Changes:

-   Improvements
    -   Added support for accepting payments via Stripe.
        -   To get started with Stripe, first register for an account on [their website](https://dashboard.stripe.com/register).
        -   Second, copy your publishable key from the stripe dashboard and add it to the channel's config file in the `stripe.publishableKey` tag.
        -   Third, make a new channel. This will be the "processing" channel which will contain all the information actually needed to charge users for payments. And contain the code to actually complete a charge.
            -   In this channel, add your Stripe secret key to the config file in the `stripe.secretKey` tag.
        -   At this point, you are all setup to accept payments. Use the following functions:
            -   `player.checkout(options)`: Starts the checkout process for the user. Accepts an object with the following properties:
                -   `productId`: The ID of the product that is being purchased. This is a value that you make up to distinguish different products from each other so you know what to charge.
                -   `title`: The title message that should appear in the checkout box.
                -   `description`: The description message that should appear in the checkout box.
                -   `processingChannel`: The channel that payment processing should happen on. This is the channel you made from step 3.
                -   `requestBillingAddress`: Whether to request billing address information with the purchase.
                -   `paymentRequest`: Optional values for the "payment request" that gives users the option to use Apple Pay or their saved credit card information to checkout. It's an object that takes the following properties:
                    -   `country`: The two-letter country code of your Stripe account.
                    -   `currency`: The three letter currency code. For example, "usd" is for United States Dollars.
                    -   `total`: The label and amount for the total. An object that has the following properties:
                        -   `label`: The label that should be shown for the total.
                        -   `amount`: The amount that should be charged in the currency's smallest unit. (cents, etc.)
            -   `server.finishCheckout(options)`: Finishes the checkout process by actually charging the user for the product. Takes an object with the following properties:
                -   `token`: The token that was produced from the `onCheckout()` call in the processing channel.
                -   `amount`: The amount that should be charged in the currency's smallest unit.
                -   `currency`: The three character currency code.
                -   `description`: The description that should be included in the receipt.
                -   `extra`: Extra data that should be sent to the `onPaymentSuccessful()` or `onPaymentFailed()` actions.
        -   Additionally, the following actions have been added:
            -   `onCheckout()`: This action is called on both the normal channel and the processing channel when the user submits a payment option to pay for the product/service. `that` is an object with the following properties:
                -   `token`: The Stripe token that was created to represent the payment details. In the processing channel, this token can be passed to `server.finishCheckout()` to complete the payment process.
                -   `productId`: The ID of the product that is being purchased. This is useful to determine which product is being bought and which price to charge.
                -   `user`: (Processing channel only) Info about the user that is currently purchasing the item. It is an object containing the following properties:
                    -   `username`: The username of the user. (Shared for every tab & device that the user is logged into)
                    -   `device`: The device ID of the user. (Shared for every tab on a single device that the user is logged into)
                    -   `session`: The session ID of the user. (Unique to a single tab)
            -   `onPaymentSuccessful()`: This action is called on the processing channel when payment has been accepted after `server.finishCheckout()` has completed. `that` is an object with the following properties:
                -   `bot`: The bot that was created for the order.
                -   `charge`: The info about the charge that the Stripe API returned. (Direct result from [`/api/charges/create`](https://stripe.com/docs/api/charges/create))
                -   `extra`: The extra info that was included in the `server.finishCheckout()` call.
            -   `onPaymentFailed()`: This action is called on the processing channel when payment has failed after `server.finishCheckout()` was called. `that` is an object with the following properties:
                -   `bot`: The bot that was created for the error.
                -   `error`: The error object.
                -   `extra`: The extra info that was included in the `server.finishCheckout()` call.
    -   Added the ability to send commands directly to users from the server via the `remote(command, target)` function.
        -   For example, calling `remote(player.toast("hi!"), { username: 'test' })` will send a toast message with "hi!" to all sessions that the user "test" has open.
        -   This is useful for giving the user feedback after finishing the checkout process.
        -   Currently, only player commands like `player.toast()` or `player.goToURL()` work. Shouts and whispers are not supported yet.

## V0.9.38

### Date: 09/16/2019

### Changes:

-   Improvements
    -   Added the ability for the directory client to automatically connect to an AUX Proxy.
        -   Can be controlled by using the `PROXY_TUNNEL` environment variable which should be set to the WebSocket URL that the client should try to tunnel to.
        -   Also needs to have the `UPSTREAM_DIRECTORY` environment variable set to the URL of the directory that the client should register with and get its tokens from.
        -   The `casualsimulation/aux-proxy` docker image is a tunnel server that can handle automatically accepting and managing tunnels for directory clients.
        -   For example, you can get a basic tunnel system going by setting up the `casualsimulation/aux-proxy` docker image at a URL like `proxy.auxplayer.com` and setting the `PROXY_TUNNEL` environment variable for the `casualsimulation/aux` image to `wss://proxy.auxplayer.com`.
            -   When the client grabs a token from the configured `UPSTREAM_DIRECTORY`, it will then try to connect to `wss://proxy.auxplayer.com` to establish a tunnel for the `external-{key}` subdomain.
            -   Once the tunnel is established, any traffic directed at `external-{key}.auxplayer.com` which is routed to the same server that hosts `proxy.auxplayer.com` will be forwarded onto the tunnel client which will then server the AUX experience.
            -   In effect, this lets a AUXPlayer experience hosted from an internal network be accessible from outside the network via using a reverse tunnel server. (This lets us get around NAT without things like UPNP)
-   Bug Fixes
    -   Copying the workspace will now copy the context bot as well.
    -   Removing a bot via code it should no longer set the selection to a mod.

## V0.9.37

### Date: 9/13/2019

### Changes:

-   Improvements
    -   Added an AUX Proxy web service that can temporarilly authorize a proxy connection for a local AUX.
    -   Added a package that provides the ability to create tunnels via websockets.

## V0.9.36

### Date: 9/13/2019

### Changes:

-   Bug Fixes
    -   Fixed an issue with dragging files on a non-default grid scale in AUXPlayer.

## V0.9.35

### Date: 9/11/2019

### Changes:

-   Improvements
    -   Changing the player inventory's height via the height slider will now set the inventory items to be correctly bottom aligned.
-   Bug Fixes
    -   Resolved issues with dragging bots and minimized contexts onto the background in builder.
    -   Resolved issues with sizing differences of the player inventory between pc and mobile platforms.
    -   Fixed the directory client to send the correct IP Address.
    -   Fixed the directory service to handle errors when sending webhooks.

## V0.9.34

### Date: 9/10/2019

### Changes:

-   Improvements
    -   Added the ability to set which IP Addresses should be trusted as reverse proxies.
        -   Setting this value will allow the server to determine the actual IP Address of visiting users and which protocol they are actually using to load data.
        -   Can be controlled with the `PROXY_IP_RANGE` environment variable.
            -   Supports a single IP Address, or a CIDR IP Address range.

## V0.9.33

### Date: 9/10/2019

### Changes:

-   Improvements
    -   Added a service which can send information to the configured directory at periodic intervals.
        -   By default, the information gets sent on startup and every 5 minutes afterwards.
            -   `key`: The SHA-256 hash of the hostname plus the loopback interface's MAC address.
            -   `password`: The password that was generated on the device to authenticate to the directory.
            -   `publicName`: The hostname of the device.
            -   `privateIpAddress`: The IPv4 Address of the first non-loopback interface sorted by interface name. This is supposed to be the LAN IP that the device has.
        -   The directory that the client reports to (the upstream) can be configured using the `UPSTREAM_DIRECTORY` environment variable. If it is not set, then the client is disabled in production.

## V0.9.32

### Date: 9/10/2019

### Changes:

-   Improvements
    -   Changed and condensed the action tags: `onDropInContext()`, `onAnyDropInContext()`, `onDropInInventory()`, `onAnyDropInInventory()`, `onDragOutOfContext()`, `onAnyDragOutOfContext()`, `onDragOutOfInventory()` and `onAnyDragOutOfInventory()` to `onBotDrop()`, `onAnyBotDrop()`, `onBotDrag()`, `onAnyBotDrag()`.
    -   Setup new 1x7 player inventory layout, works with dynamic changes to width, currently not working with dynamic changes to height.
    -   Changed range of `aux.context.inventory.height` from 0 to 1 to instead be 1 to 10 defining the default number of rows to view in the inventory on page load.
    -   Added an API for the AUX Directory.
        -   Stores a list of AUXes and their IP addresses to make it easy to discover AUXPlayers that share the same public IP address with you.
        -   Controllable with the `DIRECTORY_TOKEN_SECRET` and `DIRECTORY_WEBHOOK` environment variables.
        -   If the `DIRECTORY_TOKEN_SECRET` environmenv variable is not specified, then the directory API will not be enabled.
        -   Make sure to use a long secure random value for the `DIRECTORY_TOKEN_SECRET`.
        -   The `DIRECTORY_WEBHOOK` variable specifies the URL that updated entry information should be POSTed to.
            -   The message contains a JSON object with the following data:
                -   `key`: The key/hash that the uniquely identifies the AUX that was updated.
                -   `externalIpAddress`: The external (public facing) IP Address that the AUX is using.
                -   `internalIpAddress`: The internal (non-public facing) IP Address that the AUX is using.
        -   The following API Endpoints have been added:
            -   `GET /api/directory`
                -   Gets a list of AUXPlayers that share the same public IP Address as you.
                -   Each entry in the list contains the name of the AUXPlayer and the URL that it can be accessed at.
            -   `PUT /api/directory`
                -   Creates / Updates the entry for an AUXPlayer.
                -   The request must contain the following values as a JSON object:
                    -   `key`: The unique key identifying the AUXPlayer. Recommended to use a hash of the MAC address and hostname.
                    -   `privateIpAddress`: The local network IP Address that has been assigned to the AUXPlayer.
                    -   `publicName`: The name that can be shown to other users publicly.
                    -   `password`: The password that is required to update the record. If this is the first request for the `key` then the password will be saved such that the record can only be updated in the future when given the same password.
-   Bug Fixes
    -   Unbound `aux.context.player.rotation.x` and `aux.context.player.rotation.y` from one another to let the user only need to fill in one of the fields for player's initial rotation to work.

## V0.9.31

### Date: 9/05/2019

### Changes:

-   Improvements
    -   Added in a `mod.subtract` function to removed certain tags defined by a mod.
    -   Added the ending grid position to the drag and drop context actions.
    -   Added the new `createdBy()` function that get the filter of bots that have been created by another bot.
    -   Set the drag and drop actions to return more consistant variables.
    -   Removed the hamburger menu icon and the menu text from the player's menu.
    -   Player's menu will now open then items are added to it from an empty state.
    -   Removed unneeded function from the project: `getBotsInContext`, `getBotsInStack`, `getFilessAtPosition`, `getNeighboringBots`.
-   Bug Fixes
    -   Set the bot in the drag and drop actions to no longer return multiple bots.
    -   Cleaned up missed text artifact on the loading popup in player.
    -   Setting the initial zoom of the player in the context without setting anything for the rotation will no longer rotate the initial player.
    -   Resolved issue with wall height not getting set correctly when the context the bot is on is moved vertically.
    -   Fix issue with the bot returned from a drag and drop action.
    -   Sheet will now remain open when deleting a bot.
    -   Fixed `onCombine()` actions to pass the other bot as `that.bot`.

## V0.9.30

### Date: 08/28/2019

### Changes:

-   Improvements
    -   Split the player inventory's resizing bar into two and placed them at the top corners of the inventory.
    -   Halved the inventory's gap spacing when on moble for a larger inventory.
    -   Improved the label textbox to resize to fix bot that have a high width value.
    -   The drop action tags: `onDropInContext()`, `onAnyDropInContext()`, `onDropInInventory()` and `onAnyDropInInventory()` now return the previous context the bots were in before the drop.
    -   Allow the context to set the player's default zoom with the tag `aux.context.player.zoom` and its rotation with the tags `aux.context.player.rotation.x` and `aux.context.player.rotation.y`.
    -   Changed the loading popup to have improved readability and removed wanted information from the player's loading popup.
    -   Added the ability to show and scan barcodes.
        -   Barcodes can be shown via the `player.showBarcode(code, format)` function.
            -   The `format` parameter accepts the following options:
                -   [`code128`](https://en.wikipedia.org/wiki/Code_128) (Code 128) (default)
                -   [EAN](https://en.wikipedia.org/wiki/International_Article_Number)
                    -   `ean13` (EAN-13)
                    -   `ean8` (EAN-8)
                    -   `upc` (UPC-A)
                -   [`itf14`](https://en.wikipedia.org/wiki/ITF-14) (ITF-14)
                -   [`msi`](https://en.wikipedia.org/wiki/MSI_Barcode) (MSI)
                -   [`pharmacode`](https://en.wikipedia.org/wiki/Pharmacode) (Pharmacode)
                -   [`codabar`](https://en.wikipedia.org/wiki/Codabar) (Codabar)
        -   The barcode scanner can be opened via the `player.openBarcodeScanner()` function.
            -   The following barcode types can be scanned:
                -   Code 128
                -   Code 39
                -   Code 93
                -   EAN-13
                -   EAN-8
                -   UPC-A
                -   UPC-C
                -   Codeabar
            -   When a barcode is scanned the `onBarcodeScanned()` event will be sent containing the barcode that was detected.
            -   Also supports `onBarcodeScannerOpened()` and `onBarcodeScannerClosed()`.
    -   Added menus back to AUXPlayer.
    -   Added `byMod()` as an additional way to query bots.
        -   Convienent way to query bots by multiple tags at once.
        -   Usage:
            -   `getBots(byMod({ "aux.color": "red", "aux.scale": 2 }))` gets all the bots with `aux.color` set to `"red"` and `aux.scale` set to `2`.
            -   `getBots(byMod({ "aux.color": null, "aux.label": "Hi!" }))` gets all the bots without an `aux.color` but with `aux.label` set to `"Hi!"`.
-   Bug Fixes
    -   Resolved issue with new contexts adding an incorrect tag to the sheet.
    -   Changed the dynamic aspect ratio to a stable one for the inventory scaling.

## V0.9.29

### Date: 08/23/2019

### Changes:

-   Improvements
    -   Changed `hasFileInInventory()` function to `hasBotInInventory()`.
    -   Changed `onMerge()` action tag to `onMod()`.
    -   Changed `aux._editingFile` hidden tag to `aux._editingBot`.
    -   Gave the player inventory an offset from the bottom of the window so that it is floating.
    -   Deselecting one of 2 bots in multiselection mode will return the the sheet to single selection mode.
    -   Removed the direct aux view for now.
    -   Added new feature in sheet where clicking on a bot's tag will select all bots with that tag.
    -   Added a code editor.
        -   Loads only on desktop/laptop.
        -   For the best experience, use with the full size sheet.
        -   Features:
            -   Syntax highlighting for action tags and formulas.
                -   Normal tags don't get syntax highlighting.
            -   Syntax checking.
            -   Autocomplete for tags.
                -   Triggered by typing `#` or by pressing `Ctrl+Space`.
            -   Autocomplete for formula/action API functions.
                -   Triggered by typing or by pressing `Ctrl+Space`.
            -   Find references to API functions across actions/formulas.
                -   Trigger by putting the cursor on the tag and press `Shift+F12`.
            -   Find references to tags across actions/formulas.
                -   Trigger by putting the cursor on the tag and press `Shift+F12`.
            -   Auto formatting
                -   Trigger by typing `Alt+Shift+F`.
            -   Find & Replace
                -   Open the find tool by pressing `Ctrl+F`.
                -   Go to replace mode by toggling the arrow on the left side of the find tool.
        -   Other notes
            -   It is not currently possible to remove formulas using the code editor. Instead, you have to use the small tag input in the table to completely remove formulas.
    -   Changed menu button text of: `Channel doesn't exist. Do you want to create it?` to `Channel doesn't exist. Click here to create it.` for better user direction.
-   Bug Fixes
    -   Resolved issue of the `getBot()` function not working in the search bar.
    -   Allow the use of a channelID made up entirely of numbers.
    -   Resolved issue of `setTag()` not working with multiple files when fed a false or null value to set.
    -   Deleting a bot when in multiselection mode will no longer close the sheet.
    -   The `onPointerExit()` function will now execute before an `onPointerEnter()` function when hovering over multiple bots.
    -   Fixed issue in the `RemoveTags()` function where providing a string with a `.` in its tag section failed to remove the correct tags.
    -   The tag `aux.context` can now be set to a value type of boolean or number.
    -   Increased the timeout time on the `Create Channel` toast message to give it more processing time so it works more consistently.
    -   Fixed inconsistency between actual action tag `onAnyDropInContext` and what was appearing in the tag dropdown `onDropAnyInContext` to read correctly, and other similar cases of this.
    -   Changed the tag `aux.context.inventory.height` to work in the context bot's tag list.

## V0.9.28

### Date: 08/16/2019

### Changes:

-   Improvements
    -   Added the `onPointerUp()` action tag to fire on button release.
-   Bug Fixes
    -   Resolved issue where creating a new tag on one bot, deselecting all bots and attempting to add that same tag to a different bot resulted in a warning.
    -   Resolved issue stopping VR from functioning on Occulus Quest.

## V0.9.27

### Date: 08/14/2019

### Changes:

-   Improvements
    -   Added the context to the `that` of the `onAnyBotClicked()` action tag.
    -   Added the context to the `that` of the `onKeyDown()` and `onKeyUp` action tags.
    -   Removed the trashcan area that appears when dragging a bot.
    -   Added the bot and context to the `that` of the `onPointer` action tags.
    -   Improved the functionality of `getBots()` and `getBot()` by adding the ability to search by multiple parameters.
        -   [Github Issue](https://github.com/casual-simulation/aux/issues/8)
        -   The following functions have been added:
            -   `byTag(tag, value)`: Filters for bots that have the given tag and value.
            -   `inContext(context)`: Filters for bots that are in the given context.
            -   `inStack(bot, context)`: Filters for bots that are in the same stack as the given bot in the given context.
            -   `atPosition(context, x, y)`: Filters for bots that are at the given position in the given context.
            -   `neighboring(bot, context, direction)`: Filters for bots that are neighboring the given bot in the given context in the given direction.
            -   `either(filter1, filter2)`: Filters for bots that match either of the given filters.
            -   `not(filter)`: Filters for bots that do not match the given filter.
        -   As a result, it is now possible to use `getBots()` like this:
            -   `getBots(byTag("abc", 123), byTag("name", "test"))`
            -   `getBots(not(inContext("hello")))`
            -   `getBots(inContext("hello"), not(inStack(this, "hello")))`
            -   `getBots(atPosition("test", 1, 2))`
            -   `getBots(either(byTag("abc", true), byTag("def", true)))`
        -   You can still use the old syntax like `getBot("name", "bob")`.
    -   Improved the server to update a tag indicating whether a user is active or not.
        -   The tag is `aux.user.active` and is on every player bot.
        -   The user frustums have been updated to use this value for detecting if a player is active or not.
    -   Removed the depreciated tags: `aux.context.surface.grid`, `aux.context.surface.defaultHeight`, `aux.input`, `aux.input.target`, and `aux.input.placeholder`.
    -   Made the text editor in sheet go all way to the bottom of the screen when the sheet is toggled to fullscreen mode.
    -   Removed the `event()` function from action scripts.
-   Bug Fixes
    -   Destroying a bot will no longer keep a mod of the bot in the selection.
    -   Modballs will no longer appear as the file rendered when searching for bots.
    -   Added the missing `onPointerDown()` tag to the tag dropdown list.
    -   Fixed an issue that would cause the browser to be refreshed while in the process of Forking an AUX.
    -   The `player.currentChannel()` function will now work in builder.
    -   Fixed actions to be able to support using comments at the end of scripts.
    -   When clicking off of a search for config it will no longer show a mod being selected briefly.

## V0.9.26

### Date: 08/09/2019

### Changes:

-   Improvements
    -   Changed the "Subscribe to Channel" text to "Add Channel" in AUXPlayer.
    -   Changed the "powered by CasualOS" tagline to "CasualOS ☑️".
    -   Added the ability to copy/paste bots directly onto surfaces.
    -   Control clicking a bot and attempting to drag it will now result in cloning the bot.
    -   Removed the outline bars on the player inventory.
    -   Dragging files in AUXPlayer now pulls the selected bot out of the stack.
    -   Updating the `aux.scale.z` or `{context}.z` values on bots now updates the other bots in the same stack.
    -   Improved the sheet to show the filter buttons for every tag namespace.
    -   Added the ability to undo destroying a bot from the sheet.
    -   Changed the "channel does not exist" message to include a better call to action.
    -   Zooming and rotation from a `player.tweenTo()` call can now be canceled by user input.
-   Bug Fixes
    -   The zoom value and orbital values of the `player.tweenTo()` function have been clamped to their set limits to avoid issues.
    -   The inconsistancy of zoom number input between perspective and orthographic cameras with the `tweenTo` function has been fixed.
    -   Fixed the create channel button to refresh the page so that the channel is properly loaded.

## V0.9.25

### Date: 08/08/2019

### Changes:

-   Bug Fixes
    -   Fixed a spelling error in the hamburger menu.
    -   Fixed an issue that would cause recursive formulas to lock-up the channel.

## V0.9.24

### Date: 08/08/2019

### Changes:

-   Improvements
    -   Changed `onPlayerContextEnter()` to `onPlayerEnterContext()`.
    -   Added `player.currentChannel()` for users to query the channel id in player.
-   Bug Fixes
    -   Dragging a mod should no longer show a change in the scale.
    -   Fixed an issue that would show the wrong username if logging in as a guest.
    -   Fixed the "Fork Channel" button to create the new channel.
    -   Changed the "Fork Channel" and "Clear Channel" buttons to only allow admins to run them.
    -   Fixed an issue that would cause the tag input boxes to not accept typing an `=` sign as the first character.
    -   Fixed the `Destroyed {bot ID}` messages to not show when the bot doesn't actually get destroyed.
    -   Getting the mod of a recently changed file will no longer be missing tags.
    -   Fixed isse with new tag input remaining open when verifying a tag vai the enter key.
    -   Fixed issue where `aux.stackable` being false stopped mods from being applied to the bot, mods can now be applied.

## V0.9.23

### Date: 08/06/2019

### Changes:

-   Improvements
    -   Changed `Clear Mod` to `Reset` in the sheet.
    -   Allow the clicking on a bot in the sheet in single selection mode to deselect the bot.
    -   Changed `onCombine()` action tag to `onCombine(#tag:"value")` and set the autofill to not auto add this tag to the sheet.
    -   Added the `aux.context.devices.visible` to allow the hiding of user bots in the player.
-   Bug Fixes
    -   Dragging a bot with no bot selected will no longer select a mod of the dragged bot.

## V0.9.22

### Date: 08/06/2019

### Changes:

-   Improvements
    -   Changed `{context}.index` to `{context}.sortOrder`.
    -   Added another variable to `onClick()` action tag to return a context.
    -   Added another variable to `onCombineEnter()` and `onCombineExit()` action tags to return a context.
    -   Added `onAnyPlayerContextEnter` to trigger on every bot when a player joins a context and changed `onPlayerContextEnter` to trigger on the player bot that joins a context.

## V0.9.21

### Date: 08/05/2019

### Changes:

-   Improvements
    -   Improved the `server.shell()` command to output a bot to the `aux.finishedTasks` channel with the results of the command.
    -   Added the ability to backup channels to Github using Gists.
        -   You can trigger a backup by running `server.backupToGithub(token)` as an admin from the admin channel.
        -   The `token` parameter should be replaced with a string containing a [personal access token](https://help.github.com/en/articles/creating-a-personal-access-token-for-the-command-line) from the account you want the backup to upload to.
        -   During upload a bot will be added to the `aux.runningTasks` context with a progress bar indicating the status of the operation.
        -   When the task is completed the bot will be moved to the `aux.finishedTasks` context and will contain tags indicating the result of the operation.
        -   After finishing the bot will contain a link to the uploaded data.
    -   Added the ability to backup channels as a zip file.
        -   Triggered by running `server.backupAsDownload()` as an admin from the admin channel.
        -   Similar to the Github backup but the zip file is downloaded to your device.
    -   `setTag` function will now accept an array of bots as it's first paramater.
    -   Removed the white circle background from the player's menu button.
    -   Changed `Fork/Upload/Download AUX` to `Fork/Upload/Download Channel`.
    -   Updated connection message.
    -   Allow the deselection of files by clicking on the bot in the sheet during multiselection.
    -   Greatly improved the performance of dragging stacks of bots in AUXPlayer.
    -   Added the `onCombineEnter()` and `onCombineExit()` action tags to fire on all bots being interacted with during a drag operation with combine action tags involved.
-   Bug Fixes
    -   Removed mouse pointer change on player inventory side bars.
    -   Made the multiselect button ui consistant colors.
    -   Made the multiselect button hide itself in multiselect mode.
    -   `aux.label` will now accept numbers as a tag value.
    -   Further restrict the add tag setup to stop unwanted warning popups.
    -   Fixed to let admin users be designers even if the designers list says otherwise.

## V0.9.20

### Date: 07/31/2019

### Changes:

-   Improvements
    -   Increased the Socket.io ping interval and timeout values to better support sending large causal trees.
    -   Updated `aux.inventory.height` to `aux.context.inventory.height`.
    -   Removed the raise and lower option in the context dropdwon menu.
    -   Changed player menu's `Add Channel` to `Subscribe to Channel`.
    -   Set mobile and desktop's default player inventory height to be consistent.
    -   Added a basic console that can be used to view logs from scripts and formulas.
        -   The console can be opened via the `player.openDevConsole()` script function.
    -   Changed the toggle size button's image.
    -   Moved multiselection button to the top right, added new icon for the button.
    -   Added bot image to top of sheet.
    -   Removed deslection button, the minus icon, from the sheets.
    -   Changed destroy bot button text to the trash can icon.
    -   Allow the user to drag bots from the bot image at the top of the sheet section.
-   Bug Fixes
    -   Improved centering of loading popup's `powered by CasualOS` text.
    -   Fixed an issue that would cause `player.currentContext()` to not update until after the `onPlayerContextEnter()` event was fired.
    -   Fixed some issues with the login flow for AUXPlayer.

## V0.9.19

### Date: 07/29/2019

### Changes:

-   Improvements
    -   Added the ability for shouts and whispers to return values.
        -   `shout()` returns a list of results from every bot that ran a script for the shout ordered by bot ID.
        -   `whisper()` returns a list of results from every bot that ran a script for the whisper ordered by the input bot array.
        -   To return a value from a shout/whisper handler, use `return` statements. For example, to return `10` from a shout you would simply write `return 10`.
    -   Changed the tag suggestion list to only show when there are tags that match the input.
    -   Changed the create surface popup's header text to read: `Create Context from Selection`.
    -   Added show surface checkbox to the create context popup.
    -   Removed the text on the sheet's bottom left add tag button.
    -   Added the phrase `powered by CasualOS` to bthe hamburger menu and loading popup.
    -   Removed `Unselect All` from the sheets.
-   Bug Fixes
    -   Fixed an issue that would let users load the admin channel because no file specified session limits for it.
    -   Fixed an issue that would cause formulas which contained indexer expressions to fail.
    -   Fixed the server to not overwrite broke Causal Trees.
    -   Stopped incorrect empty tag warning when attempting to add in a new tag.
    -   Fixed there not being a visible right bar on the player inventory.
    -   Fixed dependency tracking for formulas which get bots by ID. (like `getBots("id")`)

## V0.9.18

### Date: 07/25/2019

### Changes:

-   Bug Fixes
    -   Reverted a change that had the potential to corrupt a tree upon load.

## V0.9.17

### Date: 07/25/2019

### Changes:

-   Improvements
    -   Added the ability to execute remote events on the server.
        -   This lets us do all sorts of administrative tasks while keeping things secure.
        -   These events are sent via scripts.
        -   Depending on the action, it may only be possible to execute them in the correct channel. For example, executing admin tasks is only allowed in the admin channel to help prevent things like clickjacking.
        -   The following functions are supported:
            -   Admin channel only
                -   `server.grantRole(username, role)`: Grants the given role to the user account with the given username if the current player is an admin.
                -   `server.revokeRole(username, role)`: Revokes the given role from the user account with the given username if the current player is an admin.
                -   `server.shell(script)`: Runs the given shell script on the server if the current player is an admin.
    -   Improved the login system to dynamically update based on changes to the admin channel.
        -   This lets us do things like lock user accounts or tokens and have the system automatically handle it.
        -   It even supports formulas!
        -   The login system uses the following tags on bots in the admin channel:
            -   `aux.account.username`: This tag indicates that the bot is a "user account" bot for the given username.
            -   `aux.account.roles`: This tag indicates which roles an account should be granted.
            -   `aux.account.locked`: This tag indicates whether the account is locked and that logging in using it should not be allowed.
            -   `aux.token`: This tag indicates that the bot is a "token" which can be used to login to a user account.
            -   `aux.token.username`: This tag indicates the username of the user account that the token is for.
            -   `aux.token.locked`: This tag indicates whether the token is locked and therefore cannot be used to login to the account.
    -   Improved the login system to automatically give guests the `guest` role.
        -   This allows blocking guests via the `aux.blacklist.roles` tag on the channel config file.
    -   Improved the channel system to only allow loading a channel if it has been created via a bot in the admin channel.
        -   This lets admins control which channels are accessible.
        -   The admin channel is always accessible, but only to admins. This is a safety measure to prevent people from locking themselves out.
        -   To make a channel accessible, load the admin channel and create a bot with `aux.channel` set to the channel you want and `aux.channels` set to `true`.
        -   Alternatively, load the channel you want and click the `Create Channel` toast that pops up. (only works if you're an admin)
    -   Added the ability to view and control how many sessions are allowed.
        -   Allows setting a max sessions allowed value for channels and the entire server.
        -   Per-Channel settings go on the channel file in the admin channel.
            -   The `aux.channel.connectedSessions` tag indicates how many sessions are active for the channel.
            -   The `aux.channel.maxSessionsAllowed` tag specifies how many sessions are allowed for the channel. Admins are not affected by this setting. If this value is not set then there is no limit.
        -   Global settings go on the `config` file in the admin channel.
            -   The `aux.connectedSessions` tag indicates how many sessions are active for the server.
            -   The `aux.maxSessionsAllowed` tag specifies how many sessions are allowed for the entire server. Admins are not affected by this setting. If this value is not set then there is no limit.
    -   Added the ability to query the status information from the server.
        -   Requests to `/api/{channelId}/status` will return a JSON object containing the current number of active connections for the channel.
        -   Requests to `/api/status` will return a JSON object containing the current number of active connections for the server.
    -   Changed `aux.inventory.color` tag to `aux.context.inventory.color`, and allowed the editing of the invenroty color to be done in the context bot's tags.
    -   Added an `aux.context.inventory.visible` tag to toggle the player inventory on and off, it will default to visible.
    -   Reduced width of player inventory and added a left alligned line to it's left side.
    -   Gave the player inventory the ability to be set by a user set inventory context tag.
    -   Added a width maximum to the player inventory.
    -   Added in the `onAnyBotClicked()` function to fire an event when any bot in the scene has been clicked.
-   Bug Fixes
    -   The player's background context color can now be set via fomula.
    -   Fixed scripts to remove deleted files from queries like `getBots()` or `getBot()`.
    -   Fixed the login screen to hide the loading progress when the user needs to scan the token from their other device.
    -   Improved the JavaScript sandbox to prevent common infinite loops.
        -   Loops in JavaScript code now have an energy cost of 1 per iteration.
        -   By default, each formula/action has an energy of `100,000`.
        -   Shouts get their own energy value set at `100,000`. (for now - so it's still possible to get around the energy limit by shouting back and forth)
        -   Exceeding the energy limit causes the formula/action to be terminated so that the application doesn't get locked up.
    -   Corrected misspelled tag name in the tag dropdown list.
    -   Fixed positioning issue with setting `aux.label.anchor` via an interaction.

## V0.9.16

### Date: 07/22/2019

### Changes:

-   Improvements

    -   Added ability to use the enter key on the new tag dropdown to autofill the tag.
    -   The webpage's tab name will now display the channel's ID in designer and the Context name and ID in Player.

-   Bug Fixes
    -   Added another Wall3D optimization with a geometry disposal.
    -   Added a null check to stop an error when trying to drag specifically removed bots.
    -   A mod object will no longer change it's mesh scale while being dragged.
    -   Fixed an issue that would happen if a file was updated and deleted in the same script.

## V0.9.15

### Date: 07/18/2019

### Changes:

-   Improvements
    -   Selecting a tag from the tag suggestions list will now automatically add the tag on click.
    -   Added a plus sign to the `Make mod from selection` butotn's icon.
-   Bug Fixes
    -   Improved Wall3D performance, should no longer take up most memory allocation.
    -   Clicking on a bot will no longer have the mereg ball appear for a second in the file count.

## V0.9.14

### Date: 07/17/2019

### Changes:

-   Improvements
    -   Added a login system
        -   Users are first-come first-serve.
            -   Upon login your device will generate a token that is used to authenticate the device for that user account.
                -   Because this token is unique and secret you must use the new "Login with Another Device" feature in the side menu.
                -   This will show a QR code that can be scanned after trying to login with the same username.
            -   Users can be granted roles via their bot in the `admin` channel.
                -   These roles can be used to allow or deny access to channels.
                -   Users that have the `admin` role are allowed access to every channel. (and bypass the blacklist and whitelist)
        -   The server now decides if a user is able to load an aux.
            -   This means that the server checks `aux.blacklist` and `aux.whitelist` before sending the data.
            -   The following tags have been added to check whether a user is allowed access based on their roles.
                -   `aux.whitelist.roles`: Specifies the list of roles that users must have all of in order to access the channel.
                -   `aux.blacklist.roles`: Specifies the list of roles that users must not have any of in order to access the channel.
            -   By default, the `admin` channel is set to allow only users with the `admin` role.
    -   The login screen now remembers which users you have logged in with previously.
        -   Because tokens are saved on the device it is important to save users and only remove them if explicitly requested by the user.
    -   The `aux.line.style` tag's wall settting will now dynamically scale with bot height and bot stacking.
    -   The inventory viewport now no longer accepts panning input, it will now only zoom and rotate.
    -   Added in an `aux.line.style` tag that changes the design of the `aux.line.to` line.
    -   Added in a resize sheets button to set sheet's to full page width at all times.
    -   Added in an `aux.line.width` tag that changes the width of the `aux.line.to` but only the wall style for now.
    -   Resize the sheets button is now on the far left of the sheets buttons.
    -   Added a new `Make mod from selection` button to the sheet's buttons.
    -   Clicking off of the sheets will now always revert the selected item to an empty bot.
    -   Clicking the `enter` key on a selected tag will automatically open up the `new tag` input section.
    -   Clicking the `escape` key when the `new tag` input section is up will close the input section.
    -   The `new tag` input section will now be left alligned in the sheets.
    -   The tag section buttons will now appear below the bot content in the sheets.
    -   Moved the sheet's `Toggle Size` button to the right side of the sheet.
-   Bug Fixes
    -   Fixed `create()` to dissallow overriding `aux.creator` when a creator is specified.
    -   The center button will no longer effect the rotation in channel designer's viewport.
    -   'Enable AR' button no longer shows up in iOS Chrome which is currently unsupported.
    -   Fixed AR rendering for both AUX Designer and AUX Player.
    -   Fixed the login page to redirect to Channel Designer if the user refreshes the page while on the login screen.
    -   Fixed an issue that would cause `player.currentContext()` to be undefined if it was accessed inside `onConnected()`.
    -   Fixed the link to the `aux-debug` page in Channel Designer.
    -   Fixed an issue where formulas which had circular dependencies would cause other tags referencing the circular tag to not update.
    -   Fixed the parsing logic for filter tags to support curly quotes. (a.k.a. "Smart Quotes" that the iOS keyboard makes)
    -   Adding a new tag to a bot will now automatically focus the new tag whereas before it would not focus it.
    -   Fixed the file table to not interrupt the user's typing when tag value updates are processed.
-   Security Fixes
    -   Updated the `lodash` NPM package to `4.17.14` to mitigate [CVE-2018-16487](https://nvd.nist.gov/vuln/detail/CVE-2018-16487).

## V0.9.13

### Date: 07/10/2019

### Changes:

-   Improvements
    -   Reordered the context menu list to new specifications.
    -   Renamed several items in the context menu list: `Open Context` to `Go to Context` and `Select Context Bot` to `Edit Bot`.
-   Bug Fixes
    -   The `aux.context.locked` will now be properly initially set via the create context popup's tick box.

## V0.9.12

### Date: 07/09/2019

### Changes:

-   Improvements
    -   Added a rotation option to `player.tweenTo`, users can now define an `x` and `y` rotation to define which way the camera views the bot.
    -   New context popup opens with`aux.context.locked` set to false and the text has been change to `Lock Context`.
    -   Changed `aux.mod.tags` to `aux.mod.mergeTags`.
    -   Renamed `aux.movable="mod"` to `aux.movable="cloneMod"`.
    -   `isDiff` function no longer checks for `aux.mod.mergeTags` when determining weather a bot is a diff or not.
    -   Added the `aux.listening` tag to disable, a bot will accept shouts or whispers if this tage is set to true but ignore them it `aux.listening` is set to false.
    -   Removed the `context_` prefix of the default generated name of new contexts.
-   Bug Fixes
    -   The cube that appears on empty bot will now be properly sized.
    -   The center inventory button will now appear when intended.
    -   Fixed typo on the `Requesting site ID` text.
    -   First entered letter on a new bot's label not appearing had been resolved.
    -   The function `onCombine` should not trigger when dragging on a stack of bots but a warning message explaining this has been added it this is attempted.
    -   Dragging the inventory top to change its size will no longer cause the Google Chrome mobile app to refresh the page.
    -   Added in a tween override when user attempts input during a tween that will stop the tween immediately.

## V0.9.11

### Date: 07/01/2019

### Changes:

-   Improvements
    -   Added two new functions that can be used to open URLs.
        -   `player.goToURL(url)`: Redirects the user to the given URL in the same tab/window.
        -   `player.openURL(url)`: Opens the given URL in a new tab/window.
-   Bug Fixes
    -   Fix actions that edit files which get destroyed to not error and cause the rest of the action to fail.

## V0.9.10

### Date: 06/29/2019

### Changes:

-   Bug Fixes
    -   Make the sandboxed iframe fix check if the OS is iOS in addition to checking for Safari. This detects Chrome iOS and therefore applies the workaround.

## V0.9.9

### Date: 06/28/2019

### Changes:

-   Bug Fixes
    -   Make our minifier output ASCII so that Safari can load the web worker from a blob. (which apparently requires ASCII)

## V0.9.8

### Date: 06/28/2019

### Changes:

-   Improvements
    -   Can now click on and drag multiple files at a time, one for each VR controller.
-   Bug Fixes
    -   Fixed loading on Firefox browsers.
        -   Added special case for Firefox browsers to ignore the use of browser crypto since it seems to cause errors despite it being supported.
    -   Always render VR controllers, even if they are not in view of the camera.
        -   This makes sure that you can still see controller pointer lines and cursors even if you are holding the controller out of view.
    -   Fixed loading on Safari by allowing the sandboxed iframe to do more than it should be able to.
        -   Related Bug: https://bugs.webkit.org/show_bug.cgi?id=170075

## V0.9.7

### Date: 06/28/2019

### Changes:

-   Bug Fixes
    -   Inventory camera updates properly again in AUXPlayer.
    -   Added some basic regex URL validation to `aux.iframe` tag.

## V0.9.6

### Date: 06/28/2019

### Changes:

-   **Breaking Changes**
    -   Removed `@` and `#` expressions.
        -   This means that `@id` and `#id` will no longer work.
        -   Instead, use `getBots("#id")` and `getBotTagValues("#id")`.
-   Improvements
    -   The inventory now begins with a top down view.
    -   The center viewport button will now set the rotation to be top down.
    -   Inventory now begins with an increased zoom value.
    -   Manually control when we submit the frame to the VRDisplay
        -   This allows us to be able to do multiple rendering passes on the WebGL canvas and have them all appear in VR correctly.
        -   Before this fix, any elements that were rendered onto the WebGL canvas after the first pass were absent from VR. This was because the `THREE.WebGLRenderer` prematurely submitted the frame to the `VRDisplay`. This was a problem because it appears that the WebVR API ignores subsequent calls to the `VRDisplay.submitFrame` function until the current frame has passed.
    -   Added the `hasTag` function to allow users to check if the file has a specific tag on it.
    -   Moved formula calculations to a background thread.
        -   This helps get a more consistent framerate by running formulas in the background while the scene is rendering.
        -   As a result, the `window` global variable will not be available formulas.
            -   This means formulas like `window.alert()` or `window.location` or `window.navigator.vibrate()` will not work anymore.
            -   This also means that channels are more secure since you should no longer be able to write a formula that directly modifies bots in another channel. (no crossing the streams)
        -   The new system works by tracking dependencies between formulas.
            -   It looks for calls to `getTag()`, `getBot()`, `getBots()` and `getBotTagValues()` to track dependencies.
            -   It is fairly limited and does not yet support using variables for tag names. So `getTag(this, myVar)` won't work. But `getTag(this, "#tag")` will work.
            -   There are probably bugs.
        -   Additional improvements include showing the error message produced from a formula.
            -   If the formula throws an error then it will show up instead of the formula text.
            -   The UI has not been updated so you cannot scroll to read the full error message.
    -   Improved line performance.
    -   Improved label positioning to be more consistent.
    -   Improved users to share inventories, menus, and simulations when they are logged in with the same username.
    -   Old inactive users will now be deleted automatically to keep the data model clear of unused users.
        -   This only affects bots that have the `aux._user` tag set.
    -   Improved our usage of Vue.js to prevent it from crawling the entire game tree to setup property listeners.
        -   This reduces rendering overhead significantly.
    -   Changed the size of the inventory's dragging bar.
-   Bug Fixes
    -   Fixed rendering warning that was caused by `aux.line.to` if the line was too short.
    -   The context will now no longer allow for bot placement if it is not being visualized.
    -   The bot's label should now always appear on page reload.
    -   The bot sheet should now no longer have an incorrect layout upon adding a new bot.
    -   The config ID in sheets will now read as `config` and not `confi`.
    -   Switching contexts in AUXPlayer will now add the old context to the browser history so you can use the back and forward buttons to go back and forth.

## V0.9.5

### Date: 6/19/2019

### Changes:

-   Improvements
    -   `onGridClick()` is now supported in VR.
    -   Changed `mergeBall` tag to `mod`.
    -   Changed `tags` staring tag to `mod`.
    -   Changed `Clear Tags` to `Clear Mod`.
    -   Stop users from adding a blank or only whitespace tag.
    -   Changed `tags.remove()` back to `removeTags()`.
-   Bug Fixes
    -   All camera tweens will now snap to their final (and literal) target destination at the end of the tween.
    -   Bots will get destroyed when dragged over the trashcan in AUX Builder even if it is still on a context surface.
    -   `aux.context.rotation` tags are now being used in AUX Builder to apply rotation to contexts.
    -   Tags starting with `_user` and all other appropriate hidden tags will now correctly sort into the hidden tags section in sheets.
    -   Clearing an empty mod with an added tag on it now clears the added tag.
    -   `aux.label.size.mode` set to `auto` now sizes properly with the orthographic camera.
    -   The inventory in player will now no longer reset it's scale upon resizing the inventory.

## V0.9.4

### Date: 06/18/2019

### Changes:

-   Improvements
    -   Label rendering is now longer overdrawn on the main scene.
        -   This fixes issues with rendering labels in VR.
-   Bug Fixes
    -   Labels are now rendered in both the left and right eye in VR.
    -   Fixed flickering labels due to z-fighting with the geometry it was anchored to

## V0.9.3

### Date: 06/18/2019

### Changes:

-   Improvements
    -   Changed labels to read "Bot" instead of "File".

## V0.9.2

### Date: 06/18/2019

### Changes:

-   **Breaking Changes**
    -   We changed how tags are used in formulas. Now, instead of using the dot (`.`) operator to access a tag in a file, you must use the new `getTag(file, tag)` and `setTag(file, tag)` functions.
        -   For example, instead of:
            -   `this.aux.color = "red"`
        -   You would use:
            -   `setTag(this, "#aux.color", "red")`
        -   Likewise for getting tags:
            -   `alert(this.aux.color)`
        -   You should now use:
            -   `alert(getTag(this, "#aux.color"))`
-   Improvements
    -   Added several functions indended to replace the @ and # expression syntax.
        -   `getBot(tag, value)`, Gets the first file with the given tag and value.
        -   `getBots(tag, value (optional))`, Gets all files with the given tag and optional value. This replaces the `@tag(value)` syntax.
        -   `getBotTagValues(tag)`, Gets all the values of the given tag. This replaces the `#tag` syntax.
        -   `getTag(file, tag)`, Gets the value stored in the given tag from the given file. This replaces using dots (`.`) to access tags.
        -   `setTag(file, tag, value)` Sets the value stored in the given tag in the given file. This replaces using dots (`.`) to set tag values.
    -   Renamed several functions to use the "bots" terminology instead of "files".
        -   `getFilesInContext() -> getBotsInContext()`
        -   `getFilesInStack() -> getBotsInStack()`
        -   `getNeighboringFiles() -> getNeighboringBots()`
        -   `player.getFile() -> player.getBot()`

## V0.9.1

### Date: 06/13/2019

### Changes:

-   Improvements
    -   VR mode is reimplemented.
        -   On a VR device, you can enter VR mode by clicking on `Enter VR` in the menu.
        -   VR controllers can be used to click on files as well as drag them around in both AUX Player and AUX Builder.
        -   `onPointerEnter()` and `onPointerExit()` work for VR controllers in AUX Player.
    -   AR mode is back to its previous working state (along with inventory!)
    -   Changed the function tag `player.isBuilder()` to `player.isDesigner()`.
    -   Clicking on the same file as the selected file will now open the sheet if it has been closed.
    -   Added a `Select Context File` seciton in the workspace dropdown. This will select the file responsible for the workspace and open up it's sheet.
    -   Added ability to drag to change the height of the inventory viewport in the player.
    -   Added a new `aux.inventory.height` tag that when applied to the config file will set a default height of the player's inventory.
-   Bug Fixes
    -   Clicking on the same file as the selected file will no longer deselect the file in single selection mode.
    -   Fixed accidental double render when running in AUX Builder.

## V0.8.11

### Date: 06/07/2019

### Changes:

-   Improvements
    -   Removed unused top grid spaces of empty an empty file.
    -   The tag autocomplete is now in alphabetical order.
    -   The id tag value is now centered in the sheets.
    -   The `Clear Diff` section of the sheets has been renamed `Clear Tags`.
    -   The tooltip for the surface button has been changed from `create surface from selection` to `create surface` in mergeBall mode.
-   Bug Fixes
    -   Changed the resulting `diff-` id of file to `merge` when adding tag to empty file.
    -   Changed header of the create worspace popup from `Create Surface from Selection` to `Create Surface` when opened on a merge file.

## V0.8.10

### Date: 06/07/2019

### Changes:

-   Improvements
    -   Change `diff` key word to `merge` or `mergeBall`.
        -   EX: The tag function `aux.diff` has been changed to `aux.mergeBall` and `aux.diffTags` has been changed to `aux.mergeBall.tags` and the `diff` id tag value has been changed to `merge`.

## V0.8.9

### Date: 06/06/2019

### Changes:

-   Improvements
    -   Changed `diff.save` and `diff.load` to `diff.export` and `diff.import` respectfully.
    -   Changed function `saveDiff` to automatically include the `loadDiff` function within it to clean up the resulting output.
    -   `diff.save` will now return a cleaner JSON than it was before.
-   Bug Fixes
    -   Duplicate tags will now not show up in a closed tag section's tag count.
    -   Stopped additon of extra whitespace on left side of screen when multi selecting too many files.

## V0.8.8

### Date: 06/05/2019

### Changes:

-   Improvements
    -   Improved how diffs are created from files so that they don't contain any tags which are for contexts.
        -   This means that moving a file will only give you a diff of tags that are not related to a context.
        -   Examples are `aux.color`, `aux.label`, etc.
        -   As a result, applying the diff to a file won't cause it to be moved.
    -   The hidden tag section has been changed from `aux._` to `hidden`.
    -   The action and hidden tag sections will now appear when only one tag meets the criteria for the section.
    -   The add tag auto complete will now check for a match of the start if the string and not a substring.
    -   The add tag autocomplete will hide the `aux._` tags until `aux._` is input.
    -   When clicking the background in multi-file selection mode, it will deselect the files and keep a diff of the last selected.
    -   Improved file diffs to keep the existing diff selected after merging it into a file.
    -   Added tag `aux.inventory.color` to global file that allows the user to set the inventory background color in player.
-   Bug Fixes
    -   Fixed an issue that would cause file diffs to apply their context positions to other files.
    -   Clicking the `minus` button of the final file in sheets will now switch to diff without the `minus` or `unselect all` buttons that don't do anything.

## V0.8.7

### Date: 06/05/2019

### Changes:

-   Improvements
    -   Added the ability to show hidden tags by toglging hidden tag section instead of the hidden tags button which has been removed.
    -   Edited hexagon button to be filled and have a larger plus icon to improve uniformity.
-   Bug Fixes
    -   Tag `#` section will no longer remain if there are no tags fitting the criteria.

## V0.8.6

### Date: 06/05/2019

### Changes:

-   Improvements
    -   Added the ability to automatically convert curly quotes (`U+2018`, `U+2019`, `U+201C`, `U+201D`) into normal quotes (`U+0008`, `U+0003`).
-   Bug Fixes
    -   Fixed an issue where tag diffs would appear like normal files.
    -   Fixed an issue that prevented users from moving the camera when tapping/clicking on a worksurface.

## V0.8.5

### Date: 06/04/2019

### Changes:

-   Bug Fixes
    -   Fixed an issue that caused diffs to not be draggable from the mini file in the upper right hand corner of the screen.
    -   Fixed some conflicts between the default panel opening logic and the new dragging logic on mobile.
    -   Fixed an issue that prevented users from dragging file IDs out from the file panel on mobile.

## V0.8.4

### Date: 06/04/2019

### Changes:

-   Improvements
    -   Made AUX Builder remove any context-related tags when cloning/duplicating a file.
        -   This prevents diff files from magically appearing in other contexts when dragging them.
        -   It is accomplished by deleting any tag that is hidden (starts with an underscore) or is related to a context made by an `aux.context` tag in another file.
    -   Added `diff.save()` and `diff.load()` AUX Script functions.
        -   `diff.save(diffToSave)`: Takes the given diff and returns JSON that can be stored in a tag.
        -   `diff.load(diffToLoad)`: Renamed from `diff.create()`, `diff.load()` is now able to take some JSON and returns a diff that can be applied to a file using `applyDiff()`.
    -   Numbers in tags can now start with a decimal instead of having to start with a digit.
        -   For example, `.0123` is now allowed and equals `0.0123`.
    -   Added the ability to customize user colors via the following tags:
        -   `aux.color`: Setting this tag on a user's file will cause that user to be the given color.
        -   `aux.scene.user.player.color`: Setting this tag on the globals file will cause all users in AUX Player to appear as the given color.
        -   `aux.scene.user.builder.color`: Setting this tag on the globals file will cause all users in AUX Builder to appear with the given color.
    -   Made AUX Player users default to a yellow color instead of blue.
    -   Renamed the `globals` file to `config`.
    -   Renamed the following tags/actions:
        -   `aux.context.surface.{x,y,z}` -> `aux.context.{x,y,z}`
        -   `aux.context.surface.rotation.{x,y,z}` -> `aux.context.rotation.{x,y,z}`
        -   `aux._creator` -> `aux.creator`
        -   `aux.builders` -> `aux.designers`
        -   `onSave()` -> `onSaveInput()`
        -   `onClose()` -> `onCloseInput()`
    -   Changed the `"Switch to Player"` button text to be `"Open Context in New Tab"`.
    -   Changed the title of AUX Builder to `"Channel Designer"`.
    -   Improved the file table to automatically focus the first input for newly added tags.
    -   Added an `onDiff()` event that is triggered on the file that a diff was applied to.
        -   The `that` parameter is an object with the following properties:
            -   `diffs`: The array of diffs that were applied to the file.
-   Bug Fixes
    -   Fixed the color picker input to not error when the edited tag doesn't have a value.
    -   Fixed the color picker basic input subtype to have the correct width so that the colors line up properly.
    -   Fixed an issue with showing an input box during the `onSaveInput()` or `onCloseInput()` callback from another input.
    -   Added in ability to drag file or diff out of file selection dropdown button.
    -   The sheet section will now hide itself when dragging a file from it and reopen itself when the drag is completed.
    -   Changed `Create Workspace` button tooltip to `Create Surface from Selection`.
    -   Removed the `Destroy File` and `Clear Diff` buttons from an empty diff sheet.
    -   Removed the `Destroy File` and replaced it with the `Clear Diff` button on a non-empty diff sheet.
    -   Fixed `player.tweenTo()` from affecting the inventory camera if the target file doesnt exist in it.

## V0.8.3

### Date: 06/03/2019

### Changes:

-   Improvements
    -   Replaced `aux.context.surface` with `aux.context.visualize`
        -   This allows specifying how a context should be visualized in AUX Builder.
        -   The previous option only allowed specifying whether a context is visualized, not how.
        -   There are currently 3 possible options:
            -   `false`: Means that the context will not be visible in AUX Builder. (default)
            -   `true`: Means that the context will be visible in AUX Builder but won't have a surface.
            -   `surface`: Means that the context will be visible with a surface in AUX Builder.

## V0.8.2

### Date: 05/31/2019

### Changes:

-   Improvements
    -   Added `onGridClick()`
        -   Triggered when the user clicks on an empty grid space in AUX Player.
        -   Runs on every simulaiton.
        -   The `that` parameter is an object with the following properties:
            -   `context`: The context that the click happened inside of. If the click occurred in the main viewport then this will equal `player.currentContext()`. If the click happened inside the inventory then it will equal `player.getInventoryContext()`.
            -   `position`: The grid position that was clicked. Contains `x` and `y` properties.
    -   Added the `aux.builders` tag which allows setting a whitelist for AUX Builder.
        -   `aux.whitelist` and `aux.blacklist` still exist and can be used to whitelist/blacklist users across both AUX Builder and AUX Player.
        -   If `aux.builders` is present then only users in the builder list can access AUX Builder.
        -   If `aux.builders` is not present then AUX Builder falls back to checking the whitelist and blacklist.
    -   Added support for `aux.movable=diff`.
        -   This mode acts like `clone` but the cloned file is a diff.
        -   You can control the tags that are applied from the diff by setting the `aux.movable.diffTags` tag.
    -   Added `player.isBuilder()` function for AUX Script.
        -   Determines if the current player is able to load AUX Builder without being denied. For all intents and purposes, this means that their name is in the `aux.builders` list or that there is no `aux.builders` list in the globals file.
    -   Added `player.showInputForTag(file, tag, options)` function for AUX Script.
        -   Shows an input dialog for the given file and tag using the given options.
        -   Options are not required, but when specified the following values can be used:
            -   `type`: The type of input dialog to show.
                -   Supported options are `text` and `color`.
                -   If not specified it will default to `text`.
            -   `subtype`: The specific version of the input type to use.
                -   Supported options are `basic`, `advanced`, and `swatch` for the `color` type.
                -   If not specified it will default to `basic`.
            -   `title`: The text that will be shown as the title of the input box.
            -   `foregroundColor`: The color of the text in the input box.
            -   `backgroundColor`: The color of the background of the input box.
            -   `placeholder`: The placeholder text to use for the input box value.
    -   Added autofill feature to the add tag input box for improved tag adding.
    -   Center camera button is only shown when at a specified distance from the world center.
    -   Placed camera type toggle back inside the menu for both AUX Builder and AUX Player.
    -   Changed hexagon image to include a plus sign to make is match with other 'add item' buttons.
    -   Added ability to remove files from a search, will convert any remaining files into a multiselected format.
    -   Removed bottom left diff brush from builder. Diffs need to be dragged from their file ID in the sheets menu now.
    -   Changed the default placholder in the search bar from `search`, `[empty]`, and `[diff-]` to just be `search / run`.
    -   Edited the `RemoveTags()` function to allow it to use Regular Expressions to search for the tag sections to remove.

## V0.8.1

### Date: 05/29/2019

### Changes:

-   Improvements

    -   Added in the `RemoveTags(files, tagSection)` function to remove any tag on the given files that fall into the specified tag section. So triggering a `RemoveTags(this, "position")` will remove all tags such as `position.x` and `position.random.words` on this file.
    -   Added the `aux.destroyable` tag that prevents files from being destroyed when set to `false`.
    -   Made the globals file not destroyable by default.
    -   Reimplemented ability to click File ID in the sheet to focus the camera on it.
    -   Added the `aux.editable` tag that can be used to prevent editing a file in the file sheet.
    -   Added events for `onKeyDown()` and `onKeyUp()`.
        -   These are triggered whenever a key is pressed or released.
        -   The `that` parameter is an object containing the following fields:
            -   `keys` The list of keys that were pressed/released at the same time.
        -   See https://developer.mozilla.org/en-US/docs/Web/API/KeyboardEvent/key/Key_Values for a list of possible key values.
    -   Added new formula functions:
        -   `getFilesInStack(file, context)` gets the list of files that are in the same position as the given file.
        -   `getNeighboringFiles(file, context, direction)` gets the list of files that are next to the given file in the given direction.
            -   Possible directions: `left`, `right`, `front`, `back`.
            -   If a direction is not specified, then the function returns an object containing every possible direction and the corresponding list of files.
        -   `player.importAUX(url)` loads an .aux file from the given URL and imports it into the current channel.
    -   Improved the `whisper()` function to support giving it an array of files to whisper to.
    -   Set an empty diff file as the selected file if no other files are selected, this will allow new files to be dragged out drom this diff's id as a new file.
        -   Selection count is set to 0 in this instance as not files are meant to be shown as selected.
    -   Added a "Create Worksurface" button to the file sheet.
        -   This will create a new worksurface and place all the selected files on it.
        -   The worksurface will use the given context name and can be locked from access in AUX Player.
        -   The new worksurface file will automatically be selected.
        -   The system will find an empty spot to place the new worksurface.
    -   Added camera center and camera type buttons to lower right corner of AUX Builder and AUX Player.
        -   Inventory in AUX Player also has a camera center button.
        -   Camera center will tween the camera back to looking at the world origin (0,0,0).
        -   Camera type will toggle between perspective and orthographic cameras. The toggle button that used to do this has been removed from the main menus.

-   Bug Fixes
    -   Fixed `tweenTo` function not working after changing the camera type.
    -   Fixed the file sheet to not have a double scroll bar when the tags list becomes longer than the max height of the sheet.
    -   Fixed an issue that would add a file to the "null" context when dragging it out by it's ID.

## V0.8.0

### Date: 05/25/2019

### Changes:

-   Improvements
    -   Replaced 2D slot-based inventory with a full 3D inventory context view on the lower portion of the screen.
        -   You can drag files seamlessly in and out of the inventory and current player context.
        -   Inventory has seperate camera control from the player context.
        -   Inventory is now unlimited in capacity as it is just another 3d context to place files in and take with you.
    -   Added a tag section check for multiple action tags, will now compress them into the `actions()` section.
    -   Add a docker-compose file for arm32 devices.
    -   Add the ability to execute a formula and get file events out of it.
    -   Add a play button to the search bar that executes the script.
-   Bug Fixes
    -   Fixed ability to click on files with `aux.shape` set to `sprite`.
    -   Hide the context menu on mobile when clicking the background with it open.
    -   Refactored progress bars to be more performant.
    -   Progress bars no longer interfere with input.
    -   Allow queries to return values that are not null or empty strings.
    -   Remove context menu on mobile when clicking on background.
    -   Make users that are in AUX Player appear blue.

## V0.7.8

### Date: 05/23/2019

### Changes:

-   Bug Fixes
    -   Made adding a tag put the new tag in the correct position in the sheet so it doesn't jump when you edit it.
    -   Fixed the ability to see other players.

## V0.7.7

### Date: 05/23/2019

### Changes:

-   Improvements
    -   The show hidden tag button and new tag button have swapped places.
    -   The sheets section will automatically appear when the search bar is changed.
    -   New create new file button art has been implemented.
    -   Several tags have changed:
        -   `aux.context.movable` -> `aux.context.surface.movable`
        -   `aux.context.x` -> `aux.context.surface.x`
        -   `aux.context.y` -> `aux.context.surface.y`
        -   `aux.context.z` -> `aux.context.surface.z`
        -   `aux.context.grid` -> `aux.context.surface.grid`
        -   `aux.context.scale` -> `aux.context.surface.scale`
        -   `aux.context.minimized` -> `aux.context.surface.minimized`
    -   Added `aux.context.surface` as a way to determine if a surface should show up in AUX Builder.
        -   Defaults to `false`.
    -   Changed how contexts are configured:
        -   You can now configure a context by setting `aux.context` to the context.
        -   Previously, this was done by creating a special tag `{context}.config`.
    -   Added `aux.context.locked` as a way to determine if a context should be able to be loaded in AUX Player.
        -   Defaults to `true` for contexts that do not have a file that sets `aux.context` for it.
        -   Defaults to `false` for contexts that have a file that sets `aux.context` for it and do not have a `aux.context.locked` tag.
    -   Changed how the globals file is created:
        -   It no longer has a label.
        -   It is now movable by default. (but you have to put it in a context first)
        -   It now defines the "global" context instead of a random context.
        -   It is not in the "global" context by default. (so there's just a surface with no files)
-   Bug Fixes
    -   The tags in sheets will now be sorted aplhabetically on show/hide tag sections.

## V0.7.6

### Date: 05/21/2019

### Changes:

-   Improvements
    -   Tag compression now happens when there are at least 2 similar starting sections.
    -   Tag sections now begin with or are replaced by `#`.
    -   Tag sections now truncate if they are over 16 characters.
    -   Tag sections now begin all turned on when opening the sheets.
    -   Tag sections now account for hidden tags and only show a tag section button if the amount of visible hidden tags is greater than 2.
    -   Made the channel ID parsing logic follow the same rules we use for the URLs.
    -   Added a toast message that will be shown whenever a file is deleted via the file table or the trash can.
-   Bug Fixes
    -   Fixed the `isBuilder` and `isPlayer` helper variables.

## V0.7.5

### Date: 05/21/2019

### Changes:

-   Improvements
    -   Tag compression to the table for tags with 3 or more similar starting sections(The series of characters before the first period in the tag).
    -   Made switching contexts in AUX Player via `player.goToContext()` fast by not triggering a page reload.
    -   Forced each channel in AUX Player to display the same context as the primary context.
    -   Added in ability to drag a block out of the sheet's ID value.
    -   Added the `diff.create(file, ...tags)` function.
        -   This creates a diff that takes the specified tags from the given file.
        -   Tags can be strings or regex.
        -   The result can be used in `applyDiff()` or in `create()`.
        -   Example:
            -   `diff.create(this, /aux\..+/, 'fun')`
            -   Creates a new diff that copies all the `aux.*` and `fun` tags.
    -   Added the `player.currentContext()` function.
        -   This returns the context that is currently loaded into AUX Player.
    -   Added the `onPlayerContextEnter()` event.
        -   This is triggered whenever AUX Player loads or changes a context.
        -   The `that` variable is an object containing the following properties:
            -   `context` - the context that was loaded.
    -   Added convenience functions for accessing the first and last elements on an array.
        -   `array.first()` will get the first element.
        -   `array.last()` will get the last element.
-   Changes
    -   Changed the @ and # formula expressions to always return a list of values.
        -   The values will always be sorted by the ID of the file that it came from.
            -   For @ expressions this means that the files will be sorted by ID.
            -   For # expressions this means that the values will be sorted by which file they came from.
        -   Because of this change, users should now use the `.first()` function to get the first file returned from a query.
-   Bug Fixes
    -   Fixed the wording when adding and removing channels.

## V0.7.4

### Date: 05/20/2019

### Changes:

-   Improvements
    -   Added the `NODE_PORT` environment variable to determine which port to use for HTTP in production.
-   Bug Fixes
    -   Fixed SocketManager to build the connection url correctly.

## V0.7.3

### Date: 05/20/2019

### Changes:

-   Bug Fixes
    -   Updated sharp to v0.22.1

## V0.7.2

### Date: 05/20/2019

### Changes:

-   Bug Fixes
    -   Fixed an issue where the server would return the wrong HTML page for AUX Player.

## V0.7.1

### Date: 05/20/2019

### Changes:

-   Bug Fixes
    -   Fixed an issue with running AUX on a .local domain that required HTTPs.

## V0.7.0

### Date: 05/20/2019

### Changes:

-   Improvements
    -   Search bar will now always remain across the top of builder.
    -   Made the `aux.context.grid` tag not use objects for hex heights.
    -   Made `auxplayer.com/channel` load AUX Builder and `auxplayer.com/channel/context` load AUX Player.
    -   Added `onConnected()` and `onDisconnected()` events to notify scripts when the user becomes connected for disconnected from the server.
    -   Added `player.isConnected()` to help formulas easily determine if the player is currently connected.
        -   Works by checking the `aux.connected` tag on the user's file.
-   Bug Fixes
    -   Allow for the expansion and shrinking of hexes after they have been raised or lowered.
    -   Clicking on the diff bursh in builder will now make the sheets appear correctly.
    -   Selecting the file ID in builder will now no longer change the zoom that sent the camera too far away.
    -   Upon shrinking the hex grid, hexes will now remain if a file is on top of it.
    -   Clicking on a non centeral hex did not show correct raise and lower options, now it does.
    -   Fixed an issue that would cause a formula to error if evaluating an array which referenced a non-existant tag.
        -   In the test scenario, this made it appear as if some blocks were able to be moved through and other blocks were not.
        -   In reality, the filter was breaking before it was able to evaluate the correct block.
        -   This is why re-creating a file sometimes worked - because the new file might have a lower file ID which would cause it to be evaluated before the broken file was checked.
    -   Fixed an issue that would cause the formula recursion counter to trigger in non-recursive scenarios.

## V0.6.5

### Date: 05/10/2019

-   Improvements
    -   Added `aux.iframe` tag that allows you to embed HTML pages inside an AUX.
        -   Related iframe tags:
            -   `aux.iframe`: URL of the page to embed
            -   `aux.iframe.x`: X local position
            -   `aux.iframe.y`: Y local position
            -   `aux.iframe.z`: Z local position
            -   `aux.iframe.size.x`: Width of the iframe plane geometry
            -   `aux.iframe.size.y`: Height of the iframe plane geometry
            -   `aux.iframe.rotation.x`: X local rotation
            -   `aux.iframe.rotation.y`: Y local rotation
            -   `aux.iframe.rotation.z`: Z local rotation
            -   `aux.iframe.element.width`: The pixel width of the iframe DOM element
            -   `aux.iframe.scale`: The uniform scale of the iframe plane geometry

## V0.6.4

### Date: 05/09/2019

### Changes:

-   Changes
    -   Made cloned files **not** use the creation hierarchy so that deleting the original file causes all child files to be deleted.
-   Bug Fixes
    -   Fixed the "Destroy file" button in the file sheet to allow destroying files while searching.

## V0.6.3

### Date: 05/09/2019

### Changes:

-   Improvements
    -   Made cloned files use the creation hierarchy so that deleting the original file causes all child files to be deleted.
-   Bug Fixes
    -   Fixed an issue that caused clonable files to not be cloned in AUX Player.

## V0.6.2

### Date: 05/09/2019

### Changes:

-   Improvements
    -   Allow users to determine which side of the file they have clicked on by using `that.face` variable on an `onClick` tag.
    -   Removed `aux.pickupable` and replaced it with special values for `aux.movable`.
        -   Setting `aux.movable` to `true` means it can be moved anywhere.
        -   Setting `aux.movable` to `false` means it cannot be moved.
        -   Setting `aux.movable` to `clone` means that dragging it will create a clone that can be placed anywhere.
        -   Setting `aux.movable` to `pickup` means it can be moved into any other context but not moved within the context it is currently in (only applies to AUX Player).
        -   Setting `aux.movable` to `drag` means it can be moved anywhere within the context it is currently in but not moved to another context. (only applies to AUX Player).
    -   Added the ability to destroy files from the file sheet.
    -   Added the ability to display a QR Code from formula actions.
        -   Use `showQRCode(data)` and `hideQRCode()` from formula actions.
    -   Added the ability to create a new empty file from the file sheet.
        -   Doing so will automatically select the new file and kick the user into multi-select mode.
    -   Added the ability to whitelist or blacklist users by using `aux.whitelist` and `aux.blacklist`.
        -   For example, setting `aux.whitelist` to `Kal` will ensure that only users named `Kal` can access the session.
        -   Similarly, setting `aux.blacklist` to `Kal` will ensure that users named `Kal` cannot access the session.
        -   In the case of a name being listed in both, the whitelist wins.
-   Bug Fixes
    -   Fixed an issue where long tapping on a file would register as a click on mobile.
    -   Dragging a minimized workspace will no longer change its z value for depth, only its x and y.

## V0.6.1

### Date: 05/07/2019

### Changes:

-   Bug Fixes
    -   Fixed the Copy/Paste shortcuts to make `Cmd+C` and `Cmd+V` work on Mac.

## V0.6.0

### Date: 05/07/2019

### Changes:

-   Improvements

    -   Added an `aux.progressBar` tag that generates a progressbar above the file, this tag can be set to any value form 0 to 1.
        -   This new tag also has additionally: `aux.progressBar.color` and `aux.progressBar.backgroundColor` to color the progressbar's components.
        -   This tag also has: `aux.progressBar.anchor` to set the facing direction of the progress bar relative to the file.
    -   Added `aux.pickupable` to control whether files can be placed into the inventory in the player or not, will be true (able to be put in inventory) by default.
        -   If `aux.pickupable` is true but `aux.movable` is false, the file can still be dragged into the inventory without moving the file position. It can also be dragged out of the inventory by setting the file position only until is is placed, then not allowing position changes again as `aux.movable` is still false.
    -   Added the ability to load additional channels into an AUX Player channel.
        -   Channels can be loaded from any reachable instance of AUX Server. (auxplayer.com, a boobox, etc.)
        -   To add a channel to your AUX Player, simply open the hamburger menu and click "Add Channel".
            -   Enter in the ID of the channel you want to load.
            -   There are several options:
                -   A URL (`https://auxplayer.com/channel/context`)
                -   A remote context ID (`auxplayer.com/channel/context`)
                -   A local context ID (`channel/context`)
                -   A local channel ID (`channel`)
        -   To remove a channel, open the hamburger menu and click on the one you want to remove.
        -   Channels can also be loaded by putting them in the query string of the URL.
            -   This is done by adding a parameter named `channels` set to the ID of the channel that you want to load.
            -   For example, `channels=abc/test` will load the `abc/test` channel.
            -   As a result, the URL ends up looking something like this `https://auxplayer.com/channel/context?channels=abc/test&channels=other/channel`.
            -   Note that you can only add channels this way. You must go to the hamburger menu to remove a channel.
                -   Sharing URLs will cause all the channels you have loaded to show up for someone else but it won't remove any channels they already have loaded.
        -   Added several new formula functions:
            -   `superShout(event, arg)` performs a shout that goes to every loaded channel. This is the only way for channels to communicate with each other.
            -   `player.loadChannel(id)` loads the channel with the given ID.
            -   `player.unloadChannel(id)` unloads the channel with the given ID.
        -   Additionally, the following events are always sent to every channel:
            -   `onQRCodeScannerOpened()`
            -   `onQRCodeScannerClosed()`
            -   `onQRCodeScanned()`
            -   `onTapCode()`
        -   How it works
            -   Channels are loaded by creating files in the user's "simulation context".
                -   You can get the user's simulation context by using `player.getFile().aux._userSimulationsContext`.
            -   AUX Player looks for these files and checks if they have a `aux.channel` tag.
                -   For files that do, then the `aux.channel` tag value is used as a channel ID and then AUX Player loads it for each file.
                -   Files that don't are ignored.
            -   Note that because we have multiple channels loaded there are multiple user files and global files.
                -   This is fine because channels cannot lookup files that other channels have.
                -   Because of this, a user also has multiple simulation contexts.
                -   This works out though, because we merge all the simulation contexts and remove duplicate channels.
                -   When `player.unloadChannel(id)` is called, we only remove simulation files that are in the channel that the script is running in.
                -   As a result, if another channel has called `player.loadChannel(id)` with the same ID the channel will remain loaded because at least one channel has requested that it be loaded.
    -   Added in a tween for the zoom that fires once a file has been focused on, it will tween to file position then zoom to the set zoom value.
    -   Added `whisper(file, event, argument)` formula function that sends shouts to a single file.
    -   Added a `aux.version` tag to the globals file which will be used to help determine when breaking changes in the AUX file format occur.
    -   Added the ability to copy and paste file selections in AUX Builder.
        -   Pressing `Ctrl+C` or `Cmd+C` will cause the currently selected files to be copied to the user's clipboard.
        -   Pressing `Ctrl+V` or `Cmd+V` will cause the currently selected files to be pasted into the world where the user's cursor is.
        -   Does not interfere with normal copy/paste operations like copying/pasting in input boxes.
        -   If a worksurface is included in the user's selection the new worksurface will be duplicated from it.
            -   This allows you to do things like copy the context color.
            -   Any files that are being copied from the old worksurface to the new one will also maintain their positions.
    -   Added the ability to copy worksurfaces AUX Builder using the new `"Copy"` option in the context menu.
        -   Using the `Ctrl+V` keybinding after copying the worksurface will paste a duplicate worksurface with duplicates of all the files that were on the surface.
    -   Added the ability to drag `.aux` files into AUX Builder.
        -   This will upload them just like the upload option in the hamburger menu.
    -   Added `player.hasFileInInventory(file)` formula function that determines if the given file or list of files are in the current player's inventory.
        -   As a part of this change, it is now possible to use the other user-related functions in formulas.
    -   Moved the `handlePointerEnter` and `handlePointerExit` function logic to only work in `PlayerInteractionManager`.
    -   Added the `handlePointerDown` to `PlayerInteractionManager` so down events in general can be collected on the player.
    -   Clicking on the `Raise` and `Lower` options on the workspace dropdown will now effect the entrire workspace if it has been expanded.

## V0.5.4

### Date: 04/29/2019

### Changes:

-   Improvements
    -   Changed AUX Player's default background color to match the dark background color that AUX Builder uses.
    -   Changed the globals file to look like a normal file when created and be labeled as "Global".
    -   Updated all the formula functions to use the new naming scheme.
    -   Added the ability to drag worksurfaces when they are minimized.
        -   Setting `aux.context.movable` to `false` will prevent this behavior.
    -   Selecting an item in the inventory no longer shows a selection indicator.
-   Bug Fixes
    -   The inventory placeholders should now always appear square.
    -   Dragging an item out of the inventory will now always remove the image of that item in the inventory.

## V0.5.3

### Date: 04/26/2019

### Changes:

-   Bug Fixes
    -   Fixed an issue that would cause data loss on the server.
        -   The issue was caused by not cleaning up some resources completely.
        -   Because some services were left running, they would allow a session to run indefinitely while the server was running but were not saving any new data to the database.
        -   As a result, any changes that happened after the "cleanup" would be lost after a server restart.

## V0.5.2

### Date: 04/26/2019

### Changes:

-   Improvements
    -   Set builder's default background color to dark gray. Player remains the light blue.
    -   Changed the `onDragAny/onDropAny` actions to be `onAnyDrag/onAnyDrop`.
    -   `formula-lib.ts` has changed `isPlayerInContext` export to `player.isInContext`.
    -   `formula-lib.ts` has changed `makeDiff` export to `diff`.
    -   Made the mini file dots much smaller.
    -   Added the ability to show and hide a QR Code Scanner using the `openQRCodeScanner()` and `closeQRCodeScanner()` functions.
        -   Upon scanning a QR Code the `onQRCodeScanned()` event is triggered with the `that` variable bound to the scanned QR code.
        -   The `onQRCodeScannerOpened()` event is triggered whenever the QR Code Scanner is opened.
        -   The `onQRCodeScannerClosed()` event is triggered whenever the QR Code Scanner is closed.
    -   Moved the file sheet to the right side of the screen.
-   Bug Fixes
    -   Fixed an issue with trying to load a WebP version of the "add tag" icon in Safari.
        -   Safari doesn't support WebP - so we instead have to load it as a PNG.
    -   Fixed the proxy to return the original content type of images to Safari.
        -   Because Safari doesn't support WebP we can't automatically optimize the images.

## V0.5.1

### Date: 04/25/2019

### Changes:

-   Improvements
    -   Automatically log in the user as a guest if they attempt to got to as context without being logged in.
-   Bug Fixes
    -   Stopped a new Guest's username from saying `guest_###` upon logging into a new guest account for the first time.
    -   Fixed highlighting issues when dragging files around.
    -   Totally removed the AUX Player toolbar so that it doesn't get in the way of input events. (Was previously just transparent)
    -   Fixed an issue with files not responding to height changes on a hex when the config file wasn't in the same context.

## V0.5.0

### Date: 04/25/2019

### Changes:

-   Improvements
    -   Restricted onCombine feature to only fire in aux-player and restrict it from happening on aux-builder.
    -   Removed the `clone()` function.
    -   Improved the `create()` function to be able to accept lists of diffs/files.
        -   This allows you to quickly create every combination of a set of diffs.
        -   For example, `create(this, [ { hello: true }, { hello: false } ])` will create two files. One with `#hello: true` and one with `#hello: false`.
        -   More complicated scenarios can be created as well:
            -   `create(this, [ { row: 1 }, { row: 2 } ], [ { column: 1 }, { column: 2 } ])` will create four files for every possible combination between `row: 1|2` and `column: 1|2`.
            -   `create(this, { 'aux.color': 'red' }, [ makeDiff.addToContext('context_1'), makeDiff.addToContext('context_2') ])` will create two files that are both red but are on different contexts.
            -   `create(this, @aux.color('red'), { 'aux.color': 'green' })` will find every file that is red, duplicate them, and set the new files' colors to green.
    -   Improved how we position files to prevent two files from appearing at the same index.
        -   Creating new files at the same position will now automatically stack them.
        -   Stacking is determined first by the index and second by the file ID.
    -   Added a zoom property to the `tweenPlayerTo` function to set a consistent zoom on file focus.
    -   Moved the worksurface context menu options to files mode.
    -   Moved the channel name to the hamburger menu and added the QR Code to the menu as well.
    -   Worksurface improvements
        -   Removed the header in AUX Player so that only the hamburger menu is shown.
        -   Removed the option to enter into worksurfaces mode.
            -   If users are already in worksurfaces mode then they can still exit.
        -   Removed the ability to snap or drag worksurfaces.
        -   Removed the ability to change the worksurface color.
    -   Removed the change background color context menu.
    -   Made the globals file generate as a worksurface.
    -   File Sheet/Search improvements
        -   Removed the edit icon and replaced it with a search icon at the top right of the top bar.
        -   Added the ability to save a `.aux` file from the current selection/search.
        -   Moved the "+tag" button to the left side of the panel and added an icon for it.
        -   Added another "Add Tag" button to the bottom of the tags list.
        -   Added the ability to show the list of selected file IDs in the search bar.
-   Bug Fixes
    -   Stopped sheet closing bug from taking multiple clicks to reopen.

## V0.4.15

### Date: 04/22/2019

### Changes:

-   Improvements

    -   Added a basic proxy to the server so that external web requests can be cached for offline use.
        -   Only works when the app is served over HTTPS.
        -   Uses service workers to redirect external requests to the server which can then download and cache the resources.
            -   Shouldn't be a security/privacy issue because all cookies and headers are stripped from the client requests.
            -   As a result this prevents users from adding resources which require the use of cookies for authorization.
            -   A nice side-effect is that it also helps prevent advertisers/publishers from tracking users that are using AUX. (Cookie tracking and Browser Fingerprinting are prevented)
        -   Currently, only the following image types are cached:
            -   `PNG`
            -   `JPG`
            -   `GIF`
            -   `WEBP`
            -   `BMP`
            -   `TIFF`
            -   `ICO`
        -   Upon caching an image, we also optimize it to WEBP format to reduce file size while preserving quality.
    -   Added `onPointerEnter()` and `onPointerExit()` events that are triggered on files that the user's cursor hovers.
    -   Added a pre-commit task to automatically format files.
    -   Formatted all of the source files. (TS, JS, Vue, JSON, HTML, CSS)
    -   Added an option to the dropdown in aux-builder to jump to aux-player for the current context
    -   `formula-lib.ts` has added a `isPlayerInContext` function to determine if path is in the expected context in aux-player.
    -   `formula-lib.ts` has changed `tweenTo` function to `tweenPlayerTo` for better clarity on the function's use.

## V0.4.14

### Date: 04/19/2019

### Changes:

-   Improvements
    -   Users that join as a guest will now have a cleaner visible name of `Guest`.
    -   Removed the builder checkbox on the new workspace popup to make the feature cleaner.
    -   Added the ability to zoom to a file by tapping/clicking its ID in the file sheet.
    -   Added a couple script functions:
        -   `tweenTo(file or id)` causes the current user's camera to tween to the given file. (just like how the sheet does it)
        -   `toast(message)` causes a toast message to pop up with the given message. It will automatically go away after some time.

## V0.4.13

### Date: 04/18/2019

### Changes:

-   Improvements
    -   Can load external images by setting `aux.image` to an image url.
        -   **NOTE:** The remote server must be CORS enabled in order to allow retrieval of the image.
    -   Added `sprite` as an option for `aux.shape`.
        -   This is a camera facing quad that is great for displaying transparent images.
    -   Added several events:
        -   `onCreate()` is called on the file that was created after being created.
        -   `onDestroy()` is called on the file just before it is destroyed.
        -   `onDropInContext()` is called on all the files that a user just dragged onto a context. (`that` is the context name)
        -   `onDragOutOfContext()` is called on all the files that a user just dragged out of a context. (`that` is the context name)
        -   `onDropAnyInContext()` is called on all files when any file is dragged onto a context. (`that` is an object that contains the `context` and `files`)
        -   `onDragAnyOutOfContext()` is called on all files when any file is dragged out of a context. (`that` is an object that contains the `context` and `files`)
        -   `onDropInInventory()` is called on the file that a user just dragged into their inventory.
        -   `onDragOutOfInventory()` is called on the file that a user just dragged out of their inventory.
        -   `onDropAnyInInventory()` is called on all files when any file is dragged into the user's inventory. (`that` is the list of files)
        -   `onDragAnyOutOfInventory()` is called on all files when any file is dragged out of the user's inventory. (`that` is the list of files)
        -   `onTapCode()` is called on every file whenever a 4 digit tap code has been entered. (`that` is the code)
            -   It is recommended to use an `if` statement to filter the tap code.
            -   This way you won't get events for tap code `1111` all the time due to the user tapping the screen.
        -   All of the drag/drop events are triggered once the user is done dragging. (not during their drag)
    -   Added checkboxes the new workspace modal to allow users to set whether it should show up in builder, player, or both.

## V0.4.12

### Date: 04/17/2019

### Changes:

-   **Breaking Changes**
    -   Changed worksurfaces and player config files to use `{context}.config` instead of `aux.builder.context` and `aux.player.context`.
        -   This also allows people to specify formulas on a per-context basis.
        -   We call these new tags "config tags".
        -   For example, you can show the `hello` context in both AUX Builder and AUX Player by setting the `hello.config` tag to `true`.
        -   Because of this change, existing worksurfaces no longer work. To regain your worksurfaces, do a search for `@aux.builder.context` and then create a config tag for the worksurfaces that are found.
    -   Changed worksurface config values to use `aux.context.{value}` instead of `aux.builder.context.{value}`.
        -   Removing `builder` from the name makes it easier to understand that the tags are describing the contexts that the file is configuring.
    -   Renamed `aux._parent` to `aux._creator`.
    -   Moved functions that create file diffs to their own namespace.
        -   `xyzDiff()` is now `makeDiff.xyz()`
        -   so `addToContextDiff()` is now `makeDiff.addToContext()`
-   Bug Fixes
    -   Fixed an issue that would prevent some files from showing up in Aux Builder due to being created with incorrect data.
    -   Fixed the ability to shrink worksurfaces.
-   Improvements
    -   Added the ability to pass arguments in `shout()`.
        -   For example, you can pass the number 11 to everything that has a `handleMessage()` tag using `shout("handleMessage", 11)`.
    -   Added `isBuilder` and `isPlayer` variables to formulas.
        -   This allows formulas to tell whether they are being run in AUX Builder or AUX Player.
        -   Using these variables in combination with config tags allows specifying whether a context should show up in AUX Builder or AUX Player.
        -   For example, the `hello` context will only show up in AUX Builder when the `hello.config` tag is set to `=isBuilder`.
    -   Added the ability to pass an array of files to `clone()` and `destroy()`.
    -   Changed the generated context ID format from `aux._context_{uuid}` to `context_{short-uuid}`.
    -   Added `aux.mergeable` so control whether diffs can be merged into other files.
    -   Added `md-dialog-prompt` to `GameView` to allow users to set custom contexts for new workspaces.
    -   Removed the `_destroyed` tag. Setting it now does nothing.
    -   Aux Player now uses `aux.context.color` value as the scene's background color.
        -   If `aux.context.color` has no value or is undefined, then it will fall back to `aux.scene.color`.
    -   Made diff toolbar in AUX Builder transparent and Inventory toolbar in AUX Player mostly transparent (slots are still lightly visible.)
    -   Added a trash can that shows up when dragging a file.
        -   Dragging files onto this trash can causes the file to be deleted.
        -   Dragging a diff onto the trash can causes the diff to be cleared.
    -   Added support for `aux.label.anchor` to allow positioning of the label.
        -   Supported values are:
            -   top (default)
            -   left
            -   right
            -   front
            -   back
            -   floating (word bubble)

## V0.4.11

### Date: 04/12/2019

### Changes:

-   Improvements
    -   Updated mesh materials and scene lighting to provide a cleaner look and more accurate color representation.
    -   Dragging files off of worksurfaces no longer deletes them but simply removes them from the context.
    -   Functions:
        -   The `clone()` and `copy()` functions have been changed to accept the first parameter as the creator. This means instead of `clone(this)` you would do `clone(null, this)`. Because of this change, `cloneFrom()` and `copyFrom()` are redundant and have been removed.
        -   The `clone()` and `copy()` functions now return the file that was created.
        -   New Functions:
            -   `addToContextDiff(context, x (optional), y (optional), index (optional))` returns an object that can be used with `create()`, `clone()`, or `applyDiff()` to create or add a file to the given context.
            -   `removeFromContextDiff(context)` returns an object that can be used with `create()`, `clone()`, or `applyDiff()` to remove a file from the given context.
            -   `addToContext(file, context)` adds the given file to the given context.
            -   `removeFromContext(file, context)` removes the given file from the given context.
            -   `setPositionDiff(context, x (optional), y (optional), index (optional))` returns a diff that sets the position of a file in the given context.
            -   `addToMenuDiff()` returns a diff that adds a file to the user's menu.
            -   `removeFromMenuDiff()` returns a diff that removes a file from the user's menu.
        -   Other changes
            -   `create()`, `clone()`, and `createMenuItem()` all support using files as diffs.

## V0.4.10

### Date: 04/11/2019

### Changes:

-   Bug Fixes
    -   Fixed an issue that prevented shouts from adding menu items to the user's menu.
    -   Fixed an issue that caused all users to have hexes.

## V0.4.9

### Date: 04/11/2019

### Changes:

-   Bug Fixes
    -   Fixed a build error.
-   Other improvements
    -   Fudging orthographic camera user context position based on its zoom level. This is not a perfect implementation but does provide a better sense of “where” ortho are when using zoom.

## V0.4.8

### Date: 04/11/2019

### Changes:

-   Bug Fixes
    -   Fixed some broken tests.

## V0.4.7

### Date: 04/11/2019

### Changes:

-   Bug fixes
    -   Typing `=` into a cell should no longer cause issues.
-   Improvements
    -   Menus
        -   Files can now be added to the user's menu.
        -   The items will only show up in AUX Player.
        -   Several functions have been added to help with adding and creating menu items:
            -   `createMenuItem(category, label, actionScript, data (optional))` will create a new file and add it to the current user's menu.
            -   `destroyMenuItem(category)` will destroy any files in the current user's menu with the given category.
            -   `destroyAllMenuItems()` will destroy all files in the current user's menu.
            -   `addToMenu(file)` will add the given file to the current user's menu.
            -   `removeFromMenu(file)` will remove the given file from the current user's menu.
        -   In addition, the following tags control various properties on menu items.
            -   `aux.label` controls the text on the menu item.
            -   `aux.label.color` controls the text color of the menu item.
            -   `aux.color` controls the background color of the menu item.
            -   `onClick()` is called when the menu item is clicked.
            -   `aux.input` turns the menu item into an input that allows modification of the given tag name.
                -   Clicking on the menu item will show a dialog with an input box.
            -   `aux.input.target` indicates the file that the input tag should be set on.
                -   for example, setting `aux.input.target` to `=@name("joe")` will cause the input to change the tag on the file that has the `name` tag set to `joe`.
            -   `aux.input.placeholder` sets the placeholder text to use for the input box.
            -   `onSave()` is called after the user chooses to save their changes.
            -   `onClose()` is called after the dialog has been closed, regardless of whether the changes were saved or not.

## V0.4.6

### Date: 04/11/2019

### Changes:

-   Improvements

    -   Camera is now orthographic by default for both AUX Builder and AUX Player.
        -   There is a toggle button in the menu for builder and player that lets you toggle a perspective camera on/off.

## V0.4.5

### Date: 04/10/2019

### Changes:

-   Bug Fixes
    -   Fixed scrolling in the file panel.

## V0.4.4

### Date: 04/10/2019

### Changes:

-   Improvements:
    -   Diffballs
        -   The recent files list is now a "brush" that takes properties from the last file or tag that was modified.
        -   This means that you can now drag out a file on top of another file to paint the brush's tags onto another file.
        -   The effect is that you can copy and paste tags onto other files.
    -   File Selection
        -   The file panel now only shows the number of selected files when in multi-select mode.
        -   When in single select mode the "Unselect All" button is now a "Multi Select" button to transition to multi select mode.
        -   Hiding or showing the file panel no longer changes the file selection mode.
        -   Selecting the file brush at the bottom of the screen now opens the file panel to show the tags on the brush.
        -   When the brush is selected, the "Muti Select" button becomes a "Clear Diff" button which resets the brush to an empty file.

## V0.4.3

### Date: 04/09/2019

### Changes:

-   Improvements:

    -   Loading screen will show error if one occurs during load.
    -   Can close loading screen if error occurs by pressing the `DISMISS` button.

## V0.4.2

### Date: 04/09/2019

### Changes:

-   Added loading screen to Aux Builder and Aux Player.

## V0.4.1

### Date: 4/05/2019

### Changes:

-   Improvements
    -   File Selection
        -   There are now two file selection modes:
        -   Single select
            -   Users in single select mode are able to click files to automatically show the sheet for the selected file.
            -   Clicking in empty space will clear the selection.
            -   Holding control and selecting another file will add the clicked file to the user's selection and switch to multi-select mode.
            -   Closing the sheet or clicking "Unselect All" will cause the user's selection to be cleared.
        -   Multi select
            -   Works like the old way.
            -   Opening the sheet causes multi-select mode to be enabled.
            -   Alternatively, selecting a file while holding the control key will also cause multi-select mode to be enabled.
            -   While in multi select mode the sheet can be closed just like normal.
            -   Clicking "Unselect All" will cause the selection to be cleared and will switch back to single select mode.
    -   File Sheet
        -   Search
            -   The file sheet now includes a search icon that can be used to show a search bar.
            -   The search bar allows the user to type in formulas and see the results in realtime.
            -   Any files returned from the search are editable in the table.
            -   Other results (like numbers) are shown in a list.
            -   Using the `Ctrl+F` (`Cmd` is difficult to intercept) keyboard shortcut will open the sheet and automatically focus the search bar.
            -   Pressing `Enter` or the green checkmark next to the search bar will finish the search and automatically select any files returned from the search.

## V0.4.0

### Date: 4/04/2019

### Changes:

-   Bug Fixes:
    -   Fixed an issue with having multiple tabs open that caused the tabs to send events as each other.
        -   This was previously fixed but was re-broken as part of a bit of rework around storing atoms.
        -   The issue is that storage is shared between tabs so we need to make sure we're storing the data separately per tab.
        -   So the signatures were valid because they were sharing the same keys.
        -   Maybe something like a copy-on-write mechanism or splitting trees based on the site IDs could fix this in a way that preserves offline capabilities.
        -   Upon reload we would check local storage for currently used site IDs and pick one of the local site IDs that is not in use.
    -   Fixed an issue with scaling and user positions. The user positions were not being scaled to match the context that they were in.
    -   Made the server clear and re-create trees that get corrupted after a reload.
        -   This is a dangerous operation, we'll need to spend some dev time coming up with an acceptible solution to corrupted trees so that data doesn't get lost.
        -   Basically the issue is that we currently don't have a way to communicate these issues to users and make informed decisions on it.
        -   Also because of the issue with multiple tabs, we're always trying to load the tree from the server so we can't have the client send its state to recover.
        -   So, in the meantime, this is potentially an acceptible tradeoff to prevent people from getting locked out of simulations.
-   Other improvements

    -   Redirects
        -   Added the ability to redirect to `https://auxplayer.com` when accessing a context in a simulation.
        -   Added the ability to redirect to `https://auxbuilder.com` when accessing a simulation without a context.
    -   Dynamic client configuration
        -   The client now requests a configuration from the server on startup.
        -   This lets us handle some configuration tasks for the client at runtime from the server.
        -   Will be useful for managing URLs and other functionality for deployments to Raspberry PIs.
    -   Multi-line Editor
        -   Added the ability to show a multi-line text editor for tag values.
        -   This makes editing things like actions and formulas much easier.
    -   File Sheet Axis
        -   Improved the File Sheet to use CSS Grids instead of table elements.
        -   This gives us the capability to dynamically switch between row and column modes.
        -   Also gives us more control over sizing of elements and responsiveness.
    -   Inventory bar adjusts to mobile screen resolutions.
    -   Users are now represented as a semi-transparent square cone mesh.
    -   Scripting Improvements
        -   Added the ability to set tag values on files that are returned from `@` queries.
            -   For example, `@name('bob').name = 'joe'` changes the name of `bob` to `joe`.
            -   Caveats:
                -   Setting individual array values is not supported.
                -   So doing `this.colors[1] = 'blue'` would not change the second element of the `colors` tag to `blue`.
        -   Added the `aux._parent` tag that contains the ID of the file that a file is childed to.
        -   When `destroy(file)` is called all files that have `aux._parent` matching `file.id` will also be destroyed. This happens recursively.
        -   Added a new function `cloneFrom(file, ...newData)`.
            -   Similar to `clone(file, ...newData)` but sets `aux._parent` on the new file to `file.id`.
            -   The new file will have tags copied from `file` and the given list of objects.
        -   Added a new function `createFrom(file, data)`.
            -   Similar to `create(data)` but sets `aux._parent` on the new file to `file.id`.
            -   The new file will have tags from the given `data` parameter.

## V0.3.26

### Date: 4/01/2019

### Changes:

-   Bug Fixes
    -   Fixed worksurfaces to update when their `aux.builder.context` tag is updated.
-   Other improvements
    -   Improved the server to cleanup trees from memory that aren't in active memory.

## V0.3.25

### Date: 4/01/2019

### Changes:

-   Bug Fixes
    -   Fixed HTML Element targets not being captured as intended when using touch.
        -   This fixes inventory dragging for mobile.
    -   Fixed the ability to use indexer expressions in filters after @ or # queries.
        -   `=@nums()[0]` gets the first file with the `nums` tag on it.
    -   Fixed the ability to call functions in filters after @ or # queries.
        -   `=#nums().map(num => num + 10)` now works and produces a list of numbers where each number has 10 added to it.
    -   Fixed the ability to upload AUX files.
    -   Improved garbage collection so that it avoids expensive operations when there is nothing to remove.
    -   Fixed offline mode to work offline(!).
-   Other improvements
    -   Formulas now support using dots after @ or # queries. For example `=@name('bob').name` now works.
    -   Debug Page
    -   The debug page for AUX Builder has been moved to be after the simulation ID. So to access the debug page for `test` you would go to `https://auxbuilder.com/test/aux-debug`.
    -   The debug page now has a search bar that allows entering a formula to search through the file state.
    -   Added the ability for the debug page to search through destroyed files.
    -   Atom signatures are now only checked when adding individual atoms. This greatly improves loading performance.
    -   Refactored some of the logic around propagating file updates so that they can be more performant in the future.
    -   Destroying files by dragging them off of a worksurface or using the `destroy()` function in an action now uses the causal tree instead of setting the `_destroyed` tag to `true`. (Allows better garbage collection in the future)
    -   Improved first load performance by reducing the amount of work the browser needs to do to store a tree in IndexedDB.
    -   Improved performance for inserting atoms into the weave.

## V0.3.24

### Date: 3/28/2019

### Changes:

-   Features:
    -   Can drag files to and from user's inventory in AUX Player.
    -   Added support for cryptograhpically signing and verifiying events.
    -   Renamed `scale.x`, `scale.y`, and `scale.z` to `aux.scale.x`, `aux.scale.y`, and `aux.scale.z`.
    -   Added the ability to use `aux.scale` to uniformly scale the file.
-   Bug Fixes
    -   Use context.z position has an offset from the calculated display z position in Aux Builder.
        -   Making context.z act as an offset allows context.z value of 0 to place the file on the “ground” regardless of tile height in Aux Builder and always place the file on the ground in Aux Builder.
        -   No more file clipping issues due to grid planes being at different heights between Aux Builder and Aux Player.
    -   Don't clear out tags that end with `.x`, `.y`, or `.z` when dragging new files from the recent files list.
    -   Fixed an issue with trees that could cause sibling atoms to be ignored or ordered improperly.
-   Other Improvements
    -   Builder context file now defaults to flat, clear, and not movable.

## V0.3.23

### Date: 3/26/2019

### Changes:

-   Features
    -   Can drag and combine files in AUX Player.
-   Buf Fixes

    -   Can snap hexes together again as long as there is no file on it (currently this includes the builder context file as well).
    -   Fixed an issue that allowed files representing worksurfaces to be dragged even if `aux.movable` was set to `false`.
    -   Fixed an issue that allowed files to be stacked on top of invisible files that were representing users.

## V0.3.22

### Date: 3/26/2019

### Changes:

-   Bug Fixes
    -   Fixed an issue where atoms could be placed in the wrong spot.
    -   Fixed an issue with importing atoms where the tree could become invalid.
-   Other Improvements
    -   Added some core functionality for the infinite mathematical grid in AUX Player.

## V0.3.21

### Date: 3/24/2019

### Changes:

-   Bug Fixes
    -   Fixed an issue where the server would start handing out old site IDs after a restart.
    -   Added the ability to reject events that become corrupted while in transit.

## V0.3.20

### Date: 3/23/2019

### Changes:

-   Bug Fixes
    -   Fixed another scenario where duplicate atoms could be added to a weave.

## V0.3.19

### Date: 3/23/2019

### Changes:

-   Bug Fixes
    -   Fixed Weaves to prevent duplicate atoms from being added in specific scenarios.
        -   This would cause peers to reject changes from each other.
        -   If the issue happened on the server then every client would reject data from the server until the server was restarted.
        -   The restart would cause the server to reload the atoms from the database, eliminating any duplicates.
    -   Fixed signing out and signing back in on AUX Player to put the user back in the context they were previously in.
    -   Fixed an issue that caused users to be invisible the first time they signed into an AUX Player context.

## V0.3.18

### Date: 3/23/2019

### Changes:

-   Bug Fixes
    -   Fixed so that users can actually log out.
    -   Fixed AR mode in AUX Player.
-   Other Improvements
    -   Added a progress spinner to the login pages.
    -   Added lerping to the user meshes so the position updates look more natural.

## V0.3.17

### Date: 3/22/2019

### Changes:

-   Bug Fixes
    -   Fixed so that updates are only sent every 1/2 second instead of up to every frame.

## V0.3.16

### Date: 3/22/2019

### Changes:

-   Bug Fixes
    -   Fixed an issue that would cause two browser tabs to go to war over which was the real tab for that user.
    -   Fixed an issue that would cause two browser tabs to potentially become inconsistent with each other because they were sharing the same site ID.
-   Other Changes
    -   Added a couple extra logs to MongoDBTreeStore.
    -   Added additional safegards against invalid events.

## V0.3.15

### Date: 3/22/2019

### Changes:

-   Bug Fixes
    -   Fixed an issue that prevented users from creating new simulations.
    -   Fixed an issue that caused duplicate files to be created in the game view.
    -   Fixed issues with logging in as the same user from different devices.
    -   Fixed an issue that would cause newly created trees to have garbage collection disabled.
-   Other Improvements
    -   Improved word bubble performance.
    -   Improved performance when loading large causal trees.
    -   Added additional validations when importing trees to prevent errors down the road.
    -   Improved the server to add a root atom if loading a tree that has no atoms.

## V0.3.14

### Date: 3/22/2019

### Changes:

-   Bug Fixes
    -   Fixed CausalTreeServer to save imported atoms.
    -   Fixed CausalTreeServer to not re-store atoms each time it loads the tree from the database.
    -   Make CausalTree export version 3 trees.
    -   Make CausalTree collect garbage after importing.
-   Other Changes
    -   Enable some debug logs.

## V0.3.13

### Date: 3/21/2019

### Changes:

-   Bug Fixes
    -   Reduced memory usage of worksurfaces. This makes it easier to create large worksurfaces.
    -   Fixed not being able to drag the camera around when tapping/clicking on a worksurface while in files mode.
    -   Added indexes to MongoDB collections so that queries won't be so slow.

## V0.3.12

### Date: 3/21/2019

### Changes:

-   Bug Fixes
    -   Fixed issues with slowdowns caused by continually re-saving the entire history.
    -   Fixed several performance issues related to labels and word bubbles.
    -   Changed the branding to AUX Builder from File Simulator.
    -   Fixed several issues with files and contexts in AUX Player.
        -   Files marked as `_destroyed` now no longer display.
        -   Fixed a loading order issue that would occur when a file was its own context.
        -   Fixed an issue that would cause the player to ignore the file removed event for the context file.
    -   Fixed Word Bubbles so that they scale with labels when `aux.label.size.mode` is set to `auto`.
-   AUX Player Improvements
    -   Users now show up inside contexts in both AUX Builder and AUX Player.
    -   The `_lastActiveTime` tag is now per-context. (i.e. `context_a._lastActiveTime`)
-   AUX Builder Improvements
    -   Added the ability to fork simulations.
-   Other Improvements
    -   Added the ability to transparently upgrade our storage formats.
        -   Works for both MongoDB and IndexedDB.
    -   Made the server respond to the local IP Addresses by default in Development mode.
        -   This makes it easier to do development with a mobile device.
        -   Use `npm run watch:player` to have it serve the AUX Player by default. Otherwise it will serve the AUX Builder.
    -   Improved formula query expresions to support tags with dots in them.
        -   Before you would have to wrap the tag in a string.
        -   Now you can simply do `@aux.label` or `#aux.label` as long as each part is a valid [JS identifier](https://developer.mozilla.org/en-US/docs/Glossary/Identifier).

## V0.3.11

### Date: 3/19/2019

### Changes:

-   Bug Fixes
    -   Fixed dragging worksurfaces while in files mode.
    -   Fixed an issue in Aux Player that caused a file to still be visible even if it was destroyed.
    -   Fixed a login issue that would cause the user to get stuck in a redirect loop.
    -   Fixed shouts.
    -   Fixed AUX File upload to overwrite existing state instead of trying to merge the two trees.
        -   This allows us to keep better consistency across multiple devices.
    -   Fixed user labels.
-   Formula Improvements
    -   Improved formulas allow using normal dot syntax for tags with dots in them.
        -   This means you can now do `this.aux.color` instead of `this['aux.color']`
        -   As a result of this change, primitive values (number, string, boolean) are converted to objects.
        -   So to do equality comparisions you must use the `==` operator instead of either `!` or `===`.
        -   Numerical operators and other comparision operators still work fine.
        -   You can alternatively use the `valueOf()` function to convert the object back into a primitive value.
    -   Added the ability to change a file value simply by changing it.
        -   This means instead of doing `copy(this, { "aux.color": "red" })` you can now do `this.aux.color = "red"`.
        -   Additionally, we no longer destroy files by default.
        -   This means that the destroy/recreate pattern is basically deprecated. This pattern worked in simple scenarios, but for more complex scenarios it could easily cause race conditions where duplicate files are created because users clicked the same file at the same time.
-   Other Improvements
    -   Improved the `goToContext()` formula function to be able to accept a single parameter that indicates the context to go to.
        -   The function will infer the current simulation ID from the URL.

## V0.3.10

### Date: 3/18/2019

### Changes:

-   Fixed aux upload.

## V0.3.9

### Date: 3/18/2019

### Changes:

-   Fixed Aux Player file added event ordering.
-   Reworked actions function to take an arbitrary number of files.
-   Added ability to have tag filters that match everything.
-   Added `shout` formula function.
    ```
    shout(eventName)
    ```
-   Added `goToContext` formula function.
    ```
    goToContext(simulationId, contextId)
    ```
-   Calling `onClick` action on file that gets clicked by the user in Aux Player.
-   Fixed Aux Player showing destroyed files.

## V0.3.8

### Date: 3/18/2019

### Changes:

-   Changed configurations to allow auxplayer.com and auxbuilder.com

## V0.3.7

### Date: 3/17/2019

### Changes:

-   Added InventoryContext to hold onto user’s inventory data much in the same way Context3D does (WIP). Ported over some MiniFile stuff from Aux Projector to get inventory display framework up (WIP).
-   Renamed pointOnGrid to pointOnWorkspaceGrid for clarification.

## V0.3.6

### Date: 3/15/2019

### Changes:

-   Changed to using Causal Trees for history.
    -   **This is a breaking change**
    -   This gives us the ability to support offline mode and keep action history.
    -   Because of how the system is designed, every merge conflict can be resolved in a reasonable manner.
    -   This is a new storage format, so data needs to be migrated.
    -   This is also fairly new, so it may have some weird bugs.
-   Removed file types.
    -   **This is a breaking change**
    -   This allows any file to visualize any grouping of files. (e.g. look like a worksurface)
    -   As a result, the only difference between a file and a worksurface is what tags the file has.
    -   This means that new worksurfaces will have a file on them by default. This file is the data for the worksurface.
    -   To create a workspace:
        -   Make a file that has `builder.context` set to any value.
        -   This value is the context that the file is visualizing.
        -   _To make other files show up in this context you simply create a tag with the same name as the context as set its value to `true`._
        -   **Note that when you create a worksurface in worksurface mode we do this for you automatically.**
    -   A couple tags were changed:
        -   `_position`
            -   Split into 3 different tags. (x, y, z)
            -   To change the position of a file you use `{context}.x`, `{context}.y`, and `{context}.z` as the tag names.
        -   `_workspace`
            -   Now to place a file on a workspace you set the `{context}` tag to `true`
        -   All existing tags have been moved to the `aux` namespace.
            -   This affects `color`, `scale`, `stroke`, `line`, `label`, `movable`, and `stackable`.
            -   They have been changed to `aux.color`, `aux.scale`, `aux.stroke`, `aux.line`, `aux.label`, `aux.movable`, and `aux.stackable`.
        -   `_hidden`
            -   This option has been removed in favor of setting the `aux.color` tag to `transparent` or `clear`.
            -   To remove the lines you simply need to set the `stroke.color` tag to `transparent`/`clear`.
    -   Several new tags were added:
        -   `builder.context`
            -   Setting this to a value will cause the file to visualize the context that was specified.
            -   This means appearing like a worksurface and showing any files that have the related `{context}` tag set to `true`.
        -   `builder.context.x`, `builder.context.y`, `builder.context.z`,
            -   These tags specify the X, Y, and Z positions that the center of the worksurface is placed at.
        -   `builder.context.scale`
            -   This tag specifies the scale of the worksurface. (how big it is)
        -   `builder.context.grid.scale`
            -   This tag specifies the scale of the grid relative to the worksurface. (how big the grid squares are)
        -   `builder.context.defaultHeight`
            -   This tag specifies how tall the hexes on the worksurface are by default.
        -   `builder.context.size`
            -   This tag specifies how many hexes from the center the worksurface contains.
        -   `builder.context.minimized`
            -   This tag specifies whether the worksurface is minimized.
        -   `builder.context.color`
            -   This tag specifies the color that the worksurface is.

## V0.3.5

### Date: 2/26/2019

### Changes:

-   Fixed AR mode.
-   Restoring original background color when exiting AR mode.

## V0.3.4

### Date: 2/25/2019

### Changes:

-   Added stub for AUX Player.
-   Added subdomains for File Simulator (projector.filesimulator.com) and AUX Player (player.filesimulator.com).
-   Lots of file reorganization.
    -   `aux-projector` and `aux-player` are now togethor underneath `aux-web` along with any other common/shared files.
-   Fixed combining.

## V0.3.3

### Date: 2/21/2019

### Changes:

-   Implemented a word bubble to help make file labels more readable.

## V0.3.2

## Data: 2/21/2019

### Changes:

-   Nothing, just trying to get npm flow setup.

## V0.3.1

### Date: 2/20/2019

### Changes:

-   Added the ability to delete files by dragging them off a workspace.
-   Fixed the `destroy()` function in action scripts.

## V0.3.0

### Date: 2/14/2019

### Changes:

-   Added a recursion check to the formula evaluation code to prevent infinite loops from locking up the system.

## V0.2.30

### Date: 2/13/2019

### Changes:

-   Added Aux Debug page that can be reached by prepending `/aux-debug/` to your simulation id in the url.
    -   This page presents the AUX data in its raw JSON form and is updated live when changes arrive from the server.
    -   If you wanted to see the raw data for a simulation called `RyanIsSoCool` you would go to: `filesimulator.com/aux-debug/RyanIsSoCool`.
-   Add the ability to drag a stack of files
    -   For some reason the stack doesn't always move at the same time.
    -   It's some weird issue with not updating them fast enough or something.
-   Debounce updates to the recents list so that we're not forcing re-renders of the mini files all the time
-   Fix so that dragging new files doesn't cause a ton to get created
-   Cause formulas to be run when evaluating filters
    -   This also fixes the issue of numbers and true/false values not matching filters
-   Allow combining files that were just dragged from the file queue
-   Hide files without workspaces

    -   Also log out the file ID when this happens.

## V0.2.29

### Date: 2/13/2019

### Changes:

-   Fixed workspace mesh not updating properly.
-   Remove workspace if size is 0.
    -   Only allow shrinking of a workspace to 0 if there are no files on the workspace.
-   Implemented cleanup of a file's arrows/lines when it is destroyed.

## V0.2.28

### Date: 2/12/2019

### Changes:

-   Make the recent files list use 3D renders of the actual files.
-   Fixed issues with the lines not updating when worksurfaces minimize.
-   Disabled shadows.

## V0.2.27

### Date: 2/11/2019

### Changes:

-   Fix the weirdest bug that was caused by an internal error in Vue.js.
    -   It would do something to stop the touch events from being emitted.
    -   I'm not sure how it did that. Maybe changing focus or something.

## V0.2.26

### Date: 2/11/2019

### Changes:

-   Fixed touch scrolling.
-   Fixed an issue that would prevent immovable files from being dragged off of the recent files list.
-   Fixed an issue that allowed players to place files on minimized worksurfaces.
-   Fixed an issue that allowed minimized worksurfaces to snap together.
-   Made the recents list have 3 files at most.
-   Made files in the recents list not duplicate as long as their normal values are the same.
-   Made selecting a file in the recents list move the selected file to the front.
-   Made the first file in the list larger than the others.
-   Made dragging a file from the recents list not move the dragged file to the front of the list.

## V0.2.25

### Date: 2/11/2019

### Changes:

-   Added the first version of the file toolbar.
    -   This is a list of the user's recently edited files.
    -   Users can select a file from the toolbar to tap and place.
    -   They can also click and drag files out into the world.
-   Made minimized hexes 1/3 the scale of normal hexes.
-   Added the ability to minimize hexes while in file mode.
-   Moved extra buttons like the AR mode to the app sidebar.
-   Made the login email box into a name box.
-   Fixed destroyed blocks not dissapearing.
-   Made the tag input field use a placeholder instead of filling with actual text.
-   Fixed some input issues.

## V0.2.24

### Date: 2/8/2019

### Changes:

-   Scaled down color picker, removed scrolling, and made it slightly wider to accommodate mobile screens.
-   It is now possible to close the Color Picker by tapping on empty space (it will no longer open immediately when tapping of of it).
-   Allow camera dragging when performing click operation on file that is incompatible with the current user mode.
-   Prevent the user from changing the background color when in AR mode.
-   Added the ability to see other people and what they are looking at.
-   Added the ability to minimize worksurfaces.
    -   While minimized they can still be dragged around but changing the size and height is not allowed.
    -   The color can still be changed though.
-   Fixed an issue where everyone would try to initialize the globals file with the default color and get a merge conflict if it was different.

## V0.2.23

### Date: 2/7/2019

### Changes:

-   Made the info box default to closed.
-   Added initial version of WebXR support.
    -   Note that this is Mozilla's old crotchety WebXR and not the official standardized version.
    -   As such, it only works in Mozilla's WebXR Viewer app thing.
    -   Hopefully it doesn't break WebVR support.
-   Changed color picker to swatches style.
-   Can only change scene background color while in workspaces mode.
-   Changed `stroke.linewidth` to be `stroke.width`.

## V0.2.22

### Date: 2/7/2019

### Changes:

-   Color Picker component is now more generic. It invokes a callback function every time the color value changes that you can use to get the color value.
-   Made the QR code larger.
-   Change the scene’s background color by clicking on it and using the color picker.
-   Make basically all the text gray (title bar text, mode switch, add buttons, and the hamburger).
-   Changed color picker type to Compact style.

## V0.2.21

### Date: 2/7/2019

### Changes:

-   Changed the top bar and other buttons to have a white background.
-   Changed the red badge on the pencil to be a neutral gray.
-   Changed the actions icon.
-   Added a grid that is visible in hex edit mode.

## V0.2.20

### Date: 2/7/2019

### Changes:

-   Added color picker component.
-   Can change workspace color using color picker from the context menu.
-   Inverted touch input vertical rotation.
-   Clamping vertical rotation so that you can’t rotate underneath the ground plane.

## V0.2.19

### Date: 2/6/2019

### Changes:

-   Added `stroke.linewidth` to control how thick the stroke lines are.
-   Removed the Skybox.
-   Added the ability to change the vertical tilt of the camera by using two fingers and panning up and down.
-   Reworked the files panel to be easier to use.
    -   Added "+action" button for creating actions.
    -   Moved the "+tag" and "+action" buttons above the file table.
    -   Moved the "Clear selection" button to the header row on the file table.
    -   It still needs some of the scrolling features like not scrolling the header while scrolling the body of the table but for the most part it's done.
    -   Also needs the auto-zoom feature for users. After looking at possible implementations I've discovered that it should be easier to do this when the "seeing other people" update arrives.

## V0.2.18

### Date: 2/5/2019

### Changes:

-   Button polling is now implemented in `InputVR` for vr controllers: `getButtonDown`, `getButtonHeld`, `getButtonUp`.
-   Replaced `GameView.workspacePlane` with mathematical plane for workspace dragging.
    -   This fixes not being able to drag workspaces after we disabled the ground plane mesh.
-   Forcing touch input when being used on a VR capable device in non-VR mode. This fixes traditional browser input on devices like the Oculus Go.

## V0.2.17

### Date: 2/5/2019

### Changes:

-   Moved VR controller code to `InputVR` class.
-   Forcefully disconnecting the controller when exiting VR, this fixes bug with GamePad API when returning to VR mode.
-   Disabled visibility of scene’s ground plane.
-   `ControllerMesh` is now a special `Object3D` that is added to the root controller `Object3D` node.

## V0.2.16

### Date: 2/5/2019

### Changes:

-   Controller is represented as a red pointer arrow. It doesnt not currently allow you to interact yet.
-   Disabling shadows when in VR. Shadows are a significant performance cost in its current state, disabling them gives us 20-30+ fps boost in VR.
-   VR button is now hidden when WebVR is not detected.

## V0.2.15

### Date: 2/5/2019

#### Changes:

-   Changed the default cube color to be white.
-   Changed the default cube outline color to gray instead of invisible.
-   Fixed an issue with action filters where some values weren't able to be matched to a filter.
    -   This happened for some tag values that would be parsed from strings into their semantic equivalents.
    -   For example, `"true"` would get converted to `true` and `"123.456"` would get converted to `123.456`.
    -   This conversion was being ignored for filter values, so they would never match in these scenarios.
-   Fixed an issue with action scripts where copying a file would not copy its formulas.
-   Improved the `copy()` function used in action scripts to be able accept any number of arguments.
    -   This allows cascading scenarios like `copy(this, that, @name("joe"), @name("bob"))`.

## V0.2.14

### Date: 2/4/2019

#### Changes:

-   Added `scale.x`, `scale.y`, and `scale.z` tags to allow changing the scale of the cubes.
    -   `x` and `y` are width and thickness. `z` is height.
-   Dragging worksurfaces now no longer snaps to the center but stays relative to the cursor position.
-   Added `label.size` and `label.size.mode` tags.
    -   `label.size` sets the size of the label. Setting it to 1 means the default size and setting it to 2 means twice the default size.
    -   Setting `label.size.mode` to `"auto"` causes the label to appear a constant size no matter where the user's camera is in the scene.
-   Changed the renderer settings to render the 3D scene at the full device resolution.
    -   This will likely increase the accuracy of rendering results but may also cause performance to drop due to rendering a lot more pixels.
    -   Was previously using the browser-default pixel ratio.
-   Added beta support for Web VR devices.
-   Fixed an issue where worksurfaces that did not have default heights and were merged into other worksurfaces would cause those tiles to incorrectly appear with a height of `0`.
    -   The worksurfaces that did not have default heights were from old versions that did not allow changing heights.
-   Added the number of selected cubes to the info box toggle

## V0.2.13

### Date: 2/1/2019

#### Changes:

-   Camera now handles going from two touch -> one touch without jumping around.
-   Removed time instance in `Time.ts`.
-   Input and Time are both updated manually through `GameView`, we need less `requestAnimationFrame` calls when possible.
-   Fixed bug in `Input` that would cause touches to overwrite old ones on browsers that reuse `TouchEvent` identifiers.
-   Remaining `TouchData` finger indexes get normalized when touches are removed.
    -   i.e. if there are two touches and touch 0 gets removed, then touch 1 becomes touch 0.

## V0.2.12

### Date: 2/1/2019

#### Changes:

-   Added `#stroke.color` which sets an outline on the cube.
-   Added the ability to download `.aux` files.
-   Added the ability to upload `.aux` files into the current session.
-   Changed the URLs to not use `#`. (breaking change!)
-   Changed the home screen to be the root path (`/`) so sessions are now just `filesimulator.com/mysession`. (breaking change!)
-   Changed the login screen to be at `/login`. (So `login` is not a valid session ID anymore) (breaking change!)
-   Fixed an issue where destroyed objects were being returned in action script queries.
-   Fixed an issue that allowed files to be combined with themselves. (Sorry Jeremy!)
-   Fixed an issue where offline users would always overwrite file `_index` values if the index was at `0.`
-   Minor changes:
    -   Add a "continue as guest" button.
    -   Replace "File Simulator" with the session code unless they are in the default session.
    -   Disable auto-capitalization and autocorrect on the input fields.
    -   Change the "Add worksurface" and "Add file" buttons to just be a "+" icon.
    -   Change the mode switch to use icons instead of text for the label.
    -   Make the mode switch always appear white.
    -   Remove color integration from FileValue.
    -   Change "Nuke the site" to something a little more friendly.
    -   Change "+ New Tag" to "+tag".
    -   Change the deselect file button to a grey color.
    -   Change the info box header to "Selected Files".
    -   Change the info icon to a pencil icon.

## V0.2.11

### Date: 1/31/2019

#### Changes:

-   Changed the "X" used to deselect files into a "-" sign.
-   Added the ability to show a QR code linking to the session the current user is in.

## V0.2.10

### Date: 1/31/2019

#### Changes:

-   Added two different modes to help control what the user is interacting with
    -   The "Files" mode allows dragging files and making new files.
    -   The "Worksurfaces" mode allows dragging worksurfaces, making new worksurfaces, and interacting via clicking on them.
-   Re-added the ability to combine files
    -   Dragging a file onto another file will combine them if possible.
    -   If no filters match then the files will stack.

## V0.2.9

### Date: 1/31/2019

#### Changes:

-   Camera zooming with trackpad pinching is now supported.
-   Input now handles `WheelEvent` from the browser.
    -   `getWheelMoved()` - Returns true when wheel movemented detected.
    -   `getWheelData()` - Return wheel event data for the current frame.

## V0.2.8

### Date: 1/31/2019

#### Changes:

-   Disabled double-tap to zoom functionality that is added by iOS and Android by default.
-   Fixed an issue where files would all appear in the same spot upon first load of a session.
-   Added the Session ID to the top header.
-   After logging in, the user will now be redirected back to the session they first tried accessing.
-   Fixed some typos.

## V0.2.7

### Date: 1/30/2019

#### Changes:

-   Added `line.to` and `line.color` tags. `line.to` creates an arrow that points from the source file to the target file. An array of files is also supported.
-   Added formula support for `label`, `label.color`.
-   Added some functions to `FileCalculations` to help with handling of short file ids:
    -   `getShortId` - Return the short id for the file.
    -   `fileFromShortId` - Find file that matches the short id.
    -   `filesFromShortIds` - Find files that match the short ids.
-   Disabled depth buffer writing for the new SDF rendered font.
-   Running `updateMatrixWorld` function for `FileMesh` when its position is updated.
    -   This allows child objects to have accurate world positioning the moment its parent is moved instead of waiting for ThreeJS to run the next render update frame.

## V0.2.6

### Date: 1/28/2019

#### Changes:

-   Improved the game window to resize the renderer and camera automatically
-   Improved how the files window scales for small devices
-   Move the toolbar into a floating action button
-   Closing the info box now shows an icon in its place that can be used to reopen it
-   Selecting/changing files no longer re-opens the info box
-   Tags that the user adds to the info box are no longer automatically hidden

## V0.2.5

### Date: 1/28/2019

#### Changes:

-   Rotation with touch input now spins in the correct direction.
-   3D text rendering is now done with SDF (Signed Distance Field). This gives us a much cleaner and crisper text representation.
-   Added `label.color` tag that allows you to change the color of the label text.

## V0.2.4

### Date: 1/28/2019

In this version we improved workspaces and made other minor quality of life improvements.

#### Changes:

-   Added the ability to change hex heights
-   Added the ability to stack cubes on top of each other
-   Added the ability to drag single hex tiles onto other workspaces
-   Added a `list()` formula function that is able to calculate which files are stacked on top of each other.
-   Made the square grid tiles visible only if they are over a related hex tile
-   Made hexes have a short height by default
-   Made hexes larger by default
-   Made cubes always attach to a workspace
-   Made only the grid that a cube is being dragged onto visible

##V0.2.1
###Date: 1/22/2019
In this version we added support for multiple simultaneous sessions. When logging in users can optionally provide a “Session ID” that will put them into that session. Alternatively, they can type the Session ID into the URL and go there directly. Sharing URLs to share your session is also supported.

#### Changes:

-   Multi-Session Support
    -   Users enter in a Session ID to go to a sandbox all their own.
    -   They can also share the URL with other people to be put directly into that session.
-   Hexes no longer have bevels.
-   In Formulas, hashtag expressions which have only a single result now return that result directly instead of in an array.
    -   For example, If there was only one file with a #sum set to “10” and there was a formula “=#sum”
        -   In v0.2.0 the formula would equal “[10]”
        -   In v0.2.1 the formula would equal “10”

## V0.2.0

### Date: 1/16/2019

In this version we added support for offline mode and made general improvements to the user interface.

#### Changes:

-   Added offline mode
    -   After loading the app over HTTPS, the user will be able to go completely offline (airplane mode) and still be able to access everything. This means:
        -   The app should load
        -   The user should be able to create new files and workspaces
        -   They should be able to edit tags and perform actions.
    -   When new app versions are available, the user will be prompted to refresh the page to use the new version.
        When the user goes back online the app will attempt to sync with the server. If successful, then everyone else will be able to see their changes because they have been synced.
    -   If syncing is not successful, then this is because of one or more merge conflicts between the user’s version and the server’s version.
        -   Merge conflicts happen when two users edit the same tag to different values.
        -   The computer doesn’t know which is the most valid so it has to ask the user.
    -   When merge conflicts happen a notification will pop up and prompt the user to fix them.
        -   This prompt will also be in the side bar underneath the hamburger menu.
    -   Until the user fixes the merge conflicts any changes they make will not be synced to the server.
    -   When the user fixes the merge conflicts, their state is synced to the server and everyone is able to see it.
    -   The sidebar will show the current online/offline synced/not synced status. Right clicking it will give the option to force the app into offline mode for testing and vice versa.
-   Added a nuke button
    -   This button allows the user to delete everything in the website.
    -   This is only for testing so don’t expect it to work in all cases. In particular, don’t expect it to work super well when there are multiple people on the site at a time.
-   Removed test buttons from the sidebar
-   Changed the version number to be based on the latest annotated git tag. This will let us have full control over the version numbers while making them a lot more human readable. Upon hover it will also show the git commit hash that the build was made from.<|MERGE_RESOLUTION|>--- conflicted
+++ resolved
@@ -54,11 +54,7 @@
 
 ## V2.0.10
 
-<<<<<<< HEAD
-#### Date: 9/8/2021
-=======
 #### Date: 9/21/2021
->>>>>>> 3d273276
 
 ### :rocket: Improvements
 
