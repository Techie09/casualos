# CasualOS Changelog

## V2.0.2

<<<<<<< HEAD
#### Date: 6/26/2021
=======
#### Date: 6/28/2021
>>>>>>> bdfb13d5

### :rocket: Improvements

-   Improved the miniPortal to support the `portalCameraZoom`, `portalCameraRotationX` and `portalCameraRotationY` tags.
-   Added the `priorityShout()` function to make it easy to run a set of shouts until a bot returns a value.
-   Added the ability to control the foreground and background colors of the chat bar via the `foregroundColor` and `backgroundColor` options in `os.showChat()`.

### :bug: Bug Fixes

-   Fixed an issue where camera position offsets would continuously be applied to the camera.
-   Fixed an issue where the menu would be positioned incorrectly if the meet portal was anchored to the top of the screen.
-   Fixed an issue where clicking on the grid with a controller in XR would crash CasualOS.
-   Fixed an issue where the transformer tag did not work correctly for bots in the mapPortal.

## V2.0.1

#### Date: 6/9/2021

### :rocket: Improvements

-   Changed the default mapPortal basemap to `dark-gray`.
-   Changed the mapPortal to default to viewing Veterans Memorial Park in Grand Rapids.
    -   This makes it easier to start using AB-1 once the map portal is loaded.

### :bug: Bug Fixes

-   Fixed an issue where calling `os.focusOn()` with a position and no portal would default to the map portal.
-   Fixed an issue where calling `os.focusOn()` for the map portal before it was finished loading would error.

## V2.0.0

#### Date: 6/7/2021

### :bug: Improvements

-   Added the `mapPortal`.
    -   The map portal provides a 3D representation of the entire Earth and allows placing bots anywhere on it.
    -   Bots that are in the map portal use Longitude and Latitude for their X and Y coordinates.
    -   The map can additionally be customized by setting the `mapPortalBasemap` tag on the `mapPortalBot`. See the documentation for more information.
    -   Based upon [ArcGIS](https://www.arcgis.com/index.html).

### :bug: Bug Fixes

-   Fixed an issue where trying to focus on a position in the miniPortal would not work.

## V1.5.24

#### Date: 5/24/2021

### :rocket: Improvements

-   Improved the miniPortal to enable resizing it by dragging the top of the miniPortal instead of just at the corners.
-   Added the `math.normalizeVector()` and `math.vectorLength()` functions.

### :bug: Bug Fixes

-   Fixed an issue where events in some asynchronous scripts would be incorrectly reordered and potentially cause logic issues.

## V1.5.23

#### Date: 5/22/2021

### :boom: Breaking Changes

-   Renamed the `inventoryPortal` to `miniPortal`.
    -   The following were also renamed:
        -   `#inventoryPortalHeight` -> `#miniPortalHeight`
        -   `#inventoryPortalResizable` -> `#miniPortalResizable`
        -   `os.getInventoryPortalDimension()` -> `os.getMiniPortalDimension()`
        -   `os.hasBotInInventory()` -> `os.hasBotInMiniPortal()`
        -   `os.getPortalDimension("inventory")` -> `os.getPortalDimension("mini")`
        -   `os.getCameraPosition("inventory")` -> `os.getCameraPosition("mini")`
        -   `os.getCameraRotation("inventory")` -> `os.getCameraRotation("mini")`
        -   `os.getFocusPoint("inventory")` -> `os.getFocusPoint("mini")`
-   The `miniPortalHeight` tag was changed from being a number between 1 and 10 that represented the number of bots that should fit in the portal. Now it is a number between 0 and 1 that represents the percentage of the screen height it should take. Note that when `#miniPortalWidth` is less than 1 the height of the portal will be more like 80% of the screen height when set to 1. This is because of the mandatory spacing from the bottom of the screen to be somewhat consistent with the spacing on the sides.

### :rocket: Improvements

-   Added the `#miniPortalWidth` tag.
    -   Possible values are between 0 and 1.
    -   Represents the percentage of the screen width that the mini portal should take.
    -   When set to 1, the mini portal will appear docked and there will be no spacing between the bottom of the screen and the mini portal.

### :bug: Bug Fixes

-   Fixed a bunch of issues with zooming, rotating, and resizing the mini portal.

## V1.5.22

#### Date: 5/20/2021

### :rocket: Improvements

-   Added the `os.enableCustomDragging()` function to disable the default dragging behavior for the current drag operation.
    -   This is useful for custom dragging behavior that is associated with a bot like scaling the bot or rotating it.

### :bug: Bug Fixes

-   Fixed an issue where `os.focusOn()` would not work with bots in the inventory portal.

## V1.5.21

#### Date: 5/18/2021

### :rocket: Improvements

-   Improved `os.focusOn()` to support focusing on menu bots that have `#form` set to `input`.
-   Added the ability to snap dragged to a specific axis.

    -   These are special snap target objects that have the following form:

    ```typescript
    let snapAxis: {
        /**
         * The direction that the axis travels along.
         */
        direction: { x: number; y: number; z: number };

        /**
         * The center point that the axis travels through.
         */
        origin: { x: number; y: number; z: number };

        /**
         * The distance that the bot should be from any point along the
         * axis in order to snap to it.
         */
        distance: number;
    };
    ```

### :bug: Bug Fixes

-   Fixed an issue where the "tag has already been added" dialog displayed behind the sheet portal.

## V1.5.20

#### Date: 5/17/2021

### :bug: Bug Fixes

-   Fixed an issue where `@onInputTyping` was incorrectly shouted instead of whispered.

## V1.5.19

#### Date: 5/13/2021

### :rocket: Improvements

-   Added the `labelPaddingX` and `labelPaddingY` tags to allow controlling the padding along the width and height of labels separately.
-   Added the ability to use a URL for the `cursor` and `portalCursor` tags.
-   Added the `cursorHotspotX`, `cursorHotspotY`, `portalCursorHotspotX`, and `portalCursorHotspotY` tags to allow specifying the location that clicks should happen at in the custom cursor image. For example, a cursor that is a circle would have the hotspot in the middle but the default cursor has the hotspot at the top left.

## V1.5.18

#### Date: 5/11/2021

### :rocket: Improvements

-   Added the `AB1_BOOTSTRAP_URL` environment variable to control the URL that ab-1 gets loaded from.

## V1.5.17

#### Date: 5/10/2021

### :rocket: Improvements

-   Added the `cursor` and `portalCursor` tags.
    -   The `cursor` tag specifies the mouse cursor that should be shown when the bot is being hovered.
    -   The `portalCursor` tag specifies the mouse cursor that should be used by default for the page portal.
    -   See the documentation for a list of possible options.
-   Added the `labelPadding` tag to control how much space is between the edge of the bot and edge of the label.

## V1.5.16

#### Date: 5/7/2021

### :bug: Bug Fixes

-   Fixed an issue where it was no longer possible to cancel `setInterval()` with `clearTimeout()` and cancel `setTimeout()` with `clearInterval()`.
    -   They are not meant to be used together but because of an artifact of web browsers it needs to be supported.

## V1.5.15

#### Date: 5/7/2021

### :bug: Bug Fixes

-   Fixed an issue where it was impossible to clear intervals/timeouts from a bot other than the one it was created from.

## V1.5.14

#### Date: 5/7/2021

### :rocket: Improvements

-   Added the ability to clear bot timers using `clearInterval()` and `clearTimeout()`.
    -   `clearInterval(timerId)` is useful for clearing intervals created by `setInterval()`.
    -   `clearTimeout(timerId)` is useful for clearing timeouts created by `setTimeout()`

## V1.5.13

#### Date: 5/3/2021

### :bug: Bug Fixes

-   Fixed an issue where the meet portal could stay open if the portal was cleared before it was fully loaded.

## V1.5.12

#### Date: 5/2/2021

### :bug: Bug Fixes

-   Fixed an issue where `@onSubmit` was shouted to every bot instead of whispered to the bot that the input was submitted on.

## V1.5.11

#### Date: 4/27/2021

### :rocket: Improvements

-   Overhauled the `shared`, `tempShared`, and `remoteTempShared` spaces to use a faster and more efficient storage mechanism.
    -   There is now a new configuration environment variable `SHARED_PARTITIONS_VERSION` which controls whether the new spaces are used. Use `v1` to indicate that the old causal repo based system should be used and use `v2` to indicate that the new system should be used.
-   Added the `math.areClose(first, second)` function to determine if two numbers are within 2 decimal places of each other.
    -   For example, `math.areClose(1, 1.001)` will return true.
-   Improved the `atPosition()` and `inStack()` bot filters to use `math.areClose()` internally when comparing bot positions.
-   Improved handling of errors so they have correct line and column numbers in their stack traces.
    -   Currently, this only functions correctly on Chrome-based browsers (Chrome, Edge, Opera, etc.). Part of this is due to differences between how web browsers generate stack traces and part is due to what browsers support for dynamically generated functions.

### :bug: Bug Fixes

-   Fixed an issue with labels where an error could occur if the label text was updated while it was being rendered.
-   Fixed an issue where `clearAnimations()` would error if given a null bot.
-   Fixed an issue where autocomplete would not work correctly for properties on top level variables.

## V1.5.10

#### Date: 4/8/2021

### :boom: Breaking Changes

-   Renamed `onStreamData` to `onSerialData`.
-   Serial functions now require a "friendly" name to keep track of each device: `serialConnect`, `serialStream`, `serialOpen`, `serialUpdate`, `serialWrite`, `serialRead`, `serialClose`, `serialFlush`,`serialDrain`, `serialPause`, `serialResume`
-   `serialStream` now requires a bot id to send the stream to that bot.

### :rocket: Improvements

-   Improved the IDE Portal to support showing all tags by setting the `idePortal` tag on the config bot to `true`.
-   Added a search tab to the IDE Portal which makes it easy to search within tags that are loaded in the IDE Portal.
    -   It can be focused from the idePortal by using the `Ctrl+Shift+F` hotkey.
-   Added the `sheetPortalAddedTags` tag for the `sheetPortalBot` which specifies additional tags that should always be shown in the sheet portal.
-   Added support for auxcli v2.0.0 to retain current functionality.
-   Added support for multiple serial connections simultaneously.

### :bug: Bug Fixes

-   Fixed an issue where the `url` tag would not be created on initial load unless the URL was updated.

## V1.5.9

#### Date: 4/7/2021

### :rocket: Improvements

-   Added the ability to jump to a tag while in the IDE Portal using `Ctrl+P`.

### :bug: Bug Fixes

-   Fixed an issue where the `imuPortal` would return values that were incorrect for usage on the camera.
    -   Now, the `imuPortal` sets the `deviceRotationX`, `deviceRotationY`, `deviceRotationZ` and `deviceRotationW` values which is the rotation of the device represented as a quaternion.
    -   The `pagePortal` also now supports setting `cameraRotationOffsetW` to indicate that the offset should be applied as a quaternion.
    -   Try the `imuExample01` auxCode for an example.
-   Fixed an issue where CasualOS would fail to load on browsers that do not support speech synthesis.
-   Fixed an issue where bot updates that were executed via `action.perform()` would be treated like they were being performed by the user themselves.
    -   In particular, this issue affected text edits which were originally created by the multiline text editor but were then replayed via `action.perform()`.
    -   The effect of this bug would be that while the data was updated correctly, the multiline text editor would ignore the new data because it assumed it already had the changes.

## V1.5.8

#### Date: 4/5/2021

### :rocket: Improvements

-   Added the ability to see the full text of script errors by using the "Show Error" button in the multiline editor.

### :bug: Bug Fixes

-   Fixed an issue where the `imuPortal` would only open when set to a string value. Now it also supports `true` and non 0 numerical values.

## V1.5.7

#### Date: 4/2/2021

### :rocket: Improvements

-   Improved `imuPortal` to support Safari on iOS.
-   Added the `crypto.isEncrypted(cyphertext)`, `crypto.asymmetric.isEncrypted(cyphertext)`, and `crypto.asymmetric.isKeypair(keypair)` functions.
    -   These can help in determining if a string is supposed to be a asymmetric keypair or if it has been encrypted with symmetric or asymmetric encryption.

### :bug: Bug Fixes

-   Fixed an issue where the configBot would appear to be in the `shared` space but was actually in the `tempLocal` space.

## V1.5.6

#### Date: 4/1/2021

### :rocket: Improvements

-   Added the "bots" snap target for `os.addDropSnap()` and `os.addBotDropSnap()`.
    -   This will cause the dragged bot to snap to other bots.
-   Added the `experiment.speakText(text, options?)` and `experiment.getVoices()` functions.
    -   See the documentation for more information.
-   Added the `os.getGeolocation()` function.
    -   Returns a promise that resolves with the geolocation of the device.
-   Added the `imuPortal` to be able to stream IMU data into CasualOS.
    -   When defined on the config bot, the `imuPortalBot` will be updated with IMU data from the device.
    -   The following tags are used:
        -   `imuSupported` - Whether reading from the IMU is supported. This will be shortly after the `imuPortal` is defined.
        -   `deviceRotationX`, `deviceRotationY`, `deviceRotationZ` - The X, Y, and Z values that represent the orientation of the device.
-   Added the `portalCameraType` tag to allow switching between `perspective` and `orthographic` projections.
    -   Camera projections act similarly to real world camera lenses except that they avoid certain limitations like focal lengths.
    -   `orthographic` - This projection preserves parallel lines from the 3D scene in the output 2D image. As a result, same-sized objects appear the same size on the screen, regardless of how far away they are from the camera.
    -   `perspective` - This projection makes same-sized objects appear larger or smaller based on how far away they are from the camera. Closer objects appear larger and vice versa.
-   Added the `os.enablePointOfView(center?)` and `os.disablePointOfView()` functions.
    -   These are similar to `os.enableVR()` or `os.enableAR()` and can be used to give the player a "ground level" perspective in the page portal.
    -   `os.enablePointOfView(center?)` - Enables POV mode by moving the camera to the given position, setting the camera type to `perspective`, and changing the controls so that it is only possible to rotate the camera.
    -   `os.disablePointOfView()` - Disables POV mode by resetting the camera, camera type, and controls.

### :bug: Bug Fixes

-   Fixed an issue where tag edits would appear duplicated when running CasualOS in the non-collaborative mode.

## V1.5.5

#### Date: 3/25/2021

### :rocket: Improvements

-   Changed CasualOS to not show the `server` URL parameter when loaded in non-collaborative mode.
-   CasualOS will now throw an error when trying to save a bot to a tag during creation.

## V1.5.4

#### Date: 3/25/2021

### :rocket: Improvements

-   Improved `os.download()` to add the correct file extension if one is omitted from the given filename.
-   Added the 📖 emoji has a builtin tag prefix.
    -   This is a useful default prefix for custom portals.
-   Added the ability to load CasualOS in a non-collaborative mode.
    -   This will make the shared spaces (`shared`, `tempShared`, and `remoteTempShared`) act like they are `tempLocal` spaces.
    -   As a result, CasualOS needs no persistent network connection to run an experience when loaded in this mode.
-   Added the `os.isCollaborative()` function to get whether CasualOS was loaded in a collaborative mode or non-collaborative mode.

### :bug: Bug Fixes

-   Fixed the "Docs" link when linking to a listen tag.

## V1.5.3

#### Date: 3/23/2021

### :boom: Breaking Changes

-   Removed bot stacking.
    -   Bots will no longer automatically stack on each other based on position. Instead, they need to be stacked manually.
    -   The `{dimension}SortOrder` tags still exist and are used by the menu portal to order bots.
-   Drag events are now sent for bots that are not draggable.
    -   This means you can set `#draggable` to false and still get a `@onDrag` or `@onAnyBotDrag` event for it.
    -   This change makes it easier to write your own custom dragging logic because it prevents the bot(s) from being automatically moved but still sends the correct events.
    -   If you don't want drag events sent to a bot, you can make it not pointable or you can use your own custom logic on `@onDrag`/`@onDrop`.
-   The `#draggableMode` and `#positioningMode` tags have been removed.
    -   `#draggableMode` can be emulated by setting `#draggable` to false and adding custom `@onDrag` events to limit which dimensions the bot can be moved to.
    -   `#positioningMode` has been replaced with the `os.addDropSnap()` and `os.addBotDropSnap()` functions.

### :rocket: Improvements

-   Added the `@onAnyBotDropEnter` and `@onAnyBotDropExit` shouts.
-   Added the `@onAnyBotPointerDown` and `@onAnyBotPointerUp` shouts.
-   Added the `os.addDropSnap(...targets)` and `os.addBotDropSnap(bot, ...targets)` functions.
    -   These can be used to customize the behavior of a drag operation.
    -   Each function accepts one or more "targets" which are positions that the bot can be dropped at. There are 4 possible values:
        -   `"ground"` - The bot will snap to the ground as it is being dragged. (Default when not in VR)
        -   `"grid"` - The bot will snap to individual grid tiles as it is being dragged.
        -   `"face"` - The bot will snap to the face of other bots as it is being dragged.
        -   A snap point object. The bot will snap to the point when the mouse is within a specified distance. It should be an object with the following properties:
            -   `position` - An object with `x`, `y`, and `z` values representing the world position of the snap point.
            -   `distance` - The distance that the pointer ray should be from the position in order to trigger snapping to the position.
    -   The `os.addBotDropSnap(bot, ...targets)` function accepts a bot as its first parameter which limits the specified snap targets to when the given bot is being dropped on.
-   Added the `experiment.beginRecording(options?)` and `experiment.endRecording()` functions.
    -   These can be used to record both audio and video at the same time.
    -   See the documentation for more details.

### :bug: Bug Fixes

-   Fixed an issue where dragging a parent bot onto a child bot would cause the bot to rapidly snap back and forth.
-   Fixed an issue where negative sort orders could not be used on menu bots.

## V1.5.2

#### Date: 3/18/2021

### :bug: Bug Fixes

-   Fixed an issue where `os.focusOn()` would not function when using positions because inventory and page portals would fight over control of the animation operation.

## V1.5.1

#### Date: 3/17/2021

### :rocket: Improvements

-   Improved `os.focusOn()` to be canceled by `os.goToDimension()` and future calls to `os.focusOn()`.
    -   Additionally, calling `os.focusOn(null)` will cancel the current focus operation without queuing another one.

## V1.5.0

#### Date: 3/17/2021

### :boom: Breaking Changes

-   Changed the `#portalCameraRotationX` and `#portalCameraRotationY` tags to use radians instead of degrees.

### :rocket: Improvements

-   Added the `cameraZoom` and `cameraZoomOffset` tags.
-   Added the `os.focusOn(botOrPosition, options?)` function.
    -   Works similarly to `os.tweenTo()` and `os.moveTo()` except that it takes an options object instead of a bunch of parameters.
    -   Notable improvements includes that it can accept a position instead of a bot, it supports different easing types, and it will return a promise which completes when the camera movement is finished.
    -   Additionally the rotation values are in radians instead of degrees.
-   `os.focusOn()` and `os.tweenTo()` now use quadratic easing by default.
    -   Additionally `os.focusOn()` supports specifying the easing type just like `animateTag()`.
-   `os.tweenTo()` and `os.moveTo()` are now deprecated and should no longer be used. They will be removed in a future release of CasualOS.
    -   To encourage migration, they have been removed from the documentation and autocomplete.
-   Added the `experiment.beginAudioRecording()` and `experiment.endAudioRecording()` functions to experiment with audio recording.
    -   See the documentation for more information.

### :bug: Bug Fixes

-   Fixed an issue where camera offsets would not be taken into account when calculating the camera focus point.
    -   This fixes issues with the focus point becoming more and more wrong as offsets are applied to the camera.
    -   However, any calculations which try to calculate a camera position offset from the focus point must now subtract the current offset from the focus point to get the correct result. The example auxCode (`cameraMovementExample`) has been updated to reflect this change (version 2 and later).

## V1.4.11

#### Date: 3/12/2021

### :rocket: Improvements

-   Added the `math.scaleVector(vector, scale)` function to make multiplying vectors by scalar values easy.

### :bug: Bug Fixes

-   Fixed an issue where the `@onServerJoined` event could be sent before all data was loaded.
    -   This could happen if one player was changing data while another player was joining the server.
-   Fixed an issue where custom portals would not open if the portal tags were not defined when the portal is opened.
-   Fixed an issue where custom portals would always have default styling for their first load.

## V1.4.10

#### Date: 3/9/2021

### :rocket: Improvements

-   Improved `animateTag()` to support animating multiple tags at once by accepting an object for the `fromValue` and `toValue` options properties.
    -   Instead of calling `animateTag(bot, tag, options)`, omit the `tag` argument and call `animateTag(bot, options)`. This will indicate that you want to animate multiple tags at once over the same duration.
    -   The animations that get triggered are grouped together, so cancelling one will cancel them all.
-   Improved `clearAnimations()` to support accepting a list of tags to cancel.
-   Added several 3D math functions:
    -   `getBotPosition(bot, dimension)` - Gets the 3D position of a bot in the given dimension.
    -   `math.addVectors(...vectors)` - Adds the given vectors together and returns the result.
    -   `math.subtractVectors(...vectors)` - Subtracts the given vectors and returns the result.
    -   `math.negateVector(vector)` - Mathematically negates the given vector and returns the result.
-   Added the `os.getFocusPoint(portal?)` function to get the focus point that the camera is looking at.
    -   This value is the same as the one highlighted by the `#portalShowFocusPoint` tag.
    -   It is also backed up by `cameraFocusX`, `cameraFocusY`, `cameraFocusZ` tags on the portal bot.

## V1.4.9

#### Date: 3/3/2021

### :rocket: Improvements

-   Changed the color of the progress spinner and progress bar on the loading dialog to gray.

### :bug: Bug Fixes

-   Fixed an issue where hover events could be sent for bots when the mouse was not directly over the game view.
-   Fixed a couple issues where keyboard events were propagating outside the sheet and IDE portals.
-   Fixed an issue where local variables in the top scope would not be included in the code editor autocomplete box.

## V1.4.8

#### Date: 3/3/2021

### :boom: Breaking Changes

-   `onRemoteData` now uses `that.remoteId` instead of `that.playerId`.
-   Renamed the `portalPlayerZoom`, `portalPlayerRotationX` and `portalPlayerRotationY` tags to `portalCameraZoom` and `portalCameraRotationX` and `portalCameraRotationY`.
-   Renamed the `player` and `otherPlayers` spaces to `tempShared` and `remoteTempShared`.

### :rocket: Improvements

-   Added the `@onError` listen tag.
    -   It is a shout and is triggered when an unhandled error occurs in a listen tag.
-   Improved CasualOS to now include the Bot ID and tag name in internal console logs for unhandled errors.
-   Added perferred alternatives for the following functions and listen tags:
    -   `server.serverPlayerCount()` is now `server.serverRemoteCount()`.
    -   `server.totalPlayerCount()` is now `server.totalRemoteCount()`.
    -   `server.stories()` is now `server.servers()`.
    -   `server.players()` is now `server.remotes()`.
    -   `sleep()` is now `os.sleep()`
    -   `onServerSubscribed` is now `onServerJoined`.
    -   `onServerUnsubscribed` is now `onServerLeave`.
    -   `onPlayerPortalChanged` is now `onPortalChanged`.
    -   `onRemotePlayerSubscribed` is now `onRemoteJoined`
    -   `onRemotePlayerUnsubscribed` is now `onRemoteLeave`.
    -   Additionally, the `that.playerId` has been changed to `that.remoteId` in the new listen tags.
    -   Note that the original tags and functions remain the same but will be removed at some point in the future.
-   Added the `web.get()`, `web.post()`, and `web.hook()` functions as future replacements for the `webhook()` and `webhook.post()` functions.

### :bug: Bug Fixes

-   Fixed an issue where portal bots may not be defined before `@onServerSubscribed` is triggered.
-   Fixed an issue where the `white-space` CSS property could not be used on menu bots.

## V1.4.7

#### Date: 2/26/2021

### :boom: Breaking Changes

-   Renamed all the `player` functions to `os`.
    -   Instead of `player.toast()` you should now do `os.toast()`.
-   Removed the `configBot` and `configTag` variables.
-   Removed the portal config bot tags and replaced them with variables.
    -   e.g. `pagePortalConfigBot` can now be accessed with the `pagePortalBot` variable.
    -   You can now set the page portal color by doing `pagePortalBot.tags.portalColor = "green"`.
    -   By default a `tempLocal` bot will be created for each builtin portal.
    -   You can also provide your own bot by calling `portal.open(portalName, bot)`.
-   Changed the `portal.open()` function to take a bot as a parameter.
    -   It should now be called like `portal.open(name, bot, tag?, options?)`.
    -   After callilng this, the given bot will be available globally at `{name}Bot`.
    -   For example `portal.open("myPortal", bot, "main")` will make `bot` available as `myPortalBot`.
-   Removed `player.getBot()` and replaced it with `configBot`.
-   Renamed the `creator` variable to `creatorBot`.
-   Added the `thisBot` variable as a preferred alternative to `this` and `bot`.
-   Moved the page and inventory camera tags to their portal config bots from the player bot.
    -   e.g. `pageCameraPositionX` used to be on the player bot (now the config bot) but is now on the page portal bot.
-   Changed the behavior of the `transformer` tag to use the page and inventory portal bots instead of the config bot (previously the player bot).
-   Renamed the `pageCameraPosition{X,Y,Z}` and `inventoryCameraPosition{X,Y,Z}` tags to `cameraPosition{X,Y,Z}`.
-   Renamed the `pageCameraRotation{X,Y,Z}` and `inventoryCameraRotation{X,Y,Z}` tags to `cameraRotation{X,Y,Z}`.
-   Renamed the `pagePixelHeight` and `pagePixelWidth` tags to `pixelHeight` and `pixelWidth`.

### :bug: Bug Fixes

-   Fixed an issue where variables from other listen tags would appear as autocomplete options.

## V1.4.6

#### Date: 2/23/2021

### :bug: Bug Fixes

-   Fixed an issue where the circle wipe element would not cover modals like `player.showHtml()` or `player.showInput()`.
-   Fixed an issue where calling `player.showInput()` in sequence would show the first input but not the second input.

## V1.4.5

#### Date: 2/23/2021

### :rocket: Improvements

-   Changed the ab-1 bootstrap URL to `https://bootstrap.casualos.com/ab1.aux`.
-   Updated to three.js r125.
    -   This fixes WebXR for Chrome 88 and later.
-   Added the ability to disable hover states on menu item buttons using the `menuItemHoverMode` tag. It has three possible options:
    -   `auto` - The bot will appear hoverable based on if it has a `@onClick` tag. (Default)
    -   `hover` - The bot will appear hoverable.
    -   `none` - The bot will not appear hoverable.
    -   None of these options affect the existing functionality of any listen tags on menu bots.
-   Added an initial version of the `idePortal` (IDE portal).
    -   The IDE portal makes it easier to jump between tags to edit them in the multiline tag editor.
    -   Setting the `idePortal` tag to a prefix (like 📖) will load every tag that starts with the prefix into the IDE portal and let you jump between them as if they are files in a text editor.
    -   Currently it is pretty limited, but can be very useful for custom portals.

### :bug: Bug Fixes

-   Fixed an issue where it was not possible to enter numbers in menu bot input boxes.

## V1.4.4

#### Date: 2/18/2021

### :rocket: Improvements

-   Added additional crypto functions to support asymmetric encryption and decryption.
    -   `crypto.asymmetric.keypair(secret)` - Creates a keypair that can be used for asymmetric encryption and decryption.
    -   `crypto.asymmetric.encrypt(keypair, data)` - Encrypts some data using the given keypair.
    -   `crypto.asymmetric.decrypt(keypair, secret, data)` - Decrypts some data using the given keypair and secret.
    -   Check the documentation for more info.
-   Added a better error message when trying to save a bot to a tag value.
-   Added the `dimension` bot form as a preferred alias to `portal`.

## V1.4.3

#### Date: 2/17/2021

### :rocket: Improvements

-   Added the ability to interface with CasualOS from inside a custom portal.
    -   CasualOS-related functionality is available by importing functions and objects from the `casualos` module.
    -   Among the available functionality is `onBotsDiscovered`, `onBotsRemoved`, `onBotsUpdated`, `createBot()`, `destroyBot()`, and `updateBot()`.
    -   Additionally autocomplete is available for the available features.

### :bug: Bug Fixes

-   Fixed an issue where webhook errors could not be caught on Safari based browsers.

## V1.4.2

#### Date: 2/11/2021

### :rocket: Improvements

-   Added the ability to zoom by scrolling.
    -   Previously this was possible by holding the Ctrl button down.
-   Added the `#portalCameraControls` tag to allow disabling moving the camera.
    -   Can be set on the portal config bot for the page and inventory portals.
    -   Supported values are:
        -   `player` - Allows the player to move the camera around like normal. (Default)
        -   `false` - Disables camera movement in the portal.

### :bug: Bug Fixes

-   Fixed an issue where the inventory portal color could not be set when the page portal is using an image for the background.

## V1.4.1

#### Date: 2/10/2021

### :rocket: Improvements

-   Added the `player.openCircleWipe()` and `player.closeCircleWipe()` functions.
    -   These are useful for hiding the page portal while transitioning between scenes.
    -   See the documentation for usage information.
-   Added "cube", "helix", and "egg" as additional options for the `#formAddress` tag on menu bots.
-   Added the `input` form for menu bots.
    -   Setting `#form` to "input" on a bot that is in the menu portal will give it an input box that can be typed in.
    -   Typing in the box will send `@onInputTyping` whispers to the bot. And submitting the data by hitting enter or the send button will send a `@onSubmit` whisper to the bot.
    -   Additionally, the text in the input will be stored in the `tempLocal` `#menuItemText` tag.
-   Adjusted the chat bar to be inset in the page portal to give it the feel of being part of the page portal.
-   Added the `#menuPortalStyle` tag to allow customizing the menu portal with CSS.
    -   This works similarly to `#menuItemStyle` except that it applies to the entire menu portal instead of just one item.
    -   Set it on the `#menuPortalConfigBot`.
-   Added the `#portalBackgroundAddress` tag to allow specifying a custom image for the page portal background.
    -   Does not work in VR.

## V1.4.0

#### Date: 2/8/2021

### :rocket: Improvements

-   Added an initial implementation of custom portals.
    -   Custom portals are a way to write scripts that can interact directly with the web browser. This gives you the ability to do anything that is possible from inside a web browser.
    -   The following functions are now available:
        -   `portal.open(portalID, tag, options?)`
        -   `portal.registerPrefix(prefix)`
        -   `portal.buildBundle(tag)`
        -   See the documentation for usage information.
-   Added the `player.download(data, filename, mimeType?)` function.
    -   Useful for downloading arbitrary data in any format you want.
    -   See the documentation for more information.

### :bug: Bug Fixes

-   Fixed an issue that broke bots in the `player` space when a `tempLocal` tag mask was put on them.
-   Fixed an issue that prevented tag masks from being placed on new bots.

## V1.3.14

#### Date: 1/25/2021

### :rocket: Improvements

-   Updated the Terms of Service and Privacy Policy documents.

### :bug: Bug Fixes

-   Fixed an issue where animations would not run while in VR/AR.

## V1.3.13

#### Date: 1/18/2021

### :rocket: Improvements

-   Added the `player.showUploadFiles()` function.
    -   Shows a dialog that can be used to upload arbitrary files.
    -   Returns a promise that resolves with the list of files that were uploaded.
    -   See the documentation for more info.
-   Added the `portal` form.
    -   Displays an entire dimension in place of the bot form.
    -   When set, `#formAddress` will be used as the dimension that should be loaded.

### :bug: Bug Fixes

-   Fixed an issue where bot labels would flicker when scaling the bot.
-   Fixed an issue where tag masks would be incorrectly recorded by the UI as being removed in some cases.
-   Fixed an issue where lines would render incorrectly on the first frame they were setup on.

## V1.3.12

#### Date: 1/13/2021

### :rocket: Improvements

-   Added the Terms of Service and Privacy Policy documents.
    -   The Terms of Service are available at `/terms` (or at `/terms-of-service.txt`).
    -   The Privacy Policy is available at `/privacy-policy` (or at `/privacy-policy.txt`).
-   Added the ability to keep track of the number of `setTimeout()` and `setInterval()` timers that are currently active via the `numberOfActiveTimers` property returned from `perf.getStats()`.
-   Added the `animateTag(bot, tag, options)` and `clearAnimations(bot, tag?)` functions.
    -   `animateTag(bot, tag, options)` - Iteratively changes a tag mask value over time based on the options you provide.
        -   `bot` is the bot or list of bots that should be animated.
        -   `tag` is the tag that should be animated.
        -   `options` is an object that specifies how the tag should be animated. It has the following properties:
            -   `fromValue` - The starting value for the animation.
            -   `toValue` - The ending value.
            -   `duration` - The number of seconds that it should take for the tag to go from the starting value to the ending value.
            -   `easing` - The options for easing the animation.
            -   `tagMaskSpace` - The space that the tag should be changed in. If set to `false` then the tag on the bot will be directly edited.
    -   `clearAnimations(bot, tag?)` - Cancels animations on a bot.
        -   `bot` - The bot or list of bots that should have their animations canceled.
        -   `tag` - Is optional and is the tag that the animations should be canceled for.

### :bug: Bug Fixes

-   Fixed issues with `#labelFontSize = auto` when `#labelPosition != front` or when the bot is rotated.
-   Fixed an issue where non-ASCII characters were being corrupted on download.

## V1.3.11

#### Date: 1/5/2021

### :rocket: Improvements

-   Greatly improved the default layouting behaviour of labels.
    -   Added the `#labelFontSize` tag to control the sizing of the characters in a label. Unlike `#labelSize`, changing this value will cause the label to layout again which will affect word wrapping. Possible values are:
        -   `auto` - Specifies that the system should try to find a font size that fits the text onto the bot. (default)
        -   Any Number - Specifies a specific font size. (1 is previous default)
    -   Added the `#labelWordWrapMode` tag to control the word wrapping behavior of labels. Possible values are:
        -   `breakCharacters` - Specifies that the system should insert line breaks inside words if needed.
        -   `breakWords` - Specifies that the system should insert line breaks between words if needed.
        -   `none` - Specifies that the system should not insert line breaks.
-   Added the ability to control the color of the placeholder text in the chat bar.
    -   Use the `placeholderColor` option when calling `player.showChat()`.

### :bug: Bug Fixes

-   Fixed an issue where atoms that were received before their cause would be discarded.

## V1.3.10

#### Date: 12/29/2020

### :rocket: Improvements

-   Added a button to the Multiline tag editor to make it easy to turn a tag into a Mod tag.

### :bug: Bug Fixes

-   Fixed an issue where script compilation errors would not be handled correctly and would prevent those changes from being communicated to the multiline code editor.

## V1.3.9

#### Date: 12/28/2020

### :boom: Breaking Changes

-   Formulas have been removed and replaced with Mod tags.
    -   Mod tags are tags that start with the DNA Emoji (🧬) and contain JSON data.
    -   Because Mod tags are JSON data, they do not support programmatic computations.
    -   We are making this change because while formulas are powerful, inprecise use of them can result in large slowdowns which is a bad user experience.
    -   The tag data must be valid JSON, so that means using double-quotes `"` for strings and wrapping property names in double-quotes.
        -   Before:
            ```
            =({ color: 'blue', number: 99, toggle: true })
            ```
            After:
            ```
            🧬{ "color": "blue", "number": 99, "toggle": true }
            ```
        -   Before:
            ```
            =([ 1 + 2 ])
            ```
            After:
            ```
            🧬3
            ```
-   Array-like values in tags are now considered strings.
    -   Previously a value like `[1, 2, 3]` was parsed into an array automatically.
    -   This was a little used feature and caused issues for people who simply wanted to store JSON data in a tag.
    -   Now, a value like `[1, 2, 3]` will no longer be parsed and so will appear as the string: `"[1, 2, 3]"`.
    -   If you want CasualOS to parse a tag value as an array, you can use the Mod tags mentioned above.
-   Removed the `error` space.
    -   Also removed the related functions:
        -   `server.destroyErrors()`
        -   `server.loadErrors()`

### :rocket: Improvements

-   Updated Material Icons to v4.0.0.
-   Added `perf.getStats()` as a way to get some statistics on the performance of the server.
-   Various performance improvements:
    -   `getBot('id', id)` is now works in `O(1)` time.
    -   The `tempLocal` and `local` spaces now handle new and deleted bots in a much more performant manner.
-   Fixed an issue where deleted bots in the `shared` space would be treated like they were not deleted on initial load.

### :bug: Bug Fixes

-   Fixed autofocusing newly created tags in the sheetPortal.

## V1.3.8

#### Date: 12/17/2020

### :bug: Bug Fixes

-   Fixed an issue where selecting a color from a `player.showInput()` modal would not save the selected color.

## V1.3.7

#### Date: 12/17/2020

### :boom: Breaking Changes

-   "story" has been renamed to "server". Below is the list of tags, actions and listeners that have been changed:
    -   `#story` -> `#server`.
    -   `server.setupStory()` -> `server.setupServer()`
    -   `server.restoreHistoryMarkToStory()` -> `server.restoreHistoryMarkToServer()`
    -   `server.storyStatuses()` -> `server.serverStatuses()`
    -   `server.storyPlayerCount()` -> `server.serverPlayerCount()`
    -   `player.downloadStory()` -> `player.downloadServer()`
    -   `player.loadStory()` -> `player.loadServer()`
    -   `player.unloadStory()` -> `player.unloadServer()`
    -   `player.getCurrentStory()` -> `player.getCurrentServer()`
    -   `@onStoryAction` -> `@onServerAction`
    -   `@onStoryStreaming` -> `@onServerStreaming`
    -   `@onStoryStreamLost` -> `@onServerStreamLost`
    -   `@onStorySubscribed` -> `@onServerSubscribed`
    -   `@onStoryUnsubscribed` -> `@onServerUnsubscribed`

## V1.3.6

#### Date: 12/17/2020

### :rocket: Improvements

-   Added the ability to show a password input by using the `secret` type with `player.showInput()`.

### :bug: Bug Fixes

-   Fixed an issue where some bots would not be added to the page portal when created in a big batch.
-   Fixed an issue where the `player.showInput()` dialog would appear fullscreen on mobile devices and prevent people from exiting it.
-   Fixed an issue where `@onChatTyping` would be triggered twice for each keystroke.

## V1.3.5

#### Date: 12/15/2020

### :rocket: Improvements

-   Changed `create()` to prevent creating bots that have no tags.
    -   If a bot would be created with zero tags then an error will be thrown.
-   Added a favicon.

### :bug: Bug Fixes

-   Changed the maximum WebSocket message size to 32KB from 128KB.
    -   This will help ensure that we keep below the [AWS API Gateway maximum frame size of 32 KB](https://docs.aws.amazon.com/apigateway/latest/developerguide/limits.html).
-   Fixed an issue where bots that only had a tag mask would not show up in the sheetPortal.

## V1.3.4

#### Date: 12/10/2020

### :rocket: Improvements

-   Added the `EXECUTE_LOADED_STORIES` environment variable to allow reducing server load due to story scripts.
    -   Defaults to `true`.
    -   Setting to `false` will disable all server-side story features except for webhooks and data portals.
        -   This means that some capabilities like `server.setupStory()` will not work when `EXECUTE_LOADED_STORIES` is false.
-   Added gzip compression for HTML, CSS, and JavaScript returned from the server.
-   Improved how some heavy assets are precached so that they can be loaded quickly.
-   Made the browser tab title use the story ID by default.

### :bug: Bug Fixes

-   Fixed an issue where some `.png` files would not load because they were bundled incorrectly.

## V1.3.3

#### Date: 12/10/2020

### :rocket: Improvements

-   Added support for the `apiary-aws` causal repo protocol.
    -   This enables the CasualOS frontend to communicate with instances of the [CasualOS Apiary AWS](https://github.com/casual-simulation/casual-apiary-aws) project.
    -   Use the `CAUSAL_REPO_CONNECTION_PROTOCOL` and `CAUSAL_REPO_CONNECTION_URL` environment variables to control which protocol and URL the frontend should connect to. See the [README in `aux-server`](./src/aux-server/README.md) for more info.
    -   Note that only the following features are supported for AWS Apiaries:
        -   `server.setupStory()`
        -   `server.totalPlayerCount()`
        -   `server.storyPlayerCount()`
        -   `server.players()`
    -   Webhooks are different when the story is hosted on an Apiary.
        -   They require at least one device to have the story loaded for webhooks to function correctly.
        -   They need to be sent to the Apiary host directly. Generally, this is not the same thing as `auxplayer.com` or `casualos.com` so you may need to ask the Apiary manager for it.
-   Added better support for static builds.
    -   Use the `PROXY_CORS_REQUESTS` environment variable during builds to disable support for proxying HTTP requests through the server.
    -   Use `npm run tar:client` after a build to produce a `./temp/output-client.tar.gz` containing all the client code and assets. This can be deployed to S3 or a CDN for static hosting.
    -   Use `npm run package:config` to produce a `./temp/config.json` which can be used for the `/api/config` request that the client makes at startup. Utilizes the environment variables from [the README in `aux-server`](./src/aux-server/README.md) to build the config.

### :bug: Bug Fixes

-   Fixed an issue where it was not possible to change the color of GLTF meshes that did not have a mesh in the GLTF scene root.
-   Fixed an issue where bots created by the ab1 installer would not receive the `@onStorySubscribed` shout.

## V1.3.2

#### Date: 11/17/2020

### :rocket: Improvements

-   Updated the ab-1 bootstrapper to point to AWS S3 for quick loading.

## V1.3.1

#### Date: 11/16/2020

### :rocket: Improvements

-   Added the ability to use the `color` tag on GLTF meshes to apply a color tint to the mesh.

### :bug: Bug Fixes

-   Fixed an issue that prevented deleting the first character of a script/formula in the multi-line editor.
-   Fixed an issue where tag edits on bots in the tempLocal and local spaces would be applied to the multi-line editor twice.

## V1.3.0

#### Date: 11/11/2020

### :rocket: Improvements

-   Added multi-user text editing.
    -   Work on shared bots when editing a tag value with the multi-line editor.
-   Added the cursor bot form.
    -   Used to add a cursor indicator to the multi-line editor.
    -   Works by setting the `form` tag to "cursor" and placing the bot in the corresponding tag portal dimension.
        -   For example, to put a cursor in the multi-line editor for the `test` tag on a bot you would set `{targetBot.id}.test` to true.
    -   Supported tags are:
        -   `color` - Specifies the color of the cursor.
        -   `label` - Specifies a label that should appear on the cursor when the mouse is hovering over it.
        -   `labelColor` - Specifies the color of the text in the cursor label.
        -   `{dimension}Start` - Specifies the index at which the cursor selection starts (Mirrors `cursorStartIndex` from the player bot).
        -   `{dimension}End` - Specifies the index at which the cursor selection ends (Mirrors `cursorEndIndex` from the player bot).
-   Added the `pageTitle`, `cursorStartIndex`, and `cursorEndIndex` tags to the player bot.
    -   `pageTitle` is used to set the title of the current browser tab.
    -   `cursorStartIndex` contains the starting index of the player's text selection inside the multi-line editor.
    -   `cursorEndIndex` contains the ending index of the player's text selection inside the multi-line editor.
    -   Note that when `cursorStartIndex` is larger than `cursorEndIndex` it means that the player has selected text from the right to the left. This is important because text will always be inserted at `cursorEndIndex`.
-   Added the `insertTagText()`, `deleteTagText()`, `insertTagMaskText()`, and `deleteTagMaskText()` functions to allow scripts to work with multi-user text editing.
    -   `insertTagText(bot, tag, index, text)` inserts the given text at the index into the given tag on the given bot.
    -   `insertTagMaskText(bot, tag, index, text, space?)` inserts the given text at the index into the tag and bot. Optionally accepts the space of the tag mask.
    -   `deleteTagText(bot, tag, index, deleteCount)` deletes the given number of characters at the index from the tag and bot.
    -   `deleteTagMaskText(bot, tag, index, deleteCount, space?)` deletes the given number of characters at the index from the tag and bot. Optionally accepts the space of the tag mask.
-   Added the ability to use the `transformer` tag on the player bot to parent the player to a bot.
-   Added the ability to edit tag masks in the tag portal by setting the `tagPortalSpace` tag on the player bot.

## V1.2.21

#### Date: 11/5/2020

### :rocket: Improvements

-   Updated the MongoDB driver to v3.6.2 and added the `MONGO_USE_UNIFIED_TOPOLOGY` environment variable to control whether the driver uses the new unified topology layer.

## V1.2.20

#### Date: 10/27/2020

### :rocket: Improvements

-   Added support for `@onPointerEnter`, `@onPointerExit`, `@onAnyBotPointerEnter` and `@onAnyBotPointerExit` for bots in the menu portal.

### :bug: Bug Fixes

-   Fixed the multiline code editor to not clip tooltips and the autocomplete box.
-   Fixed the menu portal to not break on Hololens (Servo-based browsers) when a progress bar is placed on a menu item.

## V1.2.19

#### Date: 10/22/2020

### :rocket: Improvements

-   Added the `egg` form for bots.
    -   Displays the bot as an egg like how ab-1 appears as an egg before being activated.
-   Added the `hex` form for bots.
    -   Displays the bot as a hexagon.
-   Added the `pagePixelWidth` and `pagePixelHeight` tags to the player bot.
    -   These indicate the size of the image rendered to the page portal in pixels.

### :bug: Bug Fixes

-   Fixed Draco compression support.

## V1.2.18

#### Date: 10/20/2020

### :bug: Bug Fixes

-   Fixed the code editor.

## V1.2.17

#### Date: 10/20/2020

### :rocket: Improvements

-   Improved bots in the menu portal to support additional tags.
    -   Added the ability to change the height of menu items by using `scale` and `scaleY`.
    -   Added the ability to set an icon for a menu item by using the `formAddress` tag.
    -   Added the ability to set arbitrary CSS styles on a menu bot by using the `menuItemStyle` tag.
        -   This lets you use margins and borders to indicate grouping.
    -   Added the ability to show a pie-chart progress bar on a menu item by using the `progressBar` tags.
    -   Added the ability to use `@onPointerUp` and `@onPointerDown` for menu.

## V1.2.16

#### Date: 10/16/2020

### :rocket: Improvements

-   Added the `transformer` tag.
    -   When set to a bot ID, the bot will inherit the position, rotation, and scale of the specified bot inside the page portal.
    -   This produces a "parenting" effect that is common in most 3D graphics engines.

## V1.2.15

#### Date: 10/12/2020

### :rocket: Improvements

-   Added the `experiment.getAnchorPointPosition()` and `math.getAnchorPointOffset()` functions.
    -   These are useful for determining where a bot would be placed if it had a particular anchor point.
    -   See the [docs](https://docs.casualsimulation.com/docs/actions) for more info.

## V1.2.14

#### Date: 10/7/2020

### :bug: Bug Fixes

-   Fixed an issue where calling `server.setupStory()` twice with the same story name would cause the story to be setup twice.
-   Fixed an issue where bots would be incorrectly removed from the menu portal if they existed in both the old and new dimensions.
-   Greatly reduced the number of scenarios where formulas would be recalculated after any change.

## V1.2.13

#### Date: 9/24/2020

### :boom: Breaking Changes

-   Renamed the `_editingBot` tag to `editingBot`.

### :rocket: Improvements

-   sheetPortal Improvements
    -   Added the `@onSheetTagClick` listener which is triggered when a tag name is clicked.
    -   Added the `@onSheetBotIDClick` listener which is triggered when a Bot ID is clicked.
    -   Added the `@onSheetBotClick` listener which is triggered when a bot visualization is clicked in the sheet.
    -   Added the `sheetPortalShowButton` config bot tag to control whether the button in the bottom right corner of the sheet is shown.
    -   Added the `sheetPortalButtonIcon` config bot tag to control the icon on the button in the bottom right corner of the sheet.
    -   Added the `sheetPortalButtonHint` config bot tag to control the tooltip on the button in the bottom right corner of the sheet.
    -   Added the `sheetPortalAllowedTags` config bot tag to control which tags are allowed to be shown and edited in the sheet portal.
    -   Swapped the position of the new bot and new tag buttons in the sheet.
    -   Added the `editingTag` tag which contains the tag that the player is currently editing.

### :bug: Bug Fixes

-   Fixed an issue where cells in the sheet portal would not cover the entire cell area.
-   Fixed an issue where `clearTagMasks()` would error if given a bot that had no tag masks.

## V1.2.12

#### Date: 9/22/2020

### :rocket: Improvements

-   Added the `helix` form.
    -   Displays a DNA strand mesh whose color can be customized.
-   Added tag masks.
    -   Tag masks are special tags that can live in a separate space from their bot.
    -   This makes it possible to create a temporary tag on a shared bot.
    -   Tag masks do not replace tags. Instead, they exist in addition to normal tags and can be used to temporarily hide a normal tag value.
    -   Like bots, tag masks live in a space. This means that a bot can have multiple masks for a particular tag. Currently the supported spaces are:
        -   `tempLocal`
        -   `local`
        -   `player`/`otherPlayers`
        -   `shared`
    -   New scripting features:
        -   All bots now have a `masks` property which works like `tags` except that it creates tag masks in the `tempLocal` space.
        -   All scripts also have a `masks` property which is a shortcut for `bot.masks`.
        -   `setTagMask(bot, tag, value, space?)` is a new function that is able to set the value of a tag mask on the given bot and in the given space. See the documentation for more info.
        -   `clearTagMasks(bot, space?)` is a new function that is able to clear all the tag masks in the given space from a given bot. See the documentation for more info.
    -   Example use cases:
        -   Local click/hover states.
        -   Animations.
        -   Storing decrypted data.

### :100: Other Changes

-   Pinned the Deno version to `v1.4` so that we can decide when to adopt future Deno updates.

### :bug: Bug Fixes

-   Fixed an issue where `server.setupStory()` would load a simulation and never dispose it.
-   Fixed an issue where wrist portals were not being anchored properly.
-   Fixed an issue where pressing enter to make a new tag would put a new line in the current tag value.

## V1.2.11

#### Date: 9/9/2020

### :bug: Bug Fixes

-   Fixed an issue where zooming was broken when the page portal is not anchored to the top left of the screen.

## V1.2.10

#### Date: 9/8/2020

### :bug: Bug Fixes

-   Fixed an issue with the multiline editor getting cut off inside the tag portal.

## V1.2.9

#### Date: 9/8/2020

### :rocket: Improvements

-   Changed the page portal to resize around the tag portal instead of being hidden behind it.

## V1.2.8

#### Date: 9/8/2020

### :boom: Breaking Changes

-   Changed `experiment.localPositionTween()` and `experiment.localRotationTween()` to take different arguments and return a promise.
    -   the 4th parameter is now an options object instead of the easing options.
    -   This options object is able to accept easing and duration values.
    -   Additionally the functions now return promises.
    -   See the docs for examples.

### :bug: Bug Fixes

-   Fixed an issue where `experiment.localPositionTween()` and `experiment.localRotationTween()` may not execute if triggered during `@onCreate()`.

## V1.2.7

#### Date: 9/4/2020

### :boom: Breaking Changes

-   Changed `@onListen` to only be sent to bots which have a listener for the shout/whisper.
    -   Previously `@onListen` would be sent to all bots that were targeted by the shout/whisper.
-   Changed `shout()` and `whisper()` to cost 1 energy point.
    -   This helps prevent infinite loops.
    -   The energy point is only deducted if a bot has a listener for the event.

### :bug: Bug Fixes

-   Fixed an issue where `onBotAdded`, `onAnyBotsAdded`, `onAnyBotsRemoved`, `onBotChanged`, and `onAnyBotsChanged` would reset the energy counter.

## V1.2.6

#### Date: 9/4/2020

### :bug: Bug Fixes

-   Fixed an issue where whispering to a bot that is null or undefined would end up sending a shout to all bots.

## V1.2.5

#### Date: 8/31/2020

### :rocket: Improvements

-   Added the `pageCameraPositionOffset[X,Y,Z]`, `inventoryCameraPositionOffset[X,Y,Z]`, `pageCameraRotationOffset[X,Y,Z]`, and `inventoryCameraRotationOffset[X,Y,Z]` tags.
    -   These can be used to move the camera apart from the player's input.
    -   The position offset tags are especially useful for warping the player around in VR.
-   Added the ability to use the dynamic `import()` keyword to import arbitrary JavaScript modules.
    -   Useful with https://www.skypack.dev/ to import modules from [NPM](https://www.npmjs.com/).
-   Added the ability to use `player.replaceDragBot()` even when not dragging.
-   Improved the camera zoom functionality to zoom the camera towards and away from the mouse.
-   Added the `experiment.localPositionTween()` and `experiment.localRotationTween()` functions.
    -   Locally animates a bot's position/rotation using the given easing type.
    -   During the animation, changes to the bot position will be ignored.
    -   Once the animation is done, changes to the bot will reset the position/rotation to the value that is currently stored.
    -   Check out the docs for detailed usage information and examples.

### :bug: Bug Fixes

-   Fixed the dataPortal to always return raw tag values unless they are formulas.
    -   Issue with returning incorrect JSON data was caused by the built-in CasualOS array parsing.
    -   This fixes it by skipping any parsing of the data.
-   Fixed an issue where keyboard states would not be reset when the player removed focus from the story.
-   Fixed an issue where `server.setupStory()` would crash the deno process due to incorrectly handling deserialized data.

## V1.2.4

#### Date: 8/26/2020

### :rocket: Improvements

-   Added the `tagPortalShowButton` tag to control whether a button should be shown in the tag portal.
    -   The button is placed at the lower right hand side of the tag portal.
    -   Clicking the button will trigger a `@onClick` on the tag portal config bot.
    -   Two additional tags can be used to customize the button:
        -   `tagPortalButtonIcon` is the icon that is shown on the button and can be set to any [Material Icon](https://material.io/resources/icons/?style=baseline).
        -   `tagPortalButtonHint` is the text that should be shown in the tooltip for the button.
-   Added the `frustum` form.
-   Improved `player.showInput()` to automatically save and close when a color is selected from the color picker.
    -   Applies to the `basic` and `swatch` subtypes but not `advanced`.
-   Improved the multiline editor to have a "Docs" button that links to the documentation for the current tag.
-   Improved the tag portal to support using `@` and `#` symbols at the beginning of the tag.
    -   Implemented for consistency with functions like `getBot()`, `getTag()`, etc.
-   Added the `@onAnyBotPointerEnter` and `@onAnyBotPointerExit` listen tags.
    -   These are shouts that happen whenever a `@onPointerEnter` or `@onPointerExit` whisper occurs.
-   Added the `player.getPointerDirection()`, `math.getForwardDirection()` and `math.intersectPlane()` functions.
    -   These are useful for calculating where a pointer is pointing.
-   Added the ability to store uncommitted atoms in MongoDB.
    -   Can be configred with the `STAGE_TYPE` environment variable. Can be set to either `redis` or `mongodb`. Currently defaults to `redis` until a migration path is implemented.
-   Added a bunch of extra GPIO-related functions.
    -   `server.rpioReadpad()`
    -   `server.rpioWritepad()`
    -   `server.rpioPud()`
    -   `server.rpioPoll()`
    -   `server.rpioI2CBegin()`
    -   `server.rpioI2CSetSlaveAddress()`
    -   `server.rpioI2CSetBaudRate()`
    -   `server.rpioI2CSetClockDivider()`
    -   `server.rpioI2CRead()`
    -   `server.rpioI2CWrite()`
    -   `server.rpioI2CEnd()`
    -   `server.rpioPWMSetClockDivider()`
    -   `server.rpioPWMSetRange()`
    -   `server.rpioPWMSetData()`
    -   `server.rpioSPIBegin()`
    -   `server.rpioSPIChipSelect()`
    -   `server.rpioSPISetCSPolarity()`
    -   `server.rpioSPISetClockDivider()`
    -   `server.rpioSPISetDataMode()`
    -   `server.rpioSPITransfer()`
    -   `server.rpioSPIWrite()`,
    -   `server.rpioSPIEnd()`

### :bug: Bug Fixes

-   Fixed to safely allow editing multiline scripts in the sheet cells.
-   Fixed an issue with the tag portal where it would not respond to changes with the `tagPortal` tag if it was already set.
-   Fixed an issue with the Deno sandbox where it wouldn't load due to missing dependencies.
-   Fixed an issue where 3D content would not occlude iframe forms.
    -   Only fixed for non-Safari web browsers.

## V1.2.3

#### Date: 8/20/2020

### :rocket: Improvements

-   Added the tag portal.
    -   The tag portal is similar to the sheet portal but it shows only the multiline editor for the specified bot ID and tag.
    -   Set the `tagPortal` tag on the player bot to a string with a Bot ID and a tag name separated by a period (`.`).
-   Improved `player.playSound(url)` to return a promise that resolves with a sound ID.
    -   This sound ID can be used with `player.cancelSound(soundID)` to stop the sound from playing.
-   Added the `player.bufferSound(url)` and `player.cancelSound(soundID)` functions.
    -   `player.bufferSound(url)` can be used to pre-load a sound so that there will be no delay when using `player.playSound()`.
        -   Returns a promise that resolves once the sound has been loaded.
    -   `player.cancelSound(soundID)` can be used to stop a sound that is already playing.
        -   Returns a promise that resolves once the sound has been canceled.

### :bug: Bug Fixes

-   Fixed an issue where actions that were created in an async script would not be dispatched until the script finished.

## V1.2.2

#### Date: 8/14/2020

### :boom: Breaking Changes

-   Changed `crypto.encrypt()` and `crypto.decrypt()` to return the result directly instead of returning a promise.

### :rocket: Improvements

-   Added the `crypto.createCertificate()`, `crypto.signTag()`, and `crypto.verifyTag()`, `crypto.revokeCertificate()` functions to help with creating certificate chains and signing and validating tag data. Check the docs for detailed usage information.
-   Added an indicator to the multi-line editor that is shown when a tag value is verified.
-   Added the ability to force all scripts to be verified in order to be executed using the `forceSignedScripts` query parameter.
    -   When the query param is set to `true`, all scripts must have a valid signature in order to be executed.
    -   This allows running in a trusted execution environment - thereby preventing unauthorized scripts from running.
-   Replaced builder with ab-1.
    -   ab-1 is a new version of builder which is designed to be easy to extend and improve.
-   Added the `adminSpace.setPassword(oldPassword, newPassword)` function.
    -   Allows changing the password that is used to unlock admin space.
    -   The first parameter is the old password that was used to unlock the space.
    -   The second parameter is the new password that should be used to unlock the space.
-   Added several functions to allow using the GPIO pins on Rasberry Pi.
    -   Currently, all of these functions are experimental and only work on Raspberry Pi.
    -   See the documentation for more information.
    -   `server.exportGpio(pin, mode)`
    -   `server.unexportGpio(pin, mode)`
    -   `server.setGpio(pin, value)`
    -   `server.getGpio(pin)`
    -   `server.rpioInit(options)`
    -   `server.rpioExit()`
    -   `server.rpioOpen(pin, mode, options)`
    -   `server.rpioMode(pin, mode, options)`
    -   `server.rpioRead(pin)`
    -   `server.rpioReadSequence(pin, length)`
    -   `server.rpioWrite(pin, value)`
    -   `server.rpioWriteSequence(pin, buffer)`
    -   `server.rpioClose(pin, options)`

### :bug: Bug Fixes

-   Fixed an issue where using `player.showInput()` with an existing value would not prefill the text box with the existing value.
-   Fixed a performance issue where formulas which were recalculated after every change had a factorial (!) performance cost.
    -   Was caused by two things:
        1.  Some formulas don't have enough information to determine what tags they are dependent on. In these cases, we callback to using an "all" dependency which means that the formula will be recalculated whenever any tag changes.
        2.  These "all" dependencies were included when searching for nested dependencies which meant that we were resolving every "all" dependency for every other "all" dependency. This gives us the effect of searching every possible combination of dependencies instead of only the ones we need, which has a factorial cost.

## V1.2.1

#### Date: 8/4/2020

### :rocket: Improvements

-   Added a server sandbox based on [Deno](https://deno.land/).
    -   Security feature to prevent scripts that are running on the server from harming the underlying system or other stories.
    -   It additionally prevents scripts from accessing random Node.js modules by using `require("module")`.
    -   Finally, it prevents a script from denying service to other stories because the sandbox is run inside a separate process.
-   Improved the sheet portal to display scripts with a monospace font in the sheet cells.
-   Improved the documentation to clarify some things and also mension that bots can be made transparent with the "clear" color.
-   Improved the multi-line text editor to support syntax highlighting for HTML, CSS, and JSON based on whether the tag ends with `.html`, `.css` or `.json`.

### :bug: Bug Fixes

-   Fixed the `lineTo` tag to support arrays of bots and arrays of bot IDs in addition to individual bots and bot IDs.
-   Fixed an issue where deleting a tempLocal bot that was updated in the same script would crash the runtime.
-   Fixed an issue with the `player.showInput()` modal where Android devices using the Google GBoard keyboard wouldn't send input correctly.
-   Fixed an issue where a `@onPlayerPortalChanged` event would be incorrectly triggered after reconnecting to the server.
-   Fixed an issue where the iframe form on iOS 14 Beta 3 would cause the entire scene to disappear.
-   Fixed an issue where loading an image could fail if `formAddress` tag was changed while the image was downloading.
-   Fixed an issue where submitting HTML forms from inside an iframe form was not allowed.

## V1.2.0

### Date: 7/17/2020

### Changes:

-   :rocket: Improvements

    -   Added the `MONGO_USE_NEW_URL_PARSER` environment variable parameter to control whether CasualOS uses the new MongoDB URL Parser. (Defaults to false)
    -   Added a popup to notify the user that data might be lost if they attempt to close the tab while not connected to the server.
    -   Added the following cryptographic functions:
        -   `crypto.sha256(data)`
            -   Calculates the [SHA-256](https://en.wikipedia.org/wiki/SHA-2) hash of the given data.
            -   `data` is the data to calculate the hash of.
            -   Supports strings, numbers, booleans, objects, arrays, and bots.
        -   `crypto.sha512(data)`
            -   Calculates the [SHA-512](https://en.wikipedia.org/wiki/SHA-2) hash of the given data.
            -   `data` is the data to calculate the hash of.
            -   Supports strings, numbers, booleans, objects, arrays, and bots.
        -   `crypto.hmacSha256(key, data)`
            -   Calculates the [HMAC](https://en.wikipedia.org/wiki/HMAC) [SHA-256](https://en.wikipedia.org/wiki/SHA-2) hash of the given data.
            -   `key` is the password that should be used for the message authentication code.
            -   `data` is the data to calculate the HMAC of.
            -   Supports strings, numbers, booleans, objects, arrays, and bots.
        -   `crypto.encrypt(password, data)`
            -   Encrypts the given data with the given password and returns the result as a promise.
            -   `password` is the password to use for encrypting the data.
            -   `data` is the data that should be encrypted.
        -   `crypto.decrypt(password, data)`
            -   Decrypts the given data with the given password and returns the result as a promise.
            -   Only works if the given data is the output of `crypto.encrypt()`.
            -   `password` is the password that was used to encrypt the data.
            -   `data` is the data that should be decrypted.

-   :bug: Bug Fixes
    -   Fixed a race condition where concurrently updating a tag in a script and triggering a dependency update on that same tag could cause the runtime to crash.

## V1.1.18

### Date: 7/10/2020

### Changes:

-   :rocket: Improvements

    -   Improved the `player.run()` function to return a promise that can be awaited to get the result of the script (or wait until the script has been executed).
    -   Improved the `server.loadErrors()` function to return a promise that can be awaited to get the list of bots that were loaded.
    -   Improved the `server.destroyErrors()` function to return a promise that resolves once the error bots are destroyed.
    -   Improved the `server.loadFile()` function to return a promise that resolves once the file is loaded.
    -   Improved the `server.saveFile()` function to return a promise that resolves once the file is saved.
    -   Improved the `server.setupStory()` function to return a promise that resolves once the story is setup.
    -   Improved the `server.browseHistory()` function to return a promise that resolves once the history is loaded.
    -   Improved the `server.markHistory()` function to return a promise that resolves once the history is saved.
    -   Improved the `server.restoreHistoryMark()` function to return a promise that resolves once the history is restored.
    -   Improved the `server.restoreHistoryMarkToStory()` function to return a promise that resolves once the history is restored.
    -   Added the `@onBotAdded` and `@onAnyBotsAdded` listen tags.
        -   These are triggered whenever a bot is added to the local story.
        -   Note that this is different from `@onCreate` because you will be notified whenever a bot is added to the state even if it has already been created.
        -   An example of this are bots in the `otherPlayers` space. You cannot create bots in this space but you will be notified via `@onBotAdded` and `@onAnyBotsAdded`.
        -   `@onBotAdded` is triggered on the bot that was added. There is no `that`.
        -   `@onAnyBotsAdded` is triggered on every bot whenever one or more bots are added.
            -   `that` is an object with the following properties:
                -   `bots` - The array of bots that were added.
    -   Added the `@onAnyBotsRemoved` listen tags.
        -   These are triggered whenever a a bot is removed from the local story.
        -   Note that this is different from `@onDestroy` because you will be notified whenever a bot is removed from the state even if it has not been explicitly destroyed.
        -   An example of this are bots in the `otherPlayers` space. When another player disconnects no `@onDestroy` is fired but you will get a `@onAnyBotsRemoved`.
        -   `@onAnyBotsRemoved` is triggered on every bot whenever one or more bots are removed.
            -   `that` is an object with the following properties:
                -   `botIDs` - The array of bot IDs that were removed.
    -   Added the `@onBotChanged` and `@onAnyBotsChanged` listen tags.
        -   These are triggered whenever a bot is changed in the local story.
        -   Note that you will be notified whenever a bot is changed in the state even if it was changed by another player.
        -   An example of this are bots in the `otherPlayers` space. You cannot update bots in this space but you will be notified via `@onBotChanged` and `@onAnyBotsChanged`.
        -   `@onBotChanged` is triggered on the bot that was changed.
            -   `that` is an object with the following properties:
                -   `tags` - The list of tags that were changed on the bot.
        -   `@onAnyBotsAdded` is triggered on every bot whenever one or more bots are added.
            -   `that` is an array containing objects with the following properties:
                -   `bot` - The bot that was updated.
                -   `tags` - The tags that were changed on the bot.
    -   Added several tags to the player bot:
        -   These tags are updated by CasualOS and can be used to query the current state of the input system.
        -   Camera Tags
            -   These tags contain the position and rotation of the player's camera.
            -   You can use this to communicate where the player is to other players.
            -   `pageCameraPositionX`
            -   `pageCameraPositionY`
            -   `pageCameraPositionZ`
            -   `inventoryCameraPositionX`
            -   `inventoryCameraPositionY`
            -   `inventoryCameraPositionZ`
            -   `pageCameraRotationX`
            -   `pageCameraRotationY`
            -   `pageCameraRotationZ`
            -   `inventoryCameraRotationX`
            -   `inventoryCameraRotationY`
            -   `inventoryCameraRotationZ`
        -   Pointer Tags
            -   These tags contain the position and rotation of the player's pointers.
            -   You can use this to tell where the VR controllers are or where the mouse is pointing.
            -   `mousePointerPositionX`
            -   `mousePointerPositionY`
            -   `mousePointerPositionZ`
            -   `mousePointerRotationX`
            -   `mousePointerRotationY`
            -   `mousePointerRotationZ`
            -   `mousePointerPortal`
            -   `rightPointerPositionX`
            -   `rightPointerPositionY`
            -   `rightPointerPositionZ`
            -   `rightPointerRotationX`
            -   `rightPointerRotationY`
            -   `rightPointerRotationZ`
            -   `rightPointerPortal`
            -   `leftPointerPositionX`
            -   `leftPointerPositionY`
            -   `leftPointerPositionZ`
            -   `leftPointerRotationX`
            -   `leftPointerRotationY`
            -   `leftPointerRotationZ`
            -   `leftPointerPortal`
        -   Button Tags
            -   These tags contain the state of the different buttons.
            -   Possible values are:
                -   `null` - Button is not pressed.
                -   `down` - Button was just pressed.
                -   `held` - Button is being held down.
            -   `mousePointer_left`
            -   `mousePointer_right`
            -   `mousePointer_middle`
            -   `leftPointer_primary`
            -   `leftPointer_squeeze`
            -   `rightPointer_primary`
            -   `rightPointer_squeeze`
            -   `keyboard_[key]`
                -   Replace `[key]` with the key that you want the state of.
                -   For example use `keyboard_a` to get the state of the `a` key.
    -   Added the `player.getCameraPosition(portal?)` function.
        -   `portal` is optional and is the portal (`page` or `inventory`) that the camera position should be retrieved for.
        -   Returns an object with the following properties:
            -   `x`
            -   `y`
            -   `z`
    -   Added the `player.getCameraRotation(portal?)` function.
        -   `portal` is optional and is the portal (`page` or `inventory`) that the camera rotation should be retrieved for.
        -   Returns an object with the following properties:
            -   `x`
            -   `y`
            -   `z`
    -   Added the `player.getPointerPosition(pointer?)` function.
        -   `pointer` is optional and is the pointer (`mouse`, `left` or `right`) that the position should be retrieved for.
        -   Returns an object with the following properties:
            -   `x`
            -   `y`
            -   `z`
    -   Added the `player.getPointerRotation(pointer?)` function.
        -   `pointer` is optional and is the pointer (`mouse`, `left` or `right`) that the rotation should be retrieved for.
        -   Returns an object with the following properties:
            -   `x`
            -   `y`
            -   `z`
    -   Added the `player.getInputState(controller, button)` function.
        -   `controller` is the controller (`mousePointer`, `leftPointer`, `rightPointer`, `keyboard` or `touch`) that the button state should be retrieved from.
        -   `button` is the name of the button that should be retrieved.
        -   Returns a string containing the state of the button or `null` if the button is not pressed.
            -   `"down"` means that the button just started to be pressed.
            -   `"held"` means that the button is being held down.
            -   `null` means that the button is not pressed.
    -   Added the `player.getInputList()` function.
        -   Returns a list of available inputs that can be used by the `player.getInputState()` function.

-   :bug: Bug Fixes
    -   Fixed an issue where toasting recursive objects could break CasualOS.
        -   Fixed by storing a map of previously converted objects to avoid reconverting them infinitely.
        -   Also improved to gracefully handle objects that are nested too deeply.
    -   Fixed an issue with the show input modal where it incorrectly errored sometimes.

## V1.1.17

### Date: 7/3/2020

### Changes:

-   :bug: Bug Fixes
    -   Fixed an issue where the web browser service worker would incorrectly intercept requests for data portals.

## V1.1.16

### Date: 7/2/2020

### Changes:

-   :rocket: Improvements
    -   Added the ability to respond to webhooks by returning data from `@onWebhook`.
        -   If the returned value is a string, then it will be used for the response.
        -   If the returned value is an object, then it should have the following properties:
            -   `data` - The value that should be used as the body of the response.
            -   `headers` - An object that contains the HTTP headers that should be set on the response. (Optional)
            -   `status` - The numerical status code that should be set on the response. (Optional) If omitted, status code 200 will be used.
    -   Added the `dataPortal`.
        -   This is a special portal that only works on web requests and must be specified in the URL.
        -   Setting it to a Bot ID will return the JSON of the bot with the given ID.
        -   Setting it to a tag will return all the values corresponding to the given tag.
        -   Using a tag with a common extension (like `.html`) will tag the data as the corresponding content type so that normal software know how to interpret the data.

## V1.1.15

### Date: 7/2/2020

### Changes:

-   :rocket: Improvements

    -   Added player space to the server.
        -   This lets you send remote whispers to the `server` player.
    -   Added the `server.storyStatuses()` function.
        -   Returns a promise that resolves with a list of stories and the last time each story was updated.
    -   Added the `@onRemotePlayerSubscribed` and `@onRemotePlayerUnsubscribed` listen tags.
        -   They are triggered on _every_ other player when a player joins or leaves the story.
        -   Additionally, they are triggered whenever connection to the other players is lost.
        -   `that` is an object with the following properties:
            -   `playerId` - The ID of the player that joined/left the story.
    -   Added the `uuid()` function.
        -   This function generates and returns a random [UUID](https://en.wikipedia.org/wiki/Universally_unique_identifier).
        -   Useful for creating unique identifiers.

-   Bug Fixes
    -   Fixed an issue where remote shouts would be sent to yourself twice.
    -   Fixed an issue where labels would not always follow the `labelAlignment` tag when the text in the label was small enough to fit within the bot.

## V1.1.14

### Date: 6/29/2020

### Changes:

-   :rocket: Improvements

    -   Improved how the meet portal, page portal, and sheet portal work together to make space for each other.
    -   Added the `left` and `right` options for `meetPortalAnchorPoint`.
    -   Changed the `top` and `bottom` options for `meetPortalAnchorPoint` to occupy half of the screen.
    -   Added the `server.players()` function to get the list of player IDs that are connected to the current story.
        -   Returns a promise that resolves with the list of player IDs.
    -   Added the `remoteWhisper(players, name, arg)` function to make sending messages to other players easy.
        -   Takes the following arguments:
            -   `players` is the player ID or list of player IDs that should receive the shout.
            -   `name` is the name of the message.
            -   `arg` is the data that should be included.
        -   This will trigger a `@onRemoteWhisper` shout on all the specified players.
    -   Added the `remoteShout(name, arg)` function to make sending messages to all players easy.
        -   Takes the following arguments:
            -   `name` is the name of the message.
            -   `arg` is the data that should be included.
    -   Added the `@onRemoteWhisper` listen tag that is shouted when a `remoteWhisper()` or `remoteShout()` is sent to the local player.
        -   `that` is an object with the following properties:
            -   `name` - The name of the shout that was sent.
            -   `that` - The data which was sent.
            -   `playerId` - The ID of the player that sent the shout.

-   Bug Fixes
    -   Fixed an issue that prevented using `lineStyle` in place of `auxLineStyle`.

## V1.1.13

### Date: 6/25/2020

### Changes:

-   :rocket: Improvements

    -   Added the `meetPortal`.
        -   This is a special portal that, instead of loading bots, loads a [Jitsi Meet](https://meet.jit.si/) meeting with the given room code.
        -   All rooms are publicly accessible (but not searchable), so longer room codes will be more private.
        -   You can use the `meetPortalConfigBot` option to reference the bot that should be used to configure the meet portal.
        -   The following options are available:
            -   `meetPortalVisible` - Whether the meet portal should be visible. This allows you to be joined to a meet while keeping your screen on the page portal. (Defaults to true)
            -   `meetPortalAnchorPoint` - The anchor point that the meet portal should use. Possible options are:
                -   `fullscreen` - The meet portal should take the entire screen. (Default)
                -   `top` - The meet portal should take the top of the screen.
                -   `topRight` - The meet portal should take the top-right corner of the screen.
                -   `topLeft` - The meet portal should take the top-left corner of the screen.
                -   `bottom` - The meet portal should take the bottom of the screen.
                -   `bottomRight` - The meet portal should take the bottom-right corner of the screen.
                -   `bottomLeft` - The meet portal should take the bottom-left corner of the screen.
                -   `[top, right, bottom, left]` - The meet portal should use the given values for the CSS top, right, bottom, and left properties respectively.
            -   `meetPortalStyle` - The CSS style that should be applied to the meet portal container.
                -   Should be a JavaScript object.
                -   Each property on the object will map directly to a CSS property.
                -   Useful for moving the meet portal to arbitrary positions.

-   :bug: Bug Fixes

    -   Fixed an issue where the Hololens 2 would not be able to enter AR/VR because a controller's (hand) position would sometimes be null.
    -   Fixed an issue where loading without a story would create a new random story but then immediately unload it.
    -   Fixed an issue where local bots from other stories would be loaded if the current story name happened to be a prefix of the other story name.
    -   Fixed the input modal background.
    -   Fixed the TypeScript definitions for the `player.showInput()` function.

## V1.1.12

### Date: 6/18/2020

### Changes:

-   :bug: Bug Fixes

    -   Fixed an issue where Servo-based browsers would run into a race condition during initialization.

## V1.1.11

### Date: 6/18/2020

### Changes:

-   :rocket: Improvements
    -   Added a reflog and sitelog for stories so that it is possible to track the history of a story branch and which sites have connected to it.
        -   This will make it easier for us to recover from data loss issues in the future since we'll be able to lookup data like the last commit that a branch pointed at or which atoms were added to a branch.
-   :bug: Bug Fixes

    -   Fixed an issue where all bots would appear to be in the `shared` space even though they were not.
    -   Fixed issues with loading on Servo-based browsers.
        -   The issues were mostly related to Servo having not implemented IndexedDB yet.
    -   Fixed an issue where some temporary branches would show up in `server.stories()`.

## V1.1.10

### Date: 6/16/2020

### Changes:

-   :bug: Bug Fixes

    -   Fixed an issue where an incorrectly formatted event would crash the server.
    -   Fixed an issue where the server would incorrectly store atoms added to a temporary branch.

## V1.1.9

### Date: 6/16/2020

### Changes:

-   :rocket: Improvements
    -   Added the `player` and `otherPlayers` spaces.
        -   These spaces are special and interact with each other.
        -   Both the `player` space and `otherPlayers` space are shared but the lifetime of the bots is temporary. In this sense, the bots act like temporary shared bots.
        -   However, bots created in the `player` space will show up in the `otherPlayers` space to other players and vice versa.
        -   This means you can share temporary bots with other players by using the `player` space and see the temporary bots shared by other players by inspecting the `otherPlayers` space.
        -   Important Notes:
            -   The `player` space only contains bots that you create while `otherPlayers` contains bots that other players have created.
            -   You can create, edit, and destroy bots in the `player` space, but not in the `otherPlayers` space.
            -   When you close your session (exit the browser or close the tab), all of your `player` bots will be automatically destroyed. This will also automatically remove them from any `otherPlayers` spaces that they may be in.
-   :bug: Bug Fixes

    -   Fixed an issue where using a single minus sign in a tag would be interpreted as a number.
    -   Fixed an issue where some tags would not be included in the JSON output of a bot.

## V1.1.8

### Date: 6/12/2020

### Changes:

-   :rocket: Improvements

    -   Changed what words the story name auto-generation will use.

## V1.1.7

### Date: 6/11/2020

### Changes:

-   :rocket: Improvements

    -   Added the ability to auto-generate a story name when loading CasualOS without a story.

-   :bug: Bug Fixes
    -   Fixed an issue where objects that have an `id` property that is not a string would break the sheet.

## V1.1.6

### Date: 6/11/2020

### Changes:

-   :boom: Breaking Changes

    -   Renamed all the history tags to not have the `aux` prefix.

-   :rocket: Improvements

    -   Added the `server.storyPlayerCount()` function.
        -   Returns a promise that resolves with the number of players currently connected to the current story.
        -   Optionally accepts a parameter which indicates the story to check.
    -   Added the `server.totalPlayerCount()` function.
        -   Returns a promise that resolves with the total number of players connected to the server.
    -   Added the `server.stories()` function.
        -   Returns a promise that resolves with the list of stories that are on the server.

-   :bug: Bug Fixes
    -   Removed the globals bot tags from the documentation since they no longer exist.

## V1.1.5

### Date: 6/9/2020

### Changes:

-   :boom: Breaking Changes

    -   The following tags have been renamed:
        -   Renamed all the tags so that they no longer have the `aux` prefix. However, any tag not listed below should continue to work with the `aux` prefix without any changes.
        -   Renamed `auxUniverse` to `story`.
        -   Renamed `auxCreator` to `creator`.
            -   Note that the `creator` variable in scripts remains the same.
        -   Renamed `auxConfigBot` to `configBot`.
            -   Note that the `config` variable in scripts remains the same.
        -   Renamed `auxGLTFVersion` to `gltfVersion`.
        -   Renamed `auxPagePortal` to `pagePortal`.
        -   Renamed `auxSheetPortal` to `sheetPortal`.
        -   Renamed `auxInventoryPortal` to `inventoryPortal`.
        -   Renamed `auxMenuPortal` to `menuPortal`.
        -   Renamed `auxLeftWristPortal` to `leftWristPortal`.
        -   Renamed `auxRightWristPortal` to `rightWristPortal`.
        -   Renamed `auxPagePortalConfigBot` to `pagePortalConfigBot`.
        -   Renamed `auxSheetPortalConfigBot` to `sheetPortalConfigBot`.
        -   Renamed `auxInventoryPortalConfigBot` to `inventoryPortalConfigBot`.
        -   Renamed `auxMenuPortalConfigBot` to `menuPortalConfigBot`.
        -   Renamed `auxLeftWristPortalConfigBot` to `leftWristPortalConfigBot`.
        -   Renamed `auxRightWristPortalConfigBot` to `rightWristPortalConfigBot`.
        -   Renamed `_auxEditingBot` to `_editingBot`.
    -   Renamed "universe" to "story". The following tags and functions have been affected:
        -   `auxUniverse` -> `story`
        -   `onUniverseAction` -> `onStoryAction`
        -   `onUniverseStreaming` -> `onStoryStreaming`
            -   The `universe` property has been renamed to `story`
        -   `onUniverseStreamLost` -> `onStoryStreamLost`
            -   The `universe` property has been renamed to `story`
        -   `onUniverseSubscribed` -> `onStorySubscribed`
            -   The `universe` property has been renamed to `story`
        -   `onUniverseUnsubscribed` -> `onStoryUnsubscribed`
            -   The `universe` property has been renamed to `story`
        -   `player.downloadUniverse()` -> `player.downloadStory()`
        -   `player.loadUniverse()` -> `player.loadStory()`
            -   The action type has been renamed from `load_universe` to `load_story`.
        -   `player.unloadUniverse()` -> `player.unloadStory()`
            -   The action type has been renamed from `unload_universe` to `unload_story`.
        -   `player.getCurrentUniverse()` -> `player.getCurrentStory()`
        -   `player.checkout()`
            -   The `processingUniverse` property has been renamed to `processingStory`.
        -   `player.showJoinCode()`
            -   The `universe` property on the `show_join_code` action has been renamed to `story`
        -   `server.restoreHistoryMark()`
            -   The `universe` property on the `restore_history_mark` action has been renamed to `story`.
        -   `server.restoryHistoryMarkToUniverse()` -> `server.restoreHistoryMarkToStory()`
        -   `server.setupUniverse()` -> `server.setupStory()`
            -   The action type has been renamed from `setup_universe` to `setup_story`.

-   :rocket: Improvements

    -   Improved MongoDB to store all atoms for a commit inside the same document. This should improve loading performance since MongoDB will only need to make 1 lookup per universe instead of 1 lookup per atom per universe.
    -   Added admin space.
        -   Admin space is a space that is shared between all universes on the same auxPlayer.
        -   It is locked by default, which means that bots that are in it cannot be created, updated, or destroyed.
        -   You can unlock admin space by using the `adminSpace.unlock(password)` function.
            -   It returns a Promise that resolves once the space is unlocked. If the space was unable to be unlocked, then the promise will reject with an error.
            -   `password` is the password that should be used to unlock the admin space. If incorrect, admin space will remain locked.
    -   Removed the CasualOS tagline from the loading popup.
    -   Improved the `webhook()` and `webhook.post()` functions to return promises.
        -   The promise can be awaited and resolves with the an an object with the following properties:
            -   `data` - The data returned from the webhook. If the returned data was JSON, then this will be an object. Otherwise, it will be a string.
            -   `status` - The numerical HTTP status code that was returned.
            -   `statusText` - The name of the HTTP status code that was returned.
            -   `headers` - The HTTP headers that were included in the response.
    -   Improved the `neighboring()` function to allow omitting the `direction` parameter.
        -   When omitted, all supported directions will be included.
        -   Currently, the supported directions are `front`, `right`, `back`, and `left`.
        -   If an unsupported direction is given, then no bots will be included.
    -   Updated the Documentation website to the [latest version of Docusaurus](https://github.com/facebook/docusaurus/releases/tag/v2.0.0-alpha.56).
    -   Added the `renameTag(bot, originalTag, newTag)` function which makes it easy to rename a tag on a bot or list of bots.
        -   `bot` is the bot or list of bots that should have the tag renamed.
        -   `originalTag` is the name of the tag that should be renamed.
        -   `newTag` is the new name that the tag should have.

-   :bug: Bug Fixes
    -   Fixed an issue where destroying an already destroyed bot would incorrectly destroy an unrelated bot.
    -   Fixed an issue where using `player.run()` to execute an invalid script would cause other actions to fail.
    -   Added some extra spacing to labels to help prevent Z-fighting.
    -   Fixed toasting bots by converting them to copiable values. This will also allow toasting unconventional arguments like function and error objects.
    -   Fixed an issue where the menu would stop repositioning after the inventory portal had been hidden.
    -   Fixed an issue where tapping on the screen while in AR would crash the session.
    -   Fixed an issue where labels would be positioned incorrectly if `#anchorPoint` was set to something other than `bottom`.

## V1.1.4

### Date: 5/18/2020

### Changes:

-   :bug: Bug Fixes
    -   Fixed an issue where Builder could not be created/updated due to being unable to load .aux files with a version field.

## V1.1.3

### Date: 5/18/2020

### Changes:

-   :bug: Bug Fixes
    -   Fixed inconsistent menu item names in Builder.

## V1.1.2

### Date: 5/18/2020

### Changes:

-   :rocket: Improvements

    -   Added the `#auxLabelFontAddress` tag to allow specifying a custom font for a label.
        -   Supports any URL and also the following values:
            -   `roboto` - Specifies that the Roboto font should be used. (default)
            -   `noto-sans-kr` - Specifies that the Noto Sans KR font should be used. This is a Korean-specific font.
        -   Supports [WOFF](https://en.wikipedia.org/wiki/Web_Open_Font_Format) and [OTF](https://en.wikipedia.org/wiki/OpenType) files.
    -   Sheet Changes
        -   Removed the tag filters.
        -   Moved the "Close Sheet" button to be a floating button that is at the lower right corner of the sheet.
        -   Changed the "Close Sheet" button icon and changed the tooltip text to "Page Portal".
        -   Made the `#id` tag not clickable.
    -   Builder Changes
        -   Renamed the "Sheet" and "Sheet New Tab" menu items to "Sheet Portal" and "Sheet Portal New Tab".
        -   Made the chat bar not automatically show when opening a menu.

-   :bug: Bug Fixes
    -   Fixed an issue where updating a bot would not update its raw tags.

## V1.1.1

### Date: 5/7/2020

### Changes:

-   :rocket: Improvements

    -   Added the `#auxPortalDisableCanvasTransparency` tag to allow choosing between transparency for iframes and more correct 3D rendering.

        -   Set this to `true` on the page portal config bot to disable transparency on the canvas element. This will make all 3D models that use alpha textures work better with alpha cutoff.
        -   Note that setting to `true` will make all iframe forms unusable.
        -   Defaults to `false`.

    -   Added the ability to store universe data in CassandraDB.

        -   Note that support for CassandraDB is experimental and probably won't be supported in the future.
        -   If the required environment variables are not specified, then Cassandra support will be disabled.
        -   Use the following environment variables to enable Cassandra support:
            -   `CASSANDRA_AWS_REGION` - This is the AWS region that the Amazon Keyspaces instance is hosted in.
            -   `CASSANDRA_CONTACT_POINTS` - This is the comma-separated list of hostnames that the Cassandra client to connect to on first load. (Required if `CASSANDRA_AWS_REGION` is not specified)
            -   `CASSANDRA_LOCAL_DATACENTER` - This is the name of the data center that the AUX Server is booting up in. (Required if `CASSANDRA_AWS_REGION` is not specified)
            -   `CASSANDRA_KEYSPACE` - This is the name of the keyspace that should be used by the client. (Required for Cassandra)
            -   `CASSANDRA_CREATE_KEYSPACE` - This is a `true`/`false` value indicating whether the client should create the keyspace if it doesn't exist. (Optional)
            -   `CASSANDRA_CERTIFICATE_AUTHORITY` - This is the path to the public key file (PEM format) that should be used. Only required if connecting to a Cassandra server which uses a self-signed certificate.

-   :bug: Bug Fixes
    -   Fixed an issue where loading a GLTF would error if the bot was destroyed while the GLTF was loading.

## V1.1.0

### Date: 4/27/2020

### Changes:

-   :rocket: Improvements

    -   Added the `autoSelect` property to the options in `player.showInput()` and `player.showInputForTags()`.
        -   When set to true, the text in the input box will be automatically selected when the box is displayed.
    -   Made the VR pointer line draw all the way to the bot or grid that it is pointing at.
    -   Changed the layout of sizing of the history bots so that they are easy to distinguish from each other and the labels fit on the bot.
    -   Added the `#auxScaleMode` tag to control how a custom mesh is scaled to fit inside a bot. It supports the following options:
        -   `fit` - The mesh is scaled to fit inside the bot's unit cube. (default)
        -   `absolute` - The mesh uses whatever scale it originally had.

-   :bug: Bug Fixes
    -   Fixed LODs in VR.
        -   There were two issues:
            -   The first was that we were using the incorrect camera for LOD calculations.
            -   The second was that Three.js's Sphere implementation incorrectly calculated the sphere size for perspective cameras.
    -   Fixed some issues with the `destroy()` function where it improperly handled non-bot objects.
    -   Fixed an issue with builder where extra tags would be added to new blank bots.
    -   Fixed an issue with menu bots where they would not send `@onAnyBotClicked` shouts.

## V1.0.27

### Date: 4/22/2020

### Changes:

-   :rocket: Improvements

    -   Added the `player.share(options)` function.
        -   This will trigger the device's social share capabilities to share the given URL or text.
        -   Note that this only works on Android and iOS phones and only works in response to some user action like a click.
        -   `options` is an object with at least one of the following properties:
            -   `url` - The URL to share. (optional)
            -   `text` - The text to share. (optional)
            -   `title` - The title of the document that is being shared. (optional)
    -   Added the `auxLabelAlignment` tag.
        -   Note that this value affects menu bots as well.
        -   Possible values are:
            -   `center` - Aligns the text in the center of the label. (default)
            -   `left` - Aligns the text to the left of the label.
            -   `right` - Aligns the text to the right of the label.
    -   Improved the `auxPointable` tag to affect whether iframes are interactable.

-   :bug: Bug Fixes

    -   Fixed an issue with the iframe form where non square scales would not resize the clickable area of the iframe.

## V1.0.26

### Date: 4/21/2020

### Changes:

-   :boom: Breaking Changes

    -   Changed how universes from other auxPlayers are specified.
        -   This affects the `player.loadUniverse()` function and the `BotManager` API.
        -   Previously, you could load a universe from a different auxPlayer by using a universe ID like:
            -   `otherAuxPlayer.com/*/universeToLoad`
        -   Now, you can load a universe by simply using its full URL. Like this:
            -   `https://otherAuxPlayer.com?auxUniverse=universeToLoad`
        -   Note that this does not affect loading universes from the same auxPlayer. If you pass a universe ID that is not a URL then it will load that particular universe from same auxPlayer.
            -   e.g. `player.loadUniverse("myUniverse")`

*   :rocket: Improvements

    -   Improved the `player.showInputForTag()` modal.
        -   Removed the "Save" and "Cancel" buttons. The tag will be saved automatically.
        -   Hid the modal title when none is provided in the options.
        -   Made the text box in the modal auto-focus.
        -   Made the show/hide animations happen quicker.
    -   Added the `player.showInput(value, options)` function.
        -   Shows an input modal but without requiring a bot and a tag.
        -   Returns a [Promise](https://web.dev/promises/) that resolves with the final value when the input modal is closed.
        -   The function accepts two arguments:
            -   `value` is a string containing the value that should
            -   `options` is an object that takes the same properties that the options for `player.showInputForTag()` takes.
    -   Added the ability to use the [`await` keyword](https://developer.mozilla.org/en-US/docs/Web/JavaScript/Reference/Operators/await) in scripts.
        -   `await` tells the system to wait for a promise to finish before continuing.
        -   This makes it easier to write scripts which deal with tasks that take a while to complete.
    -   Improved Builder to support opening a single bot in a new tab and changed its hover label from "menu" to "|||".

-   :bug: Bug Fixes

    -   Fixed an issue where it was impossible to load an AUX over HTTPS from a UI that was loaded over HTTP.

## V1.0.25

### Date: 4/15/2020

### Changes:

-   :boom: Breaking Changes

    -   Renamed the `billboardZ` auxOrientationMode option to `billboardTop`.

-   :rocket: Improvements

    -   Added the `server.loadErrors(bot, tag)` function to make loading error bots from the error space easy.
        -   `bot` is the bot or bot ID that the errors should be loaded for.
        -   `tag` is the tag that the errors should be loaded for.
    -   Added the `server.destroyErrors()` function to clear all the errors in the universe.
    -   Added the `billboardFront` auxOrientationMode option to billboard the front of a bot instead of its top.
    -   Added the ability to set `auxFormAnimation` to an array.
        -   When set, the list of animations will play in sequence.
        -   The last animation will loop forever until changed.
    -   Added the `experiment.localFormAnimation(bot, animation)` function to play an animation locally.
        -   It will interrupt and restore whichever animation is already playing on the bot.

-   :bug: Bug Fixes

    -   Fixed an issue where tags that were added via the sheet would not be recognized by the `getMod()` function.

## V1.0.24

### Date: 4/14/2020

### Changes:

-   :rocket: Improvements

    -   Added a button on the sheet code editor to show errors that the script has run into.
        -   It is very basic at the moment. There are no line/column numbers, no timestamps, and no way to clear the errors.
        -   Errors are automatically pulled from error space and queried based on the following tags:
            -   `auxError` must be `true`
            -   `auxErrorBot` must be the ID of the bot whose script is in the editor.
            -   `auxErrorTag` must be the name of the tag that is being edited.
        -   The following tags are displayed for each error:
            -   `auxErrorName` is the name of the error that occurred.
            -   `auxErrorMessage` is the message that the error contained.

-   :bug: Bug Fixes

    -   Fixed the color encoding of sprites to use sRGB instead of linear.
    -   Fixed an issue where atoms would be sorted improperly because their causes were improperly treated as different.

## V1.0.23

### Date: 4/12/2020

### Changes:

-   :rocket: Improvements

    -   Improved the handling of `setTimeout()` and `setInterval()` to support creating, updating, and deleting bots while in a callback.

-   :bug: Bug Fixes

    -   Fixed an issue that prevented events produced while in a task from being dispatched.

## V1.0.22

### Date: 4/11/2020

### Changes:

-   :boom: Breaking Changes

    -   The `player.inSheet()` function has been changed to return whether the player bot has a dimension in their `auxSheetPortal`.
        -   Previously, it was used to determine if the player was inside auxBuilder (which no longer exists).
    -   Removed assignment formulas.
        -   Assignment formulas were a special kind of formula where the tag value would be replaced with the result of the formula.
        -   They were removed due to lack of use in addition to other means of achieving the same result being available.
    -   Semantics of `@onUniverseAction` have changed.
        -   Previously, `@onUniverseAction` was run before any particular action was executed but the actions that were dispatched from `@onUniverseAction` were run after the evaluated actions. This led to a scenario in which a `@onUniverseAction` call could overwrite values that were updated by an action that had not been checked yet.
        -   Now, all actions dispatched by `@onUniverseAction` are executed before the action that is being evaluated. This makes the behavior of the data produced by `@onUniverseAction` mirror the runtime behavior of `@onUniverseAction`.

-   :rocket: Features

    -   Added a new runtime for scripts and formulas.
        -   This new runtime is much faster than the previous system and lets us provide features that were not possible before.
        -   _Should_ work exactly the same as the previous system. (There might be a couple of tricky-to-reproduce bugs)
        -   Now supports `setTimeout()` and `setInterval()`.
            -   This lets you write your own custom game loop if you want.
            -   Note that the script energy will only be restored if a user action triggers a shout.
        -   Paves the way for future functionality (not guarenteed):
            -   Change notifications (`@onBotChanged`, `@onBotTagChanged()`, etc.)
            -   Asynchronous functions instead of `responseShout`. (e.g. `const response = await webhook.post("https://example.com", data)`)
    -   Added the `error` space.
        -   The `error` space contains bots that represent errors that have occurred scripts in a universe.
        -   Unlike other spaces, the `error` space does not load all of its bots into the universe automatically.
        -   Instead, they have to be requested via a search query. These queries filter bots by tag/value pairs.
        -   Currently, `error` space is only used for storing errors and there is no way to load bots from the space.
        -   In the future, we will add the ability to load errors via scripts as well as display them in the sheet.
    -   Changed the renderer to output colors in the sRGB color space instead of linear.

-   :bug: Bug Fixes

    -   Fixed an issue where a shout argument might be recognized as a bot even though it isn't.
    -   Fixed an issue where a shout argument with a custom prototype would be overridden.
    -   Fixed a bug in three.js's LegacyGLTFLoader where it was using an old API.

## V1.0.21

### Date: 3/30/2020

### Changes:

-   :bug: Bug Fixes

    -   Fixed an issue where the proxy system would interfere with requests that specified custom HTTP headers.

## V1.0.20

### Date: 3/20/2020

### Changes:

-   :rocket: Improvements

    -   Added the `#auxPointable` tag to determine whether a bot can interact with pointers.
        -   Defaults to `true`.
        -   When `false`, the bot won't be clickable or hoverable and will not receive drop events.
        -   Depending on the `#auxPositioningMode` it is still possible to stack bots on top of it though.
    -   Added the `@onFocusEnter`, `@onFocusExit`, `@onAnyFocusEnter` and `@onAnyFocusExit` listen tags.
        -   These are triggered when a bot is directly in the center of the screen.
        -   Uses the `#auxFocusable` tag to determine whether a bot is focusable.
        -   `that` is an object with the following properties:
            -   `dimension` - The dimension that the the bot was (un)focused in.
            -   `bot` - The bot that was (un)focused.
    -   Added the `nothing` aux form.
        -   Does exactly what it seems. A bot with the `nothing` form has no shape and is unable to be clicked, hovered, or focused.
        -   Labels still work though which makes it convienent for adding extra labels around the dimension.
    -   Added the `#auxPortalShowFocusPoint` tag.
        -   Shows a small sphere in the portal where the portal camera will orbit around.

-   :bug: Bug Fixes

    -   Fixed an issue where LODs would flicker upon changing the bot form by ensuring consistent sizing for the related bounding boxes.
    -   Fixed an issue with panning that would cause the camera orbiting position to be moved off the ground.

## V1.0.19

### Date: 3/19/2020

### Changes:

-   :rocket: Improvements

    -   Added the ability to modify tags directly on bots in `that`/`data` values in listeners.
        -   Allows doing `that.bot.tags.abc = 123` instead of `setTag(that.bot, "abc", 123)`.
    -   Added the `@onGridUp` and `@onGridDown` listeners.
        -   `that` is an object with the following properties:
            -   `dimension` - The dimension that the grid was clicked in.
            -   `position` - The X and Y position that was clicked.
    -   Changed the Level-Of-Detail calculations to use the apparent size of a bot instead of its on-screen size.
        -   Apparent size is the size the bot would appear if it was fully on screen.
        -   Under the new system, the LOD of a that is on screen bot will only change due to zooming the camera. Bots that are fully off screen will always have the minimum LOD.
    -   Added the `@onFileUpload` listener.
        -   `that` is an object with the following properties:
            -   `file` is an object with the following properties:
                -   `name` - The name of the file.
                -   `size` - The size of the file in bytes.
                -   `data` - The data contained in the file.
        -   See the documentation for more information.
    -   Improved the `player.importAux()` function to support importing directly from JSON.
        -   If given a URL, then `player.importAux()` will behave the same as before (download and import).
        -   If given JSON, then `player.importAux()` will simply import it directly.

-   :bug: Bug Fixes
    -   Fixed an issue where the camera matrix was being used before it was updated.

## V1.0.18

### Date: 3/18/2020

### Changes:

-   :rocket: Improvements

    -   Added LOD triggers based on virtual distance.
        -   `@onMaxLODEnter`, `@onMinLODEnter`, `@onMaxLODExit`, `@onMinLODExit` are new listeners that are called when the Max and Min Level-Of-Detail states are entered and exited. There are also "any" versions of these listeners.
            -   `that` is an object with the following properties:
                -   `bot` - The bot that entered/exited the LOD.
                -   `dimension` - The dimension that the LOD was entered/exited in.
        -   The `#auxMaxLODThreshold` and `#auxMinLODThreshold` tags can be used to control when the LODs are entered/exited.
            -   They are numbers between 0 and 1 representing the percentage of the screen that the bot needs to occupy.
            -   The Max LOD is entered when the bot occupies a larger percentage of the screen than the max threshold value.
            -   The Min LOD is entered when the bot occupies a smaller percentage of the screen than the min threshold value.
        -   Only active on bots that specify a listener or threshold value for LODs.

-   :robot: Builder Improvements

    -   Changed the labeling and ordering of several menu items in the menus.
    -   Removed tips from the chat bar.
    -   Removed the "Apply Hover Mod" and "Apply Click Mod" menu items.
    -   Changed Builder to not move when clicking the grid to clear the menu.
    -   Added a "Clear Universe" option to the Builder Egg. Selecting this will create a history mark and then delete every bot in the universe. (it will even delete bots that are marked as not destroyable)

-   :bug: Bug Fixes

    -   Fixed an issue with hovering billboarded bots where their rotation would sometimes be reset which would cause the hover exit and enter events to be continually triggered.
    -   Fixed an issue where creating a history mark would clear changes that were made during the history mark creation.

## V1.0.17

### Date: 3/17/2020

### Changes:

-   :boom: Breaking Changes

    -   Renamed and removed several `auxAnchorPoint` values.
        -   Renamed `centerFront` to `front`.
        -   Renamed `centerBack` to `back`.
        -   Removed `bottomFront`, `bottomBack`, `topFront`, and `topBack`.

-   :rocket: Improvements

    -   Added the ability to specify an array of 3 numbers as the `#auxAnchorPoint` to use a custom offset.

-   :bug: Bug Fixes
    -   Fixed `billboardZ` to rotate with the Y axis of the bot facing upwards.

## V1.0.16

### Date: 3/16/2020

### Changes:

-   :boom: Breaking Changes

    -   Both sprites and iframes now face upwards by default.
    -   `#auxAnchorPoint` has been changed to move the bot form inside of its virtual spacing box.
        -   Previously, both the virtual box and the bot form was moved to try and preserve the absolute positioning of the bot form when changing anchor points.
        -   Now, only the bot form is moved to ensure the correctness of the resulting scale and rotation calculations.
    -   `#auxOrientationMode`
        -   Renamed the `billboardX` option to `billboardZ`.
    -   Changed iframes forms to not support strokes.

-   :rocket: Improvements

    -   Added the following options for `#auxAnchorPoint`
        -   `centerFront` - Positions the bot form such that the center of the form's front face is at the center of the virtual bot.
        -   `centerBack` - Positions the bot form such that the center of the form's back face is at the center of the virtual bot.
        -   `bottomFront` - Positions the bot form such that the bottom of the form's front face is at the center of the virtual bot.
        -   `bottomBack` - Positions the bot form such that the bottom of the form's back face is at the center of the virtual bot.
        -   `top` - Positions the bot form such that the top of the form is at the center of the virtual bot.
        -   `topFront` - Positions the bot form such that the top of the form's front face is at the center of the virtual bot.
        -   `topBack` - Positions the bot form such that the top of the form's back face is at the center of the virtual bot.

-   :bug: Bug Fixes
    -   Fixed issues with scale and rotation when `#auxAnchorPoint` is set to `center`.
    -   Fixed sprite billboarding issues when looking straight down at them.
    -   Fixed an issue where the wrong Z position tag of a bot was used for calculating how bots stack.
    -   Fixed an issue where the bot stroke was being considered for collision detection. This caused bots with strokes to have a much larger hit box than they should have had.

## V1.0.15

### Date: 3/13/2020

### Changes:

-   :boom: Breaking Changes

    -   Replaced all of the experimental iframe tags with the `iframe` `#auxForm`.
        -   `auxIframe`
        -   `auxIframeX`
        -   `auxIframeY`
        -   `auxIframeZ`
        -   `auxIframeSizeX`
        -   `auxIframeSizeY`
        -   `auxIframeRotationX`
        -   `auxIframeRotationY`
        -   `auxIframeRotationZ`
        -   `auxIframeElementWidth`
        -   `auxIframeScale`
    -   Sprites no longer automatically rotate to face the player. You instead have to set `#auxOrientationMode` to `billboard`.

-   :rocket: Improvements

    -   Improved `@onPlayerPortalChanged` to support `auxLeftWristPortal` and `auxRightWristPortal`.
    -   Moved the left and right wrist portals to the top of the wrist instead of the bottom.
    -   Added the `iframe` option for `#auxForm`.
        -   `iframe` has two subtypes:
            -   `html` - This `#auxFormSubtype` displays the HTML in `#auxFormAddress` in the iframe. (Default)
            -   `src` - This `#auxFormSubtype` displays the URL in `#auxFormAddress` in the iframe.
        -   In order to enable interactivity with the loaded website, the bot will only be draggable at the very bottom of the panel.
    -   Added the `#auxAnchorPoint` and `#auxOrientationMode` tags.
        -   Works on all bot forms.
        -   `#auxAnchorPoint` determines the point that the bot scales and rotates around.
            -   Possible values are:
                -   `bottom` - The bot rotates and scales around its bottom point. (Default)
                -   `center` - The bot rotates and scales around its center point.
        -   `#auxOrientationMode` determines how the bot rotates.
            -   Possible values are:
                -   `absolute` - Rotation is taken from the dimension rotation values. (Default)
                -   `billboard` - The bot rotates automatically to face the player.
                -   `billboardX` - The bot rotates left and right automatically to face the player.
                -   `billboardZ` - The bot rotates up and down automatically to face the player.
    -   Improved drag and drop interactions to calculate intersections with other bots instead of just using grid positioning.
        -   This makes it easier drop a bot onto another specific bot.
        -   Can be controlled with the `#auxPortalPointerCollisionMode` tag on a portal config.
            -   Possible values are:
                -   `world` - The mouse pointer collides with other bots in the world when being dragged. (Default)
                -   `grid` - The mouse pointer ignores other bots in the world when being dragged.
    -   Added the ability to animate meshes.
        -   By default the first animation will play if available.
        -   You can control which animation is played using the `#auxFormAnimation` tag.
            -   Set to a string to play an animation by name. (Case sensitive)
            -   Set to a number to play an animation by index.
            -   Set to `false` to stop animating.

-   :robot: Builder Improvements

    -   Added a "Scan" menu item to the builder menu that opens the QR Code scanner to let you import an AUX or mod.
        -   Scanning a URL that ends with `.aux` will try to download the file at the URL and import it as an AUX file.
        -   Scanning some JSON will put Builder into clone mode with the JSON as a mod.
    -   Added a hover state to Builder that changes its label to "menu".
    -   Changed the label of the Builder Egg to "ab-1 config".

-   :book: Documentation

    -   Added documentation for the wrist portals and their related config bot tags.

-   :bug: Bug Fixes
    -   Fixed `player.downloadUniverse()` to only include bots from the shared space.
    -   Fixed an issue where sprites were not clickable or draggable in VR.

## V1.0.14

### Date: 3/6/2020

### Changes:

-   :rocket: Features

    -   Added wrist portals for WebXR
        -   `#auxLeftWristPortal` is attached to the left controller and `#auxRightWristPortal` is attached to the right controller.
        -   You can configure these portals using the `#auxLeftWristPortalConfigBot` and `#auxRightWristPortalConfigBot` tags.
        -   The portals are hidden until you look at them. They are placed underneath your wrist like a wristwatch.
        -   The following tags are available for configuration:
            -   `#auxPortalGridScale` - Changes the size of the grid for the portal. (Defaults to `0.025` for wrist portals)
            -   `#auxWristPortalHeight` - The height of the portal in grid elements. (Defaults to `6`)
            -   `#auxWristPortalWidth` - The width of the portal in grid elements. (Defaults to `6`)
        -   There are a couple of known issues with wrist portals:
            -   3D Text is sometimes improperly aligned.
            -   Lines/Arrows/Walls also have alignment issues.

-   :bug: Bug Fixes
    -   Fixed an issue that caused the inventory to not appear if it was changed multiple times during the same frame.
    -   Fixed an issue that caused the `#auxPortalGridScale` tag to function improperly.

## V1.0.13

### Date: 3/2/2020

### Changes:

-   :bug: Bug Fixes
    -   Fixed an issue that caused all the input to not work.

## V1.0.12

### Date: 3/2/2020

### Changes:

-   :bug: Bug Fixes
    -   Fixed an issue with loading skinned meshes.
    -   Fixed an issue that prevented VR from working when sprites were in the scene.
    -   Fixed an issue where an error in one script would cause other scripts to be skipped.
    -   Fixed an issue where invisible bots are excluded from the colliders list.

## V1.0.11

### Date: 2/27/2020

### Changes:

-   :bug: Bug Fixes
    -   Fixed a configuration value that enabled the 3D debug mode by default.

## V1.0.10

### Date: 2/27/2020

### Changes:

#### :rocket: Improvements

-   Added Basic WebXR Support

    -   This replaces the original WebVR and WebXR support.
    -   Supports both the Oculus Quest and Chrome 80+ on Android.
    -   Supports all pointer events (click, drag, hover).
    -   The `player.device()` function returns whether AR/VR are supported.
    -   The `player.enableAR()` and `player.enableVR()` functions are used to jump into AR/VR.
    -   The world is placed on the ground (if supported by the device) and bots are 1 meter cubed by default.
    -   When using a controller, dragging a bot with `#auxPositioningMode` set to `absolute` will move it in free space.

-   :bug: Bug Fixes
    -   Fixed several issues with using numbers for the `auxUniverse` and `auxPagePortal` query parameters.
    -   Fixed an issue that would cause a service worker to fail to update because an external resource could not be fetched.
    -   Fixed an issue that would cause a stack overflow error when too many uncommitted atoms are loaded.

## V1.0.9

### Date: 2/21/2020

### Changes:

#### :rocket: Improvements

-   The "Create Empty Bot" button is now hidden when opening the sheet for a single bot.

#### :robot: Builder Improvements

-   Re-labeled the "Copy" menu item to "Copy to Clipboard".
-   Re-labeled the "Make Clone" menu item to "Clone".

#### :bug: Bug Fixes

-   Fixed an issue with `getBots(tag, value)` that caused falsy values (like `0` or `false`) to return all bots with the given tag.
-   Fixed an issue where the progress bar's position would only be updated if the progress bar value changed.

## V1.0.8

### Date: 2/20/2020

### Changes:

#### :rocket: Improvements

-   Added the `@onPaste` listener which is triggered when some text is pasted into an AUX.
    -   `that` is an object with the following properties:
        -   `text` - the text that was pasted.

#### :robot: Builder Improvements

-   Changed all the menu items to use normal labels instead of the chat commands.
-   Added a menu item to open a bot directly in the sheet.
-   Added a menu item to copy a bot to the clipboard.
-   Pasting a bot/mod when builder is in the dimension will now put builder into clone mode with the copied bot/mod.
-   Moving builder when builder is in clone mode will now also move the clone.
-   Cloning a bot with a custom scale will now make builder large enough to cover the entire bot.
-   Builder will now automatically hide when the sheet is opened.

## V1.0.7

### Date: 2/19/2020

### Changes:

#### :bug: Bug Fixes

-   Fixed an issue where the hint text for a function was being clipped.
-   Fixed an issue with uploading .aux files that were downloaded from a previous version.
-   Fixed an issue with downloading .aux files in the wrong format.

## V1.0.6

### Date: 2/19/2020

### Changes:

#### :boom: Breaking Changes

-   Renamed `auxLabelAnchor` to `auxLabelPosition`.
-   Renamed `auxProgressBarAnchor` to `auxProgressBarPosition`.
-   Removed the `config` bot.
-   Moved the `#stripePublishableKey` and `#stripeSecretKey` tags from the config bot to the `player.checkout()` and `server.finishCheckout()` function options.
-   `@onUniverseAction` is now a shout.
-   Removed [poly.google.com](https://poly.google.com) support.
    -   To load meshes from poly.google.com, you must make the API requests manually.
    -   See https://casualos.com/home/google-poly-example for an example.

#### :rocket: Improvements

-   Added the `config`, `configTag`, and `tagName` variables.
    -   These variables are useful for creating values and scripts that are shared across multiple bots.
    -   The `config` variable is a shortcut for `getBot("#id", tags.auxConfigBot)`.
    -   The `tagName` variable is the name of the tag that the script is running in.
    -   The `configTag` variable is a shortcut for `config.tags[tagName]`.
-   Made the player menu full width on mobile devices.
-   Improved the sheet portal to load all bots when set to `true`, `id`, or `space`.

#### :bug: Bug Fixes

-   Made bots be hidden while their images are loading.
-   Improved the image loading logic to cache requests for the same URL.

## V1.0.5

### Date: 2/14/2020

### Changes:

#### :book: Documentation

-   Added docs for the `polyApiKey`, `stripePublishableKey`, and `stripeSecretKey` tags.
-   Added a "Player Bot Tags" section with a description of what the player tags do.

#### Other Changes

-   Added support for the webkit-specific versions of the [`requestFullscreen()`](https://developer.mozilla.org/en-US/docs/Web/API/Element/requestFullscreen) function.
    -   This may enable support for fullscreen on iPad, but it also may do nothing.

## V1.0.4

### Date: 2/13/2020

### Changes:

#### :rocket: Features

-   Added the `player.requestFullscreenMode()` and `player.exitFullscreenMode()` functions.
    -   These functions allow jumping in and out of fullscreen, thereby hiding the browser UI controls.
-   Added the `apple-mobile-web-app-*` meta tags to support jumping into fullscreen mode when launching from a bookmark on the iOS home screen.
-   Added the ability to load GLTF and [poly.google.com](https://poly.google.com) meshes.
    -   To load a GLTF model from a URL:
        -   Set `#auxForm` to `mesh`.
        -   Set `#auxFormSubtype` to `gltf`.
        -   Set `#auxFormAddress` to the URL.
    -   To load a model from [poly.google.com](https://poly.google.com):
        -   Set `#auxForm` to `mesh`.
        -   Set `#auxFormSubtype` to `poly`.
        -   Set `#auxFormAddress` to the ID of the model.
-   Added the `face` property to the `@onDrag` and `@onAnyBotDrag` listen arguments.
    -   This is the same value that you would get in an `@onClick`.

#### :robot: Builder Improvements

-   Improved builder to draw a line to the selected bot.

#### :bug: Bug Fixes

-   Fixed positioning of `#auxLabelAnchor` and `#auxProgressBarAnchor` when the values were set to `left` or `right`.

## V1.0.3

### Date: 2/11/2020

### Changes:

#### :robot: Builder Improvements

-   Making a clone of a bot now puts builder into palette mode.
-   Dragging a bot into builder no longer changes builder's color to white.
-   Added the `.help` command to show a list of available commands.
-   Added the `.sleep` command to the helper builder menu.
-   Added the "Go to Builder Dimension` menu action.
-   Added a "Show Join Code" menu item to show a QR Code to quickly join.
-   Waking builder will automatically summon it to the current dimension.
-   Clicking in an empty space when builder is awake will summon him to the clicked space.
-   Made the main builder flat.
-   Builder is now enabled by default in new universes.
-   Added the "Restore Mark" menu item to restore history to the selected history mark.
-   Simplified a bunch of examples.

#### :rocket: Other Features

-   Added the `player.showJoinCode()` function to quickly show a QR Code to join a universe.
-   Made the chat bar auto-focus when it is first shown.

#### :bug: Bug Fixes

-   Fixed an issue that would cause the URL portal tag sync to break, this in turn also caused `@onPlayerPortalChanged` events to not be sent.
    -   This is also the issue that caused the inventory portal colors to not update.
-   Fixed an issue that would cause the tag autocomplete list to stop showing tags when an invalid tag was entered.

## V1.0.2

### Date: 2/10/2020

### Changes:

#### :bug: Bug Fixes

-   Fixed an issue where dragging normal bots was broken.

## V1.0.1

### Date: 2/10/2020

### Changes:

#### :bug: Bug Fixes

-   Fixed an issue with mouse input where dragging the mouse off the browser window would cause the dragging action to persist even when the mouse button is released.
-   Fixed an issue where sometimes a touch handler would be called twice due to event propagation. This would cause other touch events to be lost which would leave the input system in an unrecoverable state.
-   Fixed an issue where sometimes `player.replaceDragBot()` would not work for the entire session.

## V1.0.0

### Date: 2/7/2020

### Changes:

#### :robot: Builder Improvements

-   Renamed the `.summon` command to `.`.
-   Renamed the `.new builder` command to `.clone builder`
-   The Builder menu will now close automatically in the following scenarios:
    -   Any bot is clicked
    -   The grid is clicked
    -   A menu item is selected
    -   A chat command is sent
-   The Builder's cursor is now perfectly flat and is the same color as the Builder.
-   Renamed the default Builder to `ab-1`
-   Dragging a bot into Builder will cause Builder to expand to contain the bot and make Builder produce additional copies of the bot when dragged.
-   Added the `.list commands` command to show a HTML popup with a list of available commands.
-   Added the ability to change the color of the Builder.
-   Updated how hints are displayed in the chat bar.
-   Renamed several labels.

#### :rocket: Other Improvements

-   Moved the "Exit Sheet" button from the bottom of the sheet the top of the sheet. (next to the "Create Bot" button)
-   Added the ability to click a bot in the sheet to hide the sheet and warp to the clicked bot.
-   Added a notification that pops up when a bot ID is copied from the sheet.

#### :bug: Bug Fixes

-   Fixed an issue where destroying a bot during a shout would error if the destroyed bot also had a listener for the same shout.

## V0.11.27

### Date: 2/6/2020

### Changes:

#### :rocket: Features

-   Added an initial version of Builder.
    -   Builder is a bot that helps you build things in aux.
    -   Builder lives in the `auxBuilder` dimension and can be woken up by clicking it.
    -   Builder currently has the following chat commands:
        -   `.. [name]` - Wakes Builder with the given name. If the name is omitted, then the `b001` Builder will be woken.
        -   `.sleep` - Puts Builder to sleep.
        -   `.sheet [dimension]` - Opens the sheet to the given dimension. If the dimension is omitted, then the sheet will be opened for the current dimension.
        -   `.new bot` - Creates a new bot in the current dimension.
        -   `.download` - Downloads the entire universe.
        -   `.upload` - Shows the upload dialog.
        -   `.goto {dimension}` - Redirects the page portal to the given dimension.
        -   `.new universe {universeName}` - Creates a new universe with the given name and opens it in a new tab.
        -   `.show history` - Loads the history and goes to the `auxHistory` dimension.
        -   `.mark history` - Creates a new history mark for the current state.
        -   `.show docs` - Opens the documentation website in a new tab.
        -   `.summon` - Summons the Builder helper into the current dimension.
        -   `.new builder {name}` - Creates a clone of the current builder with the given name.
    -   Builder has a helper bot which will follow you around the universe.
        -   If you enter an empty dimension, the helper bot will automatically appear.
        -   If you enter a dimension that has a bot, you need to summon it using the `.summon` command.
        -   You can click on helper to show a menu of possible options.
        -   Dragging helper will give you a cursor that lets you teleport helper around or select other bots.
        -   Dragging another bot onto helper will turn helper into a pallete so when you drag helper it will make a clone of the other bot.
            -   Clicking helper will return it to normal.
-   Added hotkeys to show/hide the chat bar.
    -   Use the `~` key to show the char bar.
    -   Use the `3342` finger tap code on mobile to show the chat bar.
    -   Use a `5` finger tap on mobile to hide the chat bar.

#### :bug: Bug Fixes

-   Fixed an issue where creating a bot inside a shout would prevent the new bot from being modified by future shouts.
-   Fixed an issue where creating and then updating a bot that was not in the shared space would cause all the updates to be incorrectly routed to the shared space and dropped.

## V0.11.26

### Date: 2/4/2020

### Changes:

#### :book: Documentation

-   Added documentation for the following actions:
    -   `player.getCurrentUniverse()`
    -   `player.getCurrentDimension()`
    -   `player.getInventoryDimension()`
    -   `player.getMenuDimension()`
    -   `player.goToURL()`
    -   `player.openURL()`
    -   `player.getBot()`
    -   `player.playSound()`
    -   `player.showHtml()`
    -   `player.hideHtml()`
    -   `player.tweenTo()`
    -   `player.moveTo()`
    -   `player.openQRCodeScanner()`
    -   `player.closeQRCodeScanner()`
    -   `player.showQRCode()`
    -   `player.hideQRCode()`
    -   `player.openBarcodeScanner()`
    -   `player.closeBarcodeScanner()`
    -   `player.showBarcode()`
    -   `player.hideBarcode()`
    -   `player.loadUniverse()`
    -   `player.unloadUniverse()`
    -   `player.importAUX()`
    -   `player.hasBotInInventory()`
    -   `player.showInputForTag()`
    -   `player.checkout()`
    -   `player.openDevConsole()`
    -   `server.finishCheckout()`
    -   `server.loadFile()`
    -   `server.saveFile()`
    -   `server.shell()`
    -   `server.backupToGithub()`
    -   `server.backupAsDownload()`
    -   `superShout()`
    -   `action.perform()`
    -   `action.reject()`
    -   `getBotTagValues()`
    -   `remote()`
    -   `webhook()`
    -   `webhook.post()`
    -   `byMod()`
    -   `neighboring()`
    -   `either()`
    -   `not()`
    -   `removeTags()`
    -   `subtractMods()`
    -   `getTag()`
    -   `setTag()`
    -   `math.sum()`
    -   `math.avg()`
    -   `math.abs()`
    -   `math.sqrt()`
    -   `math.stdDev()`
    -   `math.randomInt()`
    -   `math.random()`
-   Removed the following functions:
    -   `renameTagsFromDotCaseToCamelCase()`
    -   `server.sayHello()`
    -   `server.echo()`

#### :bug: Bug Fixes

-   Fixed an issue that prevented `changeState()` from working on bots which were provided from a `that`/`data` argument.

## V0.11.25

### Date: 1/31/2020

### Changes:

#### :boom: **Breaking Changes**

-   Replaced the `@onPlayerEnterDimension` listener with `@onPlayerPortalChanged`.
    -   `@onPlayerPortalChanged` is called whenever any portal changes whereas `@onPlayerEnterDimension` was only called for `auxPagePortal`.
    -   Additionally, this fixes some of the issues that `@onPlayerEnterDimension` ran into.
-   Changed the Webhook URLs to the new URL scheme.
    -   Instead of `https://auxplayer.com/{dimension}/{universe}` you should use `https://auxplayer.com/webhook?auxUniverse={universe}`

#### :rocket: Features

-   Added the ability to click a Bot ID in the sheet to copy it.

#### :bug: Bug Fixes

-   Fixed an issue that prevented the portals from reverting to default values if the config bot for the portal was cleared.

## V0.11.24

### Date: 1/31/2020

### Changes:

#### :boom: **Breaking Changes**

-   Renamed the following tags:
    -   `_auxUserDimension` -> `auxPagePortal`
    -   `_auxUserInventoryDimension` -> `auxInventoryPortal`
    -   `_auxUserMenuDimension` -> `auxMenuPortal`
    -   `_auxUserUniverse` -> `auxUniverse`
    -   `auxDimensionColor` -> `auxPortalColor`
    -   `auxDimensionLocked` -> `auxPortalLocked`
    -   `auxDimensionRotatable` -> `auxPortalRotatable`
    -   `auxDimensionPannable` -> `auxPortalPannable`
    -   `auxDimensionPannableMaxX` -> `auxPortalPannableMaxX`
    -   `auxDimensionPannableMaxY` -> `auxPortalPannableMaxY`
    -   `auxDimensionPannableMinX` -> `auxPortalPannableMinX`
    -   `auxDimensionPannableMinY` -> `auxPortalPannableMinY`
    -   `auxDimensionZoomable` -> `auxPortalZoomable`
    -   `auxDimensionZoomableMax` -> `auxPortalZoomableMax`
    -   `auxDimensionZoomableMin` -> `auxPortalZoomableMin`
    -   `auxDimensionPlayerZoom` -> `auxPortalPlayerZoom`
    -   `auxDimensionPlayerRotationX` -> `auxPortalPlayerRotationX`
    -   `auxDimensionPlayerRotationY` -> `auxPortalPlayerRotationY`
    -   `auxDimensionGridScale` -> `auxPortalGridScale`
    -   `auxDimensionSurfaceScale` -> `auxPortalSurfaceScale`
    -   `auxDimensionInventoryHeight` -> `auxInventoryPortalHeight`
    -   `auxDimensionInventoryResizable` -> `auxInventoryPortalResizable`
    -   Removed all the inventory-specific dimension config tags in favor of the normal ones.
        -   e.g. `auxDimensionInventoryColor` is now just `auxPortalColor`
-   Removed the following tags:
    -   `aux._lastActiveTime`
    -   `_auxSelection`
    -   `aux.connected`
    -   `_auxUser`
    -   `auxUserUniversesDimension`
    -   `auxDimensionConfig`
-   Removed the following function:
    -   `player.isConnected()`
-   The `player.isInDimension()` function has been updated to check whether the page portal is showing the given dimension.
-   Dimensions can no longer be configured using the `auxDimensionConfig` tag.
    -   Instead of configuring dimensions, you must configure portals.
    -   Use the new `aux{type}PortalConfigBot` (like `auxPagePortalConfigBot`) tags to specify the bot that should configure the portal.
    -   The you can find a list of the possible tags under the "Portal Config Tags" header in the documentation.
-   Channel Designer is no more.
    -   In addition, the URL scheme has changed. Instead of `auxplayer.com/*{dimension}/{universe}` to get the sheet, you now have to specify the portals via URL query parameters. (e.g. `auxplayer.com?auxUniverse={universe}&auxSheetPortal={dimension}`)
    -   The possible portal values are:
        -   `auxSheetPortal` - Loads the sheet with the given dimension.
        -   `auxPagePortal` - Loads the normal 3D view with the given dimension.
        -   `auxMenuPortal` - Loads the menu with the given dimension.
        -   `auxInventoryPortal` - Loads the inventory with the given dimension.
    -   As a shortcut, you can go to `casualos.com/{dimension}/{universe}` and it will redirect you to `auxplayer.com?auxUniverse={universe}&auxPagePortal={dimension}` or `auxplayer.com?auxUniverse={universe}&auxSheetPortal={dimension}` depending on if you include the `*` for the dimension.

#### :rocket: Features

-   Added the `player.getPortalDimension(portal)` function.
    -   `portal` is a string with the name of the portal. Can be one of the following options:
        -   `page` - Gets the `auxPagePortal` tag.
        -   `inventory` - Gets the `auxInventoryPortal` tag.
        -   `menu` - Gets the `auxMenuPortal` tag.
        -   `sheet` - Gets the `auxSheetPortal` tag.
        -   `universes` - Gets the `auxUniversesPortal` tag.
        -   You can also give it a tag that ends with `"Portal"` to get that tag directly. (e.g. `auxPagePortal` will return `auxPagePortal`)
-   Added the `player.getDimensionalDepth(dimension)` function.
    -   `dimension` is the dimension that should be searched for.
    -   Returns the distance between the player bot and the given dimension.
        -   A return value of `0` means that the player bot is in the given dimension.
        -   A return value of `1` means that the player bot is viewing the given dimension through a portal.
        -   A return value of `-1` means that the player bot cannot access the given dimension at this moment.
-   Added the ability to show the sheet in auxPlayer by setting the `auxSheetPortal` tag on the player bot.

#### :bug: Bug Fixes

-   Fixed an issue where the inventory camera would be placed at an impossible location if the inventory was hidden during startup.
-   Fixed an issue with the inventory where setting `auxInventoryPortal` to null or `undefined` would not hide it.
-   Fixed an issue where setting a dimension tag to a number would place the bot in the dimension.
-   Fixed an issue where tag autocomplete results would become duplicated after closing and reopening the sheet.

## V0.11.23

### Date: 1/23/2020

### Changes:

#### :boom: **Breaking Changes**

-   Renamed the `player.inDesigner()` function to `player.inSheet()`.
-   Changed the `player.showChat(placeholder)` function to set the placeholder of the chat bar instead of the prefill.
-   Removed the ability to trigger a listener by clicking the play button in the code editor.
-   Removed the side menu from auxPlayer.
-   Removed [sharp](https://github.com/lovell/sharp) to allow us to make ARM builds on macOS.

#### :rocket: Features

-   Added the ability to specify an options object when calling `player.showChat(options)`.
    -   `options` is an object with the following properties:
        -   `placeholder` - The placeholder. Will override the existing placeholder. (optional)
        -   `prefill` - The prefill. Will only be set if there is no text already in the chat bar. (optional)
-   Added the ability to click the `id` tag in the sheet to load all the bots.
-   Added the ability to use the browser back button in the sheet.
-   Added the version number to the loading popup.
-   Added the `player.version()` function which gets information about the current version number.
    -   Returns an object with the following properties:
        -   `hash` - The Git hash that the build was made from.
        -   `version` - The Git tag that the build was made from.
        -   `major` - The major number of the build.
        -   `minor` - The minor number of the build.
        -   `patch` - The patch number of the build.
-   Improved the chat bar to remove focus from the input box when the "Send Message" button is clicked/tapped.
    -   This should cause the on-screen keyboard to automatically close.
-   Improved the menu positioning so that it will appear at the bottom of the screen when the inventory is hidden.
-   Added the ability to resize the code editor window.
-   Added the `player.device()` function which gets information about the current device.
    -   Returns an object with the following properties:
        -   `supportsAR` - Whether AR is supported.
        -   `supportsVR` - Whether VR is supported.
-   Added the `player.enableAR()` and `player.disableAR()` functions.
-   Added the `player.enableVR()` and `player.disableVR()` functions.

#### :bug: Bug Fixes

-   Fixed an issue where hidden tags would not get a button to toggle their visiblity in the sheet.
-   Fixed an issue where the `space` tag in the sheet would sometimes show an incorrect value.
-   Fixed an issue where sometimes AUX would crash when multiple tabs were open due to a race condition.
-   Fixed an issue where bots from the history space would not be findable in scripts.

## V0.11.22

### Date: 1/16/2020

### Changes:

-   **Breaking Changes**
    -   Changed player bots to use the `tempLocal` space.
        -   This means that refreshing the page won't pollute the universe with a ton of extra bots.
    -   `player.loadUniverse()` will now create bots in the `tempLocal` space.
        -   Previously they were created in the `shared` space.
-   Improvements
    -   Added the ability to create, load, and restore version marks.
        -   The `player.markHistory(options)` function creates a history mark for the current version.
            -   `options` is an object with the following properties:
                -   `message` - The message that the new mark should have.
        -   The `player.browseHistory()` function loads the `history` space with all the marks that the universe has.
        -   The `player.restoreHistoryMark(mark)` function restores the state in the given mark to the universe.
            -   `mark` - The bot or bot ID of the mark that should be restored.
        -   The `player.restoreHistoryMarkToUniverse(mark, universe)` function restores the state in the given mark to the given universe.
            -   `mark` - The bot or bot ID of the mark that should be restored.
            -   `universe` - The universe that the mark should be restored to.
    -   Changed the CORS settings to allow access from any origin.

## V0.11.21

### Date: 1/14/2020

### Changes:

-   **Breaking Changes**
    -   Renamed the `player.showUploadUniverse()` function to `player.showUploadAuxFile()`.
-   Improvements
    -   Added the `@onAnyCreate` shout listener.
        -   `that` is an object with the following properties:
            -   `bot` - The bot that was created.

## V0.11.20

### Date: 1/13/2020

### Changes:

-   **Breaking Changes**
    -   Renamed context to dimension.
        -   All the `auxContext*` tags have been renamed to `auxDimension*`.
        -   Listeners like `@onDrop`, `@onModDrop`, `@onClick`, etc. now have a `dimension` property in the `data` argument instead of `context`.
        -   The `@onPlayerEnterContext` listener has been renamed to `@onPlayerEnterDimension`.
        -   The `_auxUserContext`, `_auxUserMenuContext`, `_auxUserInventoryContext`, and `_auxUserChannelsContext` have been renamed to use dimension instead of context.
    -   Renamed channel to universe.
        -   All the `auxChannel*` tags have been renamed to `auxUniverse*`.
        -   The `_auxUserChannelsContext` tag has been renamed to `_auxUserUniversesDimension`.
        -   The `_auxUserChannel` tag has been renamed to `_auxUserUniverse`.
        -   The `player.setupChannel()` function has been renamed to `player.setupUniverse()`.
        -   The `player.loadChannel()` and `player.unloadChannel()` functions have been renamed to `player.loadUniverse()` and `player.unloadUniverse()`.
        -   The `player.getCurrentChannel()` function has been renamed to `player.getCurrentUniverse()`.
        -   The `setup_channel` action type has been renamed to `setup_universe`.
        -   The `@onChannel*` listen tags have been renamed to `@onUniverse*`.
            -   Also the `channel` property in the `data` argument has been renamed to `universe`.
    -   Renamed the `auxDimensionRotation` (`auxContextRotation`) tags to `auxDimensionOrientation`.
    -   You no longer need to define a dimension bot (context bot) in order to view a dimension in auxPlayer.
        -   You can still configure a dimension using the `auxDimensionConfig` tag (renamed from `auxContext`).
    -   Channel Designer is no more!
        -   It has been replaced with the "sheet dimension" (bot table).
        -   You can show _any_ dimension in the sheet by putting a `*` in front of the dimension name in the URL.
            -   e.g. `https://auxplayer.com/*home/example` if you wanted to view the `home` dimension in the sheet from the `example` universe.
            -   Going to just `*` will show all bots in the universe in the sheet. (which is very slow at the moment)
        -   You can also jump directly into auxPlayer by using the "Open dimension in auxPlayer" button that is next to the tag filters.
    -   Removed the `player.isDesigner()` function.
    -   Renamed `auxShape` to `auxForm`.
    -   Renamed `auxImage` to `auxFormAddress`.
-   Improvements
    -   Added the `player.showChat()` and `player.hideChat()` functions.
        -   These show/hide the chat bar in auxPlayer.
        -   Typing in the chat bar will trigger a `@onChatUpdated` shout with the text in the chat bar.
        -   Pressing Enter or clicking the send button on the chat bar will trigger a `@onChatEnter` shout with the text in the chat bar.
    -   Added the `@onChat` shout listener.
        -   Triggered when the user sends a message using the chat bar.
        -   `that` is an object with the following properties:
            -   `message` - The message that was sent.
    -   Added the `@onChatTyping` shout listener.
        -   Triggered when the user edits the text in the chat bar.
        -   `that` is an object with the following properties:
            -   `message` - The message that is in the chat bar after the user edited it.
    -   Added the `player.run(script)` function.
        -   `script` is the script text that should be executed.
        -   Works by sending a `run_script` action. This allows `@onUniverseAction()` listener to intercept and prevent scripts.
    -   Added the ability to click a tag in the bot table to teleport to that dimension.
    -   Added a play button to the right side of the code editor to run scripts for quick debugging.
    -   Added the `player.downloadBots(bots, filename)` function.
        -   The first parameter is an array of bots that should be downloaded.
        -   The second parameter is the name of the file that is downloaded.
    -   Added the `player.showUploadUniverse()` function.
        -   Shows a dialog that lets the user upload `.aux` files.
-   Other Changes
    -   Changed the "AUX Player" and "Channel Designer" tab titles to "auxPlayer".
    -   Removed the colored dots from tag labels in the bot table.
-   Bug Fixes
    -   `auxIframe` now supports URLs with `*` characters in them.
    -   Fixed an issue with the menu dimension that would cause items to remain even though a different dimension should be visible.

## V0.11.19

### Date: 12/31/2019

### Changes:

-   Bug Fixes
    -   Fixed an issue where the "Create Empty Bot" button in the bot table was hidden when a mod was selected.

## V0.11.18

### Date: 12/30/2019

### Changes:

-   Improvements
    -   Showing hidden tags in the bot table will now also show the `shared` tag.
    -   Removed the multi-select button from the bot table.
    -   Removed the create context button from the bot table.
    -   Removed the clear search button from the bot table.
    -   Removed the "create mod from selection" button from the bot table.
    -   Added the ability to click/tap on a bot preview in the bot table to select a mod of it.
    -   Added the ability to drag a bot preview in the bot table to drag a mod of it.
    -   Hid the ID tag when a mod is selected.
    -   Hid all other buttons when a mod is selected in the bot table.

## V0.11.17

### Date: 12/20/2019

### Changes:

-   **Breaking Changes**
    -   Changed `@onDrop`, `@onDropEnter`, and `@onDropExit` to use the same parameters.
        -   `that` is an object with the following properties:
            -   `dragBot` - The bot that is being dragged.
            -   `to` - an object with the following properties:
                -   `context` - The context the bot is being dragged into.
                -   `x` - The X grid position the bot is being dragged to.
                -   `y` - The Y grid position the bot is being dragged to.
                -   `bot` - The bot that the `dragBot` is being dragged onto.
            -   `from` - an object with the following properties:
                -   `context` The context the bot is being dragged from.
                -   `x` - The X grid position the bot is being dragged from.
                -   `y` - The Y grid position the bot is being dragged from.
-   Improvements
    -   `create()` will now automatically set the `auxCreator` tag to `null` if it references a bot that is in a different space from the created bot.
    -   Also `create()` will not set the `auxCreator` tag to `null` if it references a non-existent bot.
    -   Added the `changeState(bot, stateName, groupName)` function to help with building state machines.
        -   Sets the `[groupName]` tag to `[stateName]` on `bot` and sends "on enter" and "on exit" whispers to the bot that was updated.
        -   `groupName` defaults to `"state"` if not specified.
        -   If the state has changed, then a `@[groupName][previousStateName]OnExit()` and `@[groupName][stateName]OnEnter()` whispers are sent to the updated bot.
            -   `that` is a object with the following properties:
                -   `from` - The previous state name.
                -   `to` - The next state name.
        -   Example: Running `changeState(bot, "Running")` will set the `state` tag to `"Running"` and will send a `@stateRunningOnEnter()` whisper to the bot.

## V0.11.16

### Date: 12/19/2019

### Changes:

-   **Breaking Changes**
    -   Renamed `onBotDrag` and `onBotDrop` to `onDrag` and `onDrop` respectively.
    -   Renamed `onMod` to `onModDrop`.
    -   Removed `onCombine`, `onCombineEnter`, and `onCombineExit`.
    -   Dropping a mod in an empty space will no longer create a new bot.
    -   Setting `auxPositioningMode` to `absolute` will no longer prevent mods.
    -   Changed `applyMod()` and `subtractMods()` to not send `onMod()` events.
    -   Renamed the `diffs` property on the `onModDrop` argument to `mod`.
-   Improvements
    -   Added `onModDropEnter` and `onModDropExit` listeners for when a mod is dragged onto or off of a bot.
        -   The bot that the mod will be applied to recieves the `onModDropEnter` and `onModDropExit` events.
    -   If a custom `onModDrop` listener is provided, then the mod will not be applied. It is up to the `onModDrop` listener to apply the mod via `applyMod(this, that.mod)`.
    -   Added `onDropEnter` and `onDropExit` listeners for when a bot is dragged onto or off of another bot.
        -   Both the bot that is being dragged and the bot that they are on top of will recieve the `onDropEnter` and `onDropExit` events.
        -   Note that `onDropEnter` and `onDropExit` events will fire even if one of the bots is not stackable.
        -   They have the following parameters:
            -   `draggedBot` - the bot that is being dragged.
            -   `otherBot` - the bot that the dragged bot is on top of.
            -   `context` - the context that this is happening in.
    -   Improved `onDrop` to be sent to both the dragged bot and the bot that it is dropped on top of.
        -   The event will fire on the other bot even if it has `auxPositioningMode` set to `absolute`.
    -   Added the `player.setClipboard()` function that is able to set the user's clipboard to the given text.
        -   ex. `player.setClipboard("abc")` will set the user's clipboard to "abc".
        -   On Chrome and Firefox, the text will be copied directly to the user's clipboard.
        -   On Safari and all iOS browsers, a popup will be triggered with a copy button allowing the user to copy the text to their clipboard.
    -   Tags that contain listeners will now display with a @ symbol in front of the tag name.
    -   Tags that contain formulas will now display with a = sign after the tag name.
    -   Removed the @ symbol from the first line in the code editor when editing a script.
    -   Added the ability to use an @ symbol while creating a new tag to prefill the editor with an @.
    -   Added the ability to use @ symbols in tags in `getTag()`, `setTag()`, `getBot()`, `getBots()`, `byTag()`, `shout()`, and `whisper()`.
    -   Added tag filters for listener tags and formula tags to the bot table.
    -   Added the ability to detect the `tags` variable in scripts as a reference to tags.
        -   This is useful for knowing when to update a formula.
        -   Also works with the `raw` variable.
        -   Limitations:
            -   Does not detect references via the `bot` or `this` variables. (e.g. `bot.tags.abc`)
            -   Does not detect references via other bots. (e.g. `otherBot.tags.abc`)
            -   Does not detect references if a function is called on the tag. (e.g. `tags.name.toString()`)
        -   If you need to work around the limitations, use the `getTag()` function.

## V0.11.15

### Date: 12/17/2019

### Changes:

-   Bug Fixes
    -   Fixed an issue where `player.replaceDragBot()` actions were not getting processed because some data was improperly formatted.
    -   Resolved issue with inventory not remaining in place on resizing.

## V0.11.14

### Date: 12/16/2019

### Changes:

-   **Breaking Changes**

    -   Removed `auxStackable` and replaced it with `auxPositioningMode`.
        -   `auxPositioningMode` has two possible values:
            -   `stack` - Indicates that the bot will stack on top of other bots (default)
            -   `absolute` - Indicates that the bot will ignore other bots when positioning.
    -   Removed the `createTemp()` function.
        -   It has been replaced with the `{ space: "value" }` mod.
        -   e.g. Instead of `createTemp()` you should use `create({ space: "tempLocal" })`.
    -   Removed the `cookie` bot. It has been replaced with the `local` space.
    -   Removed the following functions:
        -   `addToContextMod()`
        -   `removeFromContextMod()`
        -   `addToMenuMod()`
        -   `removeFromMenuMod()`
        -   `setPositionMod()`
        -   `from()`
            -   You can use a mod declaration with the new `getID()` function to achieve the same functionality:
            -   `{ auxCreator: getID(bot) }`
    -   Renamed the `createdBy()` filter function to `byCreator()`.

-   Improvements
    -   Added the `space` tag which indicates where a bot will be stored.
        -   The following spaces are currently available:
            -   `shared` - This space is shared among multiple users and is persistent. This is the default space for bots if not specified.
            -   `tempLocal` - This space is not shared and is cleared every time the browser refreshes.
            -   `local` - This space is kept on your device and is persistent.
        -   When creating a bot, you can set the space that it will be stored in using a `{ space: "value" }` mod.
            -   e.g. `create({ space: "local" })` will create a new bot in the `local` space.
            -   Creating a bot from another bot will inherit spaces. So cloning a `tempLocal` bot will produce another `tempLocal` bot. You can of course override this using a mod.
        -   You can search for bots in a specific space using the `bySpace()` filter function.
            -   e.g. `getBots(bySpace("local"))` will get all the bots in the `local` space.
            -   It is simply an alternative way to do `getBots(byTag("space", value))`.
    -   Added the following functions:
        -   `getID(bot)` gets the ID of a bot. If given a string, then that will be returned instead.
        -   `getJSON(data)` gets a JSON string for the given data.
-   Bug Fixes
    -   Resolved issue of orientation inverting then attepting to resize the inventory once the viewport has beeen panned.

## V0.11.13

### Date: 12/13/2019

### Changes:

-   Bug Fixes
    -   Fixed an issue where having duplicate bot atoms could cause the bot values to be locked because it would chose the wrong bot to update.

## V0.11.12

### Date: 12/12/2019

### Changes:

-   Bug Fixes
    -   Fixed an issue where script bots were not being converted back into normal bots correctly.

## V0.11.11

### Date: 12/12/2019

### Changes:

-   **Breaking Changes**

    -   Changed `create()` and `createTemp()` to automatically set `auxCreator` to the current `this` bot.
        -   `create()` no longer takes a bot/bot ID as the first parameter. Instead, you need to use the `from()` function to set the creator ID.
        -   e.g. `create(from(bot))`.
    -   Renamed all listen tags to not use the `()` at the end.
        -   Every tag is now the same. This means that `()` to the end of a tag does nothing special.
        -   i.e. There is no difference between a "normal" tag and a "listen" tag.
        -   Instead, tags can listen by prefixing their script with a `@` symbol.
        -   e.g. `player.toast("Hi!")` becomes `@player.toast("Hi!")`.
    -   Renamed `mod()` to `applyMod()`.
    -   Renamed `mod.addToMenu()` to `addToMenuMod()`.
    -   Renamed `mod.removeFromMenu()` to `removeFromMenuMod()`.
    -   Renamed `mod.addToContext()` to `addToContextMod()`.
    -   Renamed `mod.removeFromContext()` to `removeFromContextMod()`.
    -   Renamed `mod.setPosition()` to `setPositionMod()`.
    -   Renamed `mod.subtract()` to `subtractMods()`.
    -   Renamed `mod.import()` to `getMod()`.
    -   Removed `mod.export()`.

-   Improvements
    -   Added a `creator` variable to scripts and formulas which gets the bot that created the `this` bot.
        -   `creator` is null if the current bot has no creator.
    -   Added a `raw` variable to scripts and formulas which gets direct access to the `this` bot's tag values.
        -   This is similar to the `tags` variable but does not do any pre-processing on the tag value. This means you will get formula scripts back instead of the calculated formula values.
    -   Improved the `tags` variable to handle setting tag values on it.
        -   This lets you write scripts like `tags.name = "joe"` or `bot.tags.myContext = true`.
        -   Also works with the `raw` variable.
    -   Improved bots returned from `getBots()` and `getBot()` to support setting tag values on their `tags` property.
        -   This lets you write things like `myBot.tags.name = "bob"`.
        -   Should also work with bots in the `that` variable.
    -   Added a `data` variable which equals `that`.
    -   Added the `player.hideHtml()` function which hides the HTML modal.
    -   Added in inventory tags to limit panning movements on the inventory context: `auxContextInventoryPannableMinX`, `auxContextInventoryPannableMaxX`, `auxContextInventoryPannableMinY`, `auxContextInventoryPannableMaxY`.
    -   Reformatted new selection id logic by removing the `._` character from its return.

## V0.11.10

### Date: 12/9/2019

### Changes:

-   Bug Fixes
    -   Resolved issue of hidden tags showing up when no filter has been selected on the table.

## V0.11.9

### Date: 12/6/2019

### Changes:

-   **Breaking Changes**
    -   `removeTags()` now checks if a tag starts with the given search value.
        -   Previously it would check if the search value matched the first part of a tag up do the dot (`.`).
        -   Now, it will remove all tags that start with the given search value.
        -   e.g. `removeTags(bot, "hello")` will remove `hello`, `helloAbc`, and `helloX`.
    -   The bot table tag blacklist has been updated to support camel cased tags.
    -   Renamed several functions:
        -   Renamed `onAnyAction()` to `onChannelAction()`.
        -   Renamed `player.currentChannel()` to `player.getCurrentChannel()`.
        -   Renamed `player.currentContext()` to `player.getCurrentContext()`.
        -   Renamed `mod.apply()` to `mod()`.
            -   All the other `mod.` functions remain the same.
            -   ex. `mod.export()` still works.
    -   Renamed all of the built-in tags to use `camelCase` instead of `dot.case`.
        -   Renamed all the scene tags to channel tags.
            -   `aux.scene.color` is now `auxChannelColor`
            -   `aux.scene.user.player.color` is now `auxChannelUserPlayerColor`
            -   `aux.scene.user.builder.color` is now `auxChannelUserBuilderColor`
        -   Renamed `aux.inventory.height` to `auxInventoryHeight`.
        -   Renamed `aux.channel` to `auxChannel`.
        -   Renamed `aux.connectedSessions` to `auxConnectedSessions`.
        -   Renamed `aux.color` to `auxColor`.
        -   Renamed `aux.creator` to `auxCreator`.
        -   Renamed `aux.draggable` to `auxDraggable`.
        -   Renamed `aux.draggable.mode` to `auxDraggableMode`.
        -   Renamed `aux.stackable` to `auxStackable`.
        -   Renamed `aux.destroyable` to `auxDestroyable`.
        -   Renamed `aux.editable` to `auxEditable`.
        -   Renamed `aux.stroke.color` to `auxStrokeColor`.
        -   Renamed `aux.stroke.width` to `auxStrokeWidth`.
        -   Renamed `aux.line.to` to `auxLineTo`.
        -   Renamed `aux.line.width` to `auxLineWidth`.
        -   Renamed `aux.line.style` to `auxLineStyle`.
        -   Renamed `aux.line.color` to `auxLineColor`.
        -   Renamed `aux.label` to `auxLabel`.
        -   Renamed `aux.label.color` to `auxLabelColor`.
        -   Renamed `aux.label.size` to `auxLabelSize`.
        -   Renamed `aux.label.size.mode` to `auxLabelSizeMode`.
        -   Renamed `aux.label.anchor` to `auxLabelAnchor`.
        -   Renamed `aux.listening` to `auxListening`.
        -   Renamed `aux.shape` to `auxShape`.
        -   Renamed `aux.scale` to `auxScale`.
        -   Renamed `aux.scale.x` to `auxScaleX`.
        -   Renamed `aux.scale.y` to `auxScaleY`.
        -   Renamed `aux.scale.z` to `auxScaleZ`.
        -   Renamed `aux.image` to `auxImage`.
        -   Renamed `aux.iframe` to `auxIframe`.
        -   Renamed `aux.iframe.x` to `auxIframeX`.
        -   Renamed `aux.iframe.y` to `auxIframeY`.
        -   Renamed `aux.iframe.z` to `auxIframeZ`.
        -   Renamed `aux.iframe.size.x` to `auxIframeSizeX`.
        -   Renamed `aux.iframe.size.y` to `auxIframeSizeY`.
        -   Renamed `aux.iframe.rotation.x` to `auxIframeRotationX`.
        -   Renamed `aux.iframe.rotation.y` to `auxIframeRotationY`.
        -   Renamed `aux.iframe.rotation.z` to `auxIframeRotationZ`.
        -   Renamed `aux.iframe.element.width` to `auxIframeElementWidth`.
        -   Renamed `aux.iframe.scale` to `auxIframeScale`.
        -   Renamed `aux.progressBar` to `auxProgressBar`.
        -   Renamed `aux.progressBar.color` to `auxProgressBarColor`.
        -   Renamed `aux.progressBar.backgroundColor` to `auxProgressBarBackgroundColor`.
        -   Renamed `aux.progressBar.anchor` to `auxProgressBarAnchor`.
        -   Renamed `aux._selection` to `_auxSelection`.
        -   Renamed `aux._user` to `_auxUser`.
        -   Renamed `aux.user.active` to `auxUserActive`.
        -   Renamed `aux.version` to `auxVersion`.
        -   Renamed `aux._userChannel` to `_auxUserChannel`.
        -   Renamed `aux._userContext` to `_auxUserContext`.
        -   Renamed `aux._userInventoryContext` to `_auxUserInventoryContext`.
        -   Renamed `aux._userMenuContext` to `_auxUserMenuContext`.
        -   Renamed `aux._userSimulationsContext` to `_auxUserChannelsContext`.
        -   Renamed `aux._editingBot` to `_auxEditingBot`.
        -   Renamed `aux._selectionMode` to `_auxSelectionMode`.
        -   Renamed `aux.runningTasks` to `auxRunningTasks`.
        -   Renamed `aux.finishedTasks` to `auxFinishedTasks`.
        -   Renamed `aux.task.output` to `auxTaskOutput`.
        -   Renamed `aux.task.error` to `auxTaskError`.
        -   Renamed `aux.task.time` to `auxTaskTime`.
        -   Renamed `aux.task.shell` to `auxTaskShell`.
        -   Renamed `aux.task.backup` to `auxTaskBackup`.
        -   Renamed `aux.task.backup.type` to `auxTaskBackupType`.
        -   Renamed `aux.task.backup.url` to `auxTaskBackupUrl`.
        -   Renamed `aux.context` to `auxContext`.
        -   Renamed `aux.context.color` to `auxContextColor`.
        -   Renamed `aux.context.locked` to `auxContextLocked`.
        -   Renamed `aux.context.grid.scale` to `auxContextGridScale`.
        -   Renamed `aux.context.visualize` to `auxContextVisualize`.
        -   Renamed `aux.context.x` to `auxContextX`.
        -   Renamed `aux.context.y` to `auxContextY`.
        -   Renamed `aux.context.z` to `auxContextZ`.
        -   Renamed `aux.context.rotation.x` to `auxContextRotationX`.
        -   Renamed `aux.context.rotation.y` to `auxContextRotationY`.
        -   Renamed `aux.context.rotation.z` to `auxContextRotationZ`.
        -   Renamed `aux.context.surface.scale` to `auxContextSurfaceScale`.
        -   Renamed `aux.context.surface.size` to `auxContextSurfaceSize`.
        -   Renamed `aux.context.surface.minimized` to `auxContextSurfaceMinimized`.
        -   Renamed `aux.context.surface.defaultHeight` to `auxContextSurfaceDefaultHeight`.
        -   Renamed `aux.context.surface.movable` to `auxContextSurfaceMovable`.
        -   Renamed `aux.context.player.rotation.x` to `auxContextPlayerRotationX`.
        -   Renamed `aux.context.player.rotation.y` to `auxContextPlayerRotationY`.
        -   Renamed `aux.context.player.zoom` to `auxContextPlayerZoom`.
        -   Renamed `aux.context.devices.visible` to `auxContextDevicesVisible`.
        -   Renamed `aux.context.inventory.color` to `auxContextInventoryColor`.
        -   Renamed `aux.context.inventory.height` to `auxContextInventoryHeight`.
        -   Renamed `aux.context.inventory.pannable` to `auxContextInventoryPannable`.
        -   Renamed `aux.context.inventory.resizable` to `auxContextInventoryResizable`.
        -   Renamed `aux.context.inventory.rotatable` to `auxContextInventoryRotatable`.
        -   Renamed `aux.context.inventory.zoomable` to `auxContextInventoryZoomable`.
        -   Renamed `aux.context.inventory.visible` to `auxContextInventoryVisible`.
        -   Renamed `aux.context.pannable` to `auxContextPannable`.
        -   Renamed `aux.context.pannable.min.x` to `auxContextPannableMinX`.
        -   Renamed `aux.context.pannable.max.x` to `auxContextPannableMaxX`.
        -   Renamed `aux.context.pannable.min.y` to `auxContextPannableMinY`.
        -   Renamed `aux.context.pannable.max.y` to `auxContextPannableMaxY`.
        -   Renamed `aux.context.zoomable` to `auxContextZoomable`.
        -   Renamed `aux.context.zoomable.min` to `auxContextZoomableMin`.
        -   Renamed `aux.context.zoomable.max` to `auxContextZoomableMax`.
        -   Renamed `aux.context.rotatable` to `auxContextRotatable`.
        -   Renamed `stripe.publishableKey` to `stripePublishableKey`.
        -   Renamed `stripe.secretKey` to `stripeSecretKey`.
        -   Renamed `stripe.charges` to `stripeCharges`.
        -   Renamed `stripe.successfulCharges` to `stripeSuccessfulCharges`.
        -   Renamed `stripe.failedCharges` to `stripeFailedCharges`.
        -   Renamed `stripe.charge` to `stripeCharge`.
        -   Renamed `stripe.charge.receipt.url` to `stripeChargeReceiptUrl`.
        -   Renamed `stripe.charge.receipt.number` to `stripeChargeReceiptNumber`.
        -   Renamed `stripe.charge.description` to `stripeChargeDescription`.
        -   Renamed `stripe.outcome.networkStatus` to `stripeOutcomeNetworkStatus`.
        -   Renamed `stripe.outcome.reason` to `stripeOutcomeReason`.
        -   Renamed `stripe.outcome.riskLevel` to `stripeOutcomeRiskLevel`.
        -   Renamed `stripe.outcome.riskScore` to `stripeOutcomeRiskScore`.
        -   Renamed `stripe.outcome.rule` to `stripeOutcomeRule`.
        -   Renamed `stripe.outcome.sellerMessage` to `stripeOutcomeSellerMessage`.
        -   Renamed `stripe.outcome.type` to `stripeOutcomeType`.
        -   Renamed `stripe.errors` to `stripeErrors`.
        -   Renamed `stripe.error` to `stripeError`.
        -   Renamed `stripe.error.type` to `stripeErrorType`.
-   Improvements
    -   Added the `renameTagsFromDotCaseToCamelCase()` function to help with updating bots from the old tag style to the new tag style.
        -   Use this function on bots that were using the old tag naming style but you want to use the new style.
        -   Note that this only renames the tags already existing on the bot. It does not fix any code that might be stored in the bot.
        -   Usage: `renameTagsFromDotCaseToCamelCase(bot)`
    -   Added the `bot` variable to all functions and formulas.
        -   Replacement for `this`.
    -   Added the `getMod()` function to be able to get all the tags on a bot.
        -   Returns a mod containing all the tag values on the bot.
        -   The returned mod is always up to date with the bot's current values.
        -   Calling `mod.export()` on the returned mod will save the tag code to JSON.
            -   For example, if you have a formula `=123`, then `mod.export(getMod(bot))` will return JSON containing `tag: "=123"` instead of `tag: 123`.
    -   Added the `tags` variable to all functions and formulas.
        -   This is a quick shortcut for `let tags = getMod(bot)` at the beginning of a script/formula.
        -   The `tags` variable has some caveats when used in formulas. Namely that the formulas won't be automatically updated when another tag referenced from the formula is updated. (Use `getTag()` for full support)
        -   Supports autocomplete for all tags.

## V0.11.8

### Date: 12/3/2019

### Changes:

-   Improvements
    -   Added a new system for managing causal trees.
        -   This new system has improvements for performance and reliability.
        -   It also adds support for revision history. (The controls will be coming in a future update)
        -   Every new channel will use the new system while old channels will continue to use the old one.
        -   Everything should function exactly the same as before.
    -   Changed the .aux file format.
        -   The new format is based on the bots state and is easily human readable/writable.
        -   This is different from the old format where a list of atoms was stored.
        -   Downloading a channel will give you a .aux file with the new format.
        -   Uploading a channel supports both the old format and the new format.

## V0.11.7

### Date: 11/27/2019

### Changes:

-   Improvements
    -   Changed the functionality of the table view's filterying system to be inverted.
    -   Attempting to drag a bot onto a bot with `aux.stackable` set to false will now cause the dragged bot to pass through the other bot as if it was not there.
-   Bug Fixes
    -   Resolved issue of player inventory resizing showing a reset on each change.
    -   Tag values that are objects are displayed as JSON.Stringified text. ie `{ field: "myValue" }`
        -   Known Issue: Modifying these displayed strings will convert the tag value to a string
    -   When Moving the camera via `player.MoveTo()`, the pan distance is now set correctly so pan limits are absolute.

## V0.11.6

### Date: 11/6/2019

### Changes:

-   Improvements
    -   Added the `server.setupChannel(channel, botOrMod)` function.
        -   This sends a `setup_channel` action to the server which, if executed using `action.perform()`, will create a channel if it doesn't already exist and place a clone of the given bot or mod in it.
        -   Takes 2 parameters:
            -   `channel` - The channel that should be created.
            -   `botOrMod` - (Optional) The bot or mod that should be cloned and placed inside the new channel. `onCreate()` is triggered after the bot or mod is created so you can use that to script custom setup logic.
        -   As mentioned above, you have to receive the `device` action in `onAnyAction()` and do an `action.perform(that.action.event)` to allow channels to be setup via this function.

## V0.11.5

### Date: 10/31/2019

### Changes:

-   Improvements
    -   Added the `player.replaceDragBot(botOrMod)` function.
        -   When used inside of `onBotDrag()` or `onAnyBotDrag()`, it will set the bot/mod that the user is dragging.
        -   Use this to implement clone or cloneAsMod style functionality.
    -   Added the ability to create temporary bots using the `createTemp()` function.
        -   This function behaves exactly the same as `create()` but the created bot is temporary, which means it won't be shared and will be deleted upon refresh.
-   Changes
    -   Renamed `aux.movable` to `aux.draggable`.
        -   `aux.draggable` now only woks with `true` and `false` values.
        -   The `pickup` and `drag` options have been moved to a new tag `aux.draggable.mode`.
        -   The `clone` and `cloneMod` options have been removed.
            -   You will need to use the new `player.replaceDragBot()` API to replicate `clone` and `cloneMod` behavior.
    -   Removed the `aux.mergeable` tag.
        -   It has been replaced with the `aux.stackable` tag.
    -   Removed the `aux.mod` and `aux.mod.mergeTags` tags.
    -   Renamed the `local` bot to the `cookie` bot.
        -   This is supposed to help make it clear that the bot data is stored in the browser and will be cleared when the browser's data is cleared.
    -   Renamed the `aux.users` context to `aux-users`.
    -   Added the `aux.inventory.height` tag which controls the default height of the inventory on all contexts when set of the config bot.
        -   The `aux.context.inventory.height` tag has been updated to only work on the context bot.
    -   Removed names from the other player frustums.
    -   Removed `aux.whitelist`, `aux.blacklist`, and `aux.designers`.
-   Bug Fixes
    -   Fixed an issue that would cause duplicate users to be created all the time.
    -   Fixed an issue that prevented other users from being rendered.
    -   Fixed an issue that caused all users to use channel designer colors.

## V0.11.4

### Date: 10/29/2019

### Changes:

-   Bug Fixes
    -   Fixed an issue in production builds that pre-processed the QR Code scanner code with babel. As a result, async code in the QR Code scanner failed because the babel polyfill is not being used.

## V0.11.3

### Date: 10/28/2019

### Changes:

-   Improvements
    -   Improved the vendor JavaScript bundle size by removing unused code.
        -   Refactored `three-vrcontroller-module` to use the `three` package instead of `three-full` so we don't duplicate Three.js.
        -   Removed unused shims (PEP.js, `webrtc-adapter`).
        -   Refactored `lodash` imports to directly import the modules that are used.
            -   This helps with dead code eliminiation.
    -   Added the ability to save and load files.
        -   New functions:
            -   `server.saveFile(filename, data, options)`
                -   `filename` is a string and should start with `/drives/`.
                -   `data` is a string of the data to store.
                -   `options` is an object with the following properties:
                    -   `callbackShout` A shout that should happen on the server when the file is done saving.
                    -   `overwriteExistingFile` A boolean that indicates if existing files should be overwritten. (defaults to false)
            -   `server.loadFile(filename, options)`
                -   `filename` is a string and should start with `/drives/`.
                -   `options` is an object with the following properties:
                    -   `callbackShout` A shout that should happen on the server when the file is done loading.
        -   Note that the save file and load file tasks must be enabled via the `onAnyAction()` listener.
            -   You can enable it via using this code:
            ```javascript
            if (that.action.type === 'device') {
                if (
                    ['save_file', 'load_file'].indexOf(
                        that.action.event.type
                    ) >= 0
                ) {
                    action.perform(that.action.event);
                }
            }
            ```
        -   All files from USB drives are stored under the `/drives` directory and the USB drives themselves are numbered starting with 0.
            -   To load a file from USB drive #1, use `server.loadFile("/drives/0/myFile")`.
            -   To save a file to USB drive #2, use `server.saveFile("/drives/1/myFile", data)`.
    -   Removed several options from the side menu:
        -   Removed the channel name from the top of the menu.
        -   Removed the login status from the top of the menu.
        -   Removed the login/logout options from the menu.
            -   The "Logout" option will still be available if you are logged in as a non-guest.
            -   Once you are logged out, then the option will dissapear.
        -   Removed the "Add Channel" option from the menu in AUXPlayer.
-   Bug Fixes
    -   Fixed an issue that prevented the `removeTags()` function from working when given an array of bots.

## V0.11.2

### Date: 10/23/2019

### Changes:

-   Improvements
    -   Improved initial loading time by up to 70%.
    -   Added the ability to choose which camera is used for QR and Barcode scanning.
        -   The following functions have been improved:
            -   `player.openQRCodeScanner(camera)`
            -   `player.openBarcodeScanner(camera)`
        -   The `camera` parameter is optional and takes 2 values: `"front"` or `"rear"`.
    -   Add the `LOCAL_IP_ADDRESS` environment variable which controls the private IP Address that the directory client reports.
    -   Added the ability to serve files from an external folder.
        -   Makes it easy for us to map USB drives into the folder and have them be automatically served to AUX users.
-   Changes
    -   User bots no longer register their own context. Instead, a new bot has been created to host the `aux.users` context.
        -   Improves performance of AUXes with many user bots with the same username.
        -   Existing user bots are not affected. They will be deleted automatically if given enough time. Alternatively, you can delete them using `destroy(getBots("#aux._user"))`.
-   Bug Fixes
    -   Fixed an issue where bots would have the incorrect height because of conflicts in a caching mechanism.
    -   Audio will now trigger on ios devices and on the safari browser.

## V0.11.1

### Date: 10/21/2019

### Changes:

-   Improvements
    -   Added in `player.playSound()` function, will play a sound, given by the url path, once.
-   Bug Fixes
    -   Fixed issue where default panning tag locked the vertical movement in player.

## V0.11.0

### Date: 10/18/2019

### Changes:

-   Improvements
    -   Made the menu item count badge a lighter gray.
    -   Removed the item count badge from the menu.
    -   Removed the dropdown aspect of the menu.
-   Changes

    -   Made the menu item count badge a lighter gray.
    -   Removed the admin channel and admin-channel specific functionality.
        -   This means that there are no more user account bots or channel bots.
            -   You can login as anyone from any device without requiring additional authentication.
            -   You can access any channel. No need to create a channel first. (because there are no channel bots anymore)
            -   The connection counts are now stored in the config bot of the channel.
            -   Connection limits no longer work since they were set on the channel bot in the admin channel.
            -   Username whitelists and blacklists still work, but they rely on client-side script execution instead of server-side execution.
        -   It also means there is no admin role. For now, everyone has admin permissions.
        -   `action.perform()` now needs to be used to run actions on the server.
            -   You can send an action to the server using the `remote()` function.
            -   The server will receive the action in its `onAnyAction()` as `that.action.type === "device"`
            -   `onAnyAction()` has to detect remove events and execute the inner action via `action.perform(that.action.event)`.
        -   The following functions have been removed:
            -   `server.grantRole()`
            -   `server.revokeRole()`
        -   The following functions are not executed by default and require a custom `onAnyAction()` to handle them.
            -   `server.backupAsDownload()`
            -   `server.backupToGithub()`
            -   `server.shell()`
        -   `server.backupAsDownload()` has been updated to accept a "session selector" which determines which session the ZIP file should be sent to.
            -   ex. `server.backupAsDownload({ username: getTag(player.getBot(), "#aux._user") })`
        -   Removed the `aux._lastEditedBy` tag.
            -   This tag was automatically set to the ID of the user whenever a bot was edited.
            -   Currently, it is extra cruft that is not needed and could be easily implemented via `onAnyAction()`.
    -   Centered the menu above the player inventory.
    -   Increased menu text size.
    -   Added in new camera range tags: `aux.context.zoomable.min`, `aux.context.zoomable.max` `aux.context.pannable.min.x`, `aux.context.pannable.max.x`, `aux.context.pannable.min.y`, `aux.context.pannable.max.y`.

-   Bug Fixes
    -   Removed hidden inventory dragging hitboxes when inventory is set to non-visible.

## V0.10.10

### Date: 10/11/2019

### Changes:

-   Bug Fixes
    -   Fixed an issue where sometimes DependencyManager would be given a bot that was undefined which would crash the simulation.

## V0.10.9

### Date: 10/11/2019

### Changes:

-   Bug Fixes
    -   Fixed the ability to make other users admins.

## V0.10.8

### Date: 10/09/2019

### Changes:

-   Improvements
    -   Added a Content-Security-Policy to HTML Modals which prevents them from including scripts of any kind.
        -   This prevents malicious users from executing cross-channel scripting attacks.
        -   Scripts are still allowed in iframes loaded from external domains. (like youtube)
-   Bug Fixes
    -   Disabled the site-wide Content-Security-Policy.
        -   Many devices enforce Content-Security-Policy differently and so it is difficult to find an option which is secure and compatible.

## V0.10.7

### Date: 10/09/2019

### Changes:

-   Bug Fixes
    -   Added a workaround for an issue with Amazon Kindle tablets that caused the Content-Security-Policy to not work correctly.
        -   Downside is that security is less effective since now HTML modals can load whatever scripts they want. (XSS threat)
        -   As a result, this workaround is only applied to Kindle devices.

## V0.10.6

### Date: 10/08/2019

### Changes:

-   Bug Fixes
    -   Fixed labels.

## V0.10.5

### Date: 10/08/2019

### Changes:

-   Improvements
    -   Added the `player.showHtml(html)` function that shows a modal with the given HTML.
        -   Optimized for embedding YouTube videos but works with any arbitrary HTML.
        -   Embedding JavaScript is not supported.
-   Bug Fixes
    -   Fixed an issue that prevented tabs with the same URL from seeing each other's changes to the local bot.

## V0.10.4

### Date: 10/08/2019

### Changes:

-   Improvements
    -   Added `onAnyAction()` action tag to intercept and change actions before they are executed.
        -   `onAnyAction()` runs for every action, including when a bot is created, changed, or deleted.
        -   Every action is an object with a `type` property.
            -   The `type` property is a string that indicates what the action does.
            -   Here is a partial list of types:
                -   `add_bot`: A bot should be added (i.e. created).
                -   `remove_bot`: A bot should be removed (i.e. deleted).
                -   `update_bot`: A bot should be updated.
                -   `apply_state`: The given bot state should be applied. (i.e. a set of bots should be created/updated)
                -   `shout`: A shout should be executed.
                -   `show_toast`: A toast message should be shown on the device.
                -   `show_barcode`: A barcode should be shown.
                -   `tween_to`: The camera should be tweened to show a bot.
        -   `that` is an object with the following properties:
            -   `action`: The action that is going to be executed.
        -   Forking a channel clears the `onAnyAction()` on the config bot.
            -   This is so that you can recover from broken states and also gives the person who forked the AUX full control over the fork.
    -   Added two new script functions:
        -   `action.reject(action)`: Prevents the given action from being performed. Returns the rejection action.
        -   `action.perform(action)`: Adds the given action to the performance queue so it will be performed. This can be used to re-enable an action after it has been rejected (you can also reject the rejection action). Returns the action that will be performed.
    -   Added a `local` bot which is stored in the browser's local storage.
        -   The `local` bot is a bot that is unique to the device and channel.
        -   You can access the bot by querying for it: `getBot("#id", "local")`.
    -   Renamed `onShout()` to `onAnyListen()`.
    -   Added `onListen()` which is an alternative to `onAnyListen()` that is only called on the targeted bots.
    -   Added ability to set duration of toast, `plater.toast("message", durationNum)`.
    -   Made the background for the menu label gray.

## V0.10.3

### Date: 10/04/2019

### Changes:

-   Improvements
    -   Added tags to control panning, zooming, and rotating the main camera.
        -   `aux.context.pannable`: Controls whether the main camera is able to be panned.
        -   `aux.context.zoomable`: Controls whether the main camera is able to be zoomed.
        -   `aux.context.rotatable`: Controls whether the main camera is able to be rotated.
    -   Added `player.moveTo()` to instantly tween the camera to a bot.
        -   In the future, custom tween durations will be supported.
    -   Changed the low camera angle limit to 32 degrees from 10 degrees.
    -   `onCombineExit` action will now fire alongside the `onCombine` action.
    -   Newly created contexts will no longer be autoselected.
    -   Toast messages will now only remain on screen for 2 seconds.
    -   Added the ability to send webhooks from the server.
        -   You can also tell the server to send a webhook via `remote(webhook())`.
        -   This is useful for getting around CORS issues.
-   Bug Fixes
    -   Fixed `player.tweenTo()` to not change the zoom level when it is not specified.
    -   Tweens will now work better with the `onPlayerEnterContext` action.

## V0.10.2

### Date: 09/27/2019

### Changes:

-   Bug Fixes
    -   Resolved issues with context changing affecting base simulation identifier.
    -   Invoke a camera reset upon changing contexts via `player.goToContext()`.

## V0.10.1

### Date: 09/26/2019

### Changes:

-   Improvements
    -   Browser tab will now update to correct context when switched to with `player.goToContext()`.
-   Bug Fixes
    -   Resolved error in inventory setup causing runtime issues.

## V0.10.0

### Date: 09/25/2019

### Changes:

-   Improvements
    -   Added the ability to send and receive webhooks.
        -   Send webhooks using the following functions:
            -   `webhook(options)` - options is an object that takes the following properties:
                -   `method` - The HTTP Method that should be used for the request.
                -   `url` - The URL that the request should be made to.
                -   `responseShout` - (Optional) The shout that should happen when a response is received from the server.
                -   `headers` - (Optional) The HTTP headers that should be sent with the request.
                -   `data` - (Optional) The data that should be sent with the request.
            -   `webhook.post(url, data, options)` - Sends a HTTP Post request.
                -   `url` - The URL that the request should be made to.
                -   `data` - (Optional) The data that should be sent with the request.
                -   `options` - (Optional) An object that takes the following properties:
                    -   `responseShout` - (Optional) The shout that should happen when a response is received from the server.
                    -   `headers` - (Optional) The headers that should be sent with the request.
        -   Receive webhooks by registering a handler for the `onWebhook()` action and send requests to `https://auxplayer.com/{context}/{channel}/whatever-you-want`.
            -   `onWebhook()` is shouted to the channel that the request was made to and `that` is an object with the following properties:
                -   `method` - The HTTP Method that the request was made with.
                -   `url` - The URL that the request was made to.
                -   `data` - The JSON data that the request included.
                -   `headers` - The HTTP headers that were included with the request.
    -   Added the ability to spy on shouts and whispers via the `onShout()` event.
        -   `onShout()` is executed on every bot whenever a shout or whisper happens.
            -   It is useful for tracking what shouts are being made and modifying responses.
            -   Also useful for providing default behaviors.
            -   `that` is an object with the following properties:
                -   `name` is the name of the action being shouted.
                -   `that` is the argument which was provided for the shout.
                -   `targets` is an array of bots that the shout was sent to.
                -   `listeners` is an array of bots that ran a script for the shout.
                -   `responses` is an array of responses that were returned from the listeners.
    -   Added events to notify scripts when channels become available.
        -   The following events have been added:
            -   `onChannelSubscribed()` - happens the first time a channel is loaded. Sent to every channel that is currently loaded.
            -   `onChannelUnsubscribed()` - happens when a channel is unloaded. Sent to every channel that remains after the channel is unloaded.
            -   `onChannelStreaming()` - happens when a channel is connected and fully synced. Sent to every channel that is currently loaded.
            -   `onChannelStreamLost()` - happens when a channel is disconnected and may not be fully synced. Sent to every channel that is currently loaded.
            -   For all events, `that` is an object with the following properties:
                -   `channel` - The channel that the event is for.
        -   The following events have been removed:
            -   `onConnected()`
            -   `onDisconnected()`
    -   Added in tags to change the state of the inventory's camera controls:
        -   `aux.context.inventory.pannable` enables and disables the inventory's ability to pan, off by default.
        -   `aux.context.inventory.resizable` enables and disables the inventory's drag to resize functionality, on by default.
        -   `aux.context.inventory.rotatable` enables and disables the inventory's ability to rotate, on by default.
        -   `aux.context.inventory.zoomable` enables and disables the inventory's ability to zoom, on by default.
-   Bug Fixes
    -   Resolved issue with the near cliiping plane for the sheet's minifile image.
    -   Resolved issues with the create empty bot button not functioning sometimes on mobile.

## V0.9.40

### Date: 09/20/2019

### Changes:

-   Improvements
    -   Reworked the login functionality to use popups instead of dedicated pages.
        -   The login page has been split into two popups:
            -   The login popup (account selector).
            -   The authorization popup (QR Scanner).
        -   The login popup has the following functions:
            -   It can be opened by the "Login/Logout" button in the menu.
            -   It will display a list of accounts that can be used to login.
            -   If no accounts are available, then a username box will be shown.
            -   If accounts are available, a new account can be added by clicking the "+" button at the bottom of the list.
            -   At any time, the user can close the popup to keep their current login.
            -   They can also select the "Continue as Guest" option to login as a guest.
        -   The authorization popup has the following functions:
            -   It is opened automatically when the user needs to scan an account code.
            -   It contains the QR Code scanner to scan the account code.
            -   It also contains an input box to manually enter the code.
            -   Closing the popup automatically logs the user in as a guest.
    -   Made the account QR Code blue.
    -   Added the ability to click the account QR Code to copy it to the clipboard.
-   Bug Fixes
    -   Fixed a couple communication issues between the server and client during login.
        -   One such issue could potentially leave the client in state where future changes would not be synced to the server.

## V0.9.39

### Date: 09/19/2019

### Changes:

-   Improvements
    -   Added support for accepting payments via Stripe.
        -   To get started with Stripe, first register for an account on [their website](https://dashboard.stripe.com/register).
        -   Second, copy your publishable key from the stripe dashboard and add it to the channel's config file in the `stripe.publishableKey` tag.
        -   Third, make a new channel. This will be the "processing" channel which will contain all the information actually needed to charge users for payments. And contain the code to actually complete a charge.
            -   In this channel, add your Stripe secret key to the config file in the `stripe.secretKey` tag.
        -   At this point, you are all setup to accept payments. Use the following functions:
            -   `player.checkout(options)`: Starts the checkout process for the user. Accepts an object with the following properties:
                -   `productId`: The ID of the product that is being purchased. This is a value that you make up to distinguish different products from each other so you know what to charge.
                -   `title`: The title message that should appear in the checkout box.
                -   `description`: The description message that should appear in the checkout box.
                -   `processingChannel`: The channel that payment processing should happen on. This is the channel you made from step 3.
                -   `requestBillingAddress`: Whether to request billing address information with the purchase.
                -   `paymentRequest`: Optional values for the "payment request" that gives users the option to use Apple Pay or their saved credit card information to checkout. It's an object that takes the following properties:
                    -   `country`: The two-letter country code of your Stripe account.
                    -   `currency`: The three letter currency code. For example, "usd" is for United States Dollars.
                    -   `total`: The label and amount for the total. An object that has the following properties:
                        -   `label`: The label that should be shown for the total.
                        -   `amount`: The amount that should be charged in the currency's smallest unit. (cents, etc.)
            -   `server.finishCheckout(options)`: Finishes the checkout process by actually charging the user for the product. Takes an object with the following properties:
                -   `token`: The token that was produced from the `onCheckout()` call in the processing channel.
                -   `amount`: The amount that should be charged in the currency's smallest unit.
                -   `currency`: The three character currency code.
                -   `description`: The description that should be included in the receipt.
                -   `extra`: Extra data that should be sent to the `onPaymentSuccessful()` or `onPaymentFailed()` actions.
        -   Additionally, the following actions have been added:
            -   `onCheckout()`: This action is called on both the normal channel and the processing channel when the user submits a payment option to pay for the product/service. `that` is an object with the following properties:
                -   `token`: The Stripe token that was created to represent the payment details. In the processing channel, this token can be passed to `server.finishCheckout()` to complete the payment process.
                -   `productId`: The ID of the product that is being purchased. This is useful to determine which product is being bought and which price to charge.
                -   `user`: (Processing channel only) Info about the user that is currently purchasing the item. It is an object containing the following properties:
                    -   `username`: The username of the user. (Shared for every tab & device that the user is logged into)
                    -   `device`: The device ID of the user. (Shared for every tab on a single device that the user is logged into)
                    -   `session`: The session ID of the user. (Unique to a single tab)
            -   `onPaymentSuccessful()`: This action is called on the processing channel when payment has been accepted after `server.finishCheckout()` has completed. `that` is an object with the following properties:
                -   `bot`: The bot that was created for the order.
                -   `charge`: The info about the charge that the Stripe API returned. (Direct result from [`/api/charges/create`](https://stripe.com/docs/api/charges/create))
                -   `extra`: The extra info that was included in the `server.finishCheckout()` call.
            -   `onPaymentFailed()`: This action is called on the processing channel when payment has failed after `server.finishCheckout()` was called. `that` is an object with the following properties:
                -   `bot`: The bot that was created for the error.
                -   `error`: The error object.
                -   `extra`: The extra info that was included in the `server.finishCheckout()` call.
    -   Added the ability to send commands directly to users from the server via the `remote(command, target)` function.
        -   For example, calling `remote(player.toast("hi!"), { username: 'test' })` will send a toast message with "hi!" to all sessions that the user "test" has open.
        -   This is useful for giving the user feedback after finishing the checkout process.
        -   Currently, only player commands like `player.toast()` or `player.goToURL()` work. Shouts and whispers are not supported yet.

## V0.9.38

### Date: 09/16/2019

### Changes:

-   Improvements
    -   Added the ability for the directory client to automatically connect to an AUX Proxy.
        -   Can be controlled by using the `PROXY_TUNNEL` environment variable which should be set to the WebSocket URL that the client should try to tunnel to.
        -   Also needs to have the `UPSTREAM_DIRECTORY` environment variable set to the URL of the directory that the client should register with and get its tokens from.
        -   The `casualsimulation/aux-proxy` docker image is a tunnel server that can handle automatically accepting and managing tunnels for directory clients.
        -   For example, you can get a basic tunnel system going by setting up the `casualsimulation/aux-proxy` docker image at a URL like `proxy.auxplayer.com` and setting the `PROXY_TUNNEL` environment variable for the `casualsimulation/aux` image to `wss://proxy.auxplayer.com`.
            -   When the client grabs a token from the configured `UPSTREAM_DIRECTORY`, it will then try to connect to `wss://proxy.auxplayer.com` to establish a tunnel for the `external-{key}` subdomain.
            -   Once the tunnel is established, any traffic directed at `external-{key}.auxplayer.com` which is routed to the same server that hosts `proxy.auxplayer.com` will be forwarded onto the tunnel client which will then server the AUX experience.
            -   In effect, this lets a AUXPlayer experience hosted from an internal network be accessible from outside the network via using a reverse tunnel server. (This lets us get around NAT without things like UPNP)
-   Bug Fixes
    -   Copying the workspace will now copy the context bot as well.
    -   Removing a bot via code it should no longer set the selection to a mod.

## V0.9.37

### Date: 9/13/2019

### Changes:

-   Improvements
    -   Added an AUX Proxy web service that can temporarilly authorize a proxy connection for a local AUX.
    -   Added a package that provides the ability to create tunnels via websockets.

## V0.9.36

### Date: 9/13/2019

### Changes:

-   Bug Fixes
    -   Fixed an issue with dragging files on a non-default grid scale in AUXPlayer.

## V0.9.35

### Date: 9/11/2019

### Changes:

-   Improvements
    -   Changing the player inventory's height via the height slider will now set the inventory items to be correctly bottom aligned.
-   Bug Fixes
    -   Resolved issues with dragging bots and minimized contexts onto the background in builder.
    -   Resolved issues with sizing differences of the player inventory between pc and mobile platforms.
    -   Fixed the directory client to send the correct IP Address.
    -   Fixed the directory service to handle errors when sending webhooks.

## V0.9.34

### Date: 9/10/2019

### Changes:

-   Improvements
    -   Added the ability to set which IP Addresses should be trusted as reverse proxies.
        -   Setting this value will allow the server to determine the actual IP Address of visiting users and which protocol they are actually using to load data.
        -   Can be controlled with the `PROXY_IP_RANGE` environment variable.
            -   Supports a single IP Address, or a CIDR IP Address range.

## V0.9.33

### Date: 9/10/2019

### Changes:

-   Improvements
    -   Added a service which can send information to the configured directory at periodic intervals.
        -   By default, the information gets sent on startup and every 5 minutes afterwards.
            -   `key`: The SHA-256 hash of the hostname plus the loopback interface's MAC address.
            -   `password`: The password that was generated on the device to authenticate to the directory.
            -   `publicName`: The hostname of the device.
            -   `privateIpAddress`: The IPv4 Address of the first non-loopback interface sorted by interface name. This is supposed to be the LAN IP that the device has.
        -   The directory that the client reports to (the upstream) can be configured using the `UPSTREAM_DIRECTORY` environment variable. If it is not set, then the client is disabled in production.

## V0.9.32

### Date: 9/10/2019

### Changes:

-   Improvements
    -   Changed and condensed the action tags: `onDropInContext()`, `onAnyDropInContext()`, `onDropInInventory()`, `onAnyDropInInventory()`, `onDragOutOfContext()`, `onAnyDragOutOfContext()`, `onDragOutOfInventory()` and `onAnyDragOutOfInventory()` to `onBotDrop()`, `onAnyBotDrop()`, `onBotDrag()`, `onAnyBotDrag()`.
    -   Setup new 1x7 player inventory layout, works with dynamic changes to width, currently not working with dynamic changes to height.
    -   Changed range of `aux.context.inventory.height` from 0 to 1 to instead be 1 to 10 defining the default number of rows to view in the inventory on page load.
    -   Added an API for the AUX Directory.
        -   Stores a list of AUXes and their IP addresses to make it easy to discover AUXPlayers that share the same public IP address with you.
        -   Controllable with the `DIRECTORY_TOKEN_SECRET` and `DIRECTORY_WEBHOOK` environment variables.
        -   If the `DIRECTORY_TOKEN_SECRET` environmenv variable is not specified, then the directory API will not be enabled.
        -   Make sure to use a long secure random value for the `DIRECTORY_TOKEN_SECRET`.
        -   The `DIRECTORY_WEBHOOK` variable specifies the URL that updated entry information should be POSTed to.
            -   The message contains a JSON object with the following data:
                -   `key`: The key/hash that the uniquely identifies the AUX that was updated.
                -   `externalIpAddress`: The external (public facing) IP Address that the AUX is using.
                -   `internalIpAddress`: The internal (non-public facing) IP Address that the AUX is using.
        -   The following API Endpoints have been added:
            -   `GET /api/directory`
                -   Gets a list of AUXPlayers that share the same public IP Address as you.
                -   Each entry in the list contains the name of the AUXPlayer and the URL that it can be accessed at.
            -   `PUT /api/directory`
                -   Creates / Updates the entry for an AUXPlayer.
                -   The request must contain the following values as a JSON object:
                    -   `key`: The unique key identifying the AUXPlayer. Recommended to use a hash of the MAC address and hostname.
                    -   `privateIpAddress`: The local network IP Address that has been assigned to the AUXPlayer.
                    -   `publicName`: The name that can be shown to other users publicly.
                    -   `password`: The password that is required to update the record. If this is the first request for the `key` then the password will be saved such that the record can only be updated in the future when given the same password.
-   Bug Fixes
    -   Unbound `aux.context.player.rotation.x` and `aux.context.player.rotation.y` from one another to let the user only need to fill in one of the fields for player's initial rotation to work.

## V0.9.31

### Date: 9/05/2019

### Changes:

-   Improvements
    -   Added in a `mod.subtract` function to removed certain tags defined by a mod.
    -   Added the ending grid position to the drag and drop context actions.
    -   Added the new `createdBy()` function that get the filter of bots that have been created by another bot.
    -   Set the drag and drop actions to return more consistant variables.
    -   Removed the hamburger menu icon and the menu text from the player's menu.
    -   Player's menu will now open then items are added to it from an empty state.
    -   Removed unneeded function from the project: `getBotsInContext`, `getBotsInStack`, `getFilessAtPosition`, `getNeighboringBots`.
-   Bug Fixes
    -   Set the bot in the drag and drop actions to no longer return multiple bots.
    -   Cleaned up missed text artifact on the loading popup in player.
    -   Setting the initial zoom of the player in the context without setting anything for the rotation will no longer rotate the initial player.
    -   Resolved issue with wall height not getting set correctly when the context the bot is on is moved vertically.
    -   Fix issue with the bot returned from a drag and drop action.
    -   Sheet will now remain open when deleting a bot.
    -   Fixed `onCombine()` actions to pass the other bot as `that.bot`.

## V0.9.30

### Date: 08/28/2019

### Changes:

-   Improvements
    -   Split the player inventory's resizing bar into two and placed them at the top corners of the inventory.
    -   Halved the inventory's gap spacing when on moble for a larger inventory.
    -   Improved the label textbox to resize to fix bot that have a high width value.
    -   The drop action tags: `onDropInContext()`, `onAnyDropInContext()`, `onDropInInventory()` and `onAnyDropInInventory()` now return the previous context the bots were in before the drop.
    -   Allow the context to set the player's default zoom with the tag `aux.context.player.zoom` and its rotation with the tags `aux.context.player.rotation.x` and `aux.context.player.rotation.y`.
    -   Changed the loading popup to have improved readability and removed wanted information from the player's loading popup.
    -   Added the ability to show and scan barcodes.
        -   Barcodes can be shown via the `player.showBarcode(code, format)` function.
            -   The `format` parameter accepts the following options:
                -   [`code128`](https://en.wikipedia.org/wiki/Code_128) (Code 128) (default)
                -   [EAN](https://en.wikipedia.org/wiki/International_Article_Number)
                    -   `ean13` (EAN-13)
                    -   `ean8` (EAN-8)
                    -   `upc` (UPC-A)
                -   [`itf14`](https://en.wikipedia.org/wiki/ITF-14) (ITF-14)
                -   [`msi`](https://en.wikipedia.org/wiki/MSI_Barcode) (MSI)
                -   [`pharmacode`](https://en.wikipedia.org/wiki/Pharmacode) (Pharmacode)
                -   [`codabar`](https://en.wikipedia.org/wiki/Codabar) (Codabar)
        -   The barcode scanner can be opened via the `player.openBarcodeScanner()` function.
            -   The following barcode types can be scanned:
                -   Code 128
                -   Code 39
                -   Code 93
                -   EAN-13
                -   EAN-8
                -   UPC-A
                -   UPC-C
                -   Codeabar
            -   When a barcode is scanned the `onBarcodeScanned()` event will be sent containing the barcode that was detected.
            -   Also supports `onBarcodeScannerOpened()` and `onBarcodeScannerClosed()`.
    -   Added menus back to AUXPlayer.
    -   Added `byMod()` as an additional way to query bots.
        -   Convienent way to query bots by multiple tags at once.
        -   Usage:
            -   `getBots(byMod({ "aux.color": "red", "aux.scale": 2 }))` gets all the bots with `aux.color` set to `"red"` and `aux.scale` set to `2`.
            -   `getBots(byMod({ "aux.color": null, "aux.label": "Hi!" }))` gets all the bots without an `aux.color` but with `aux.label` set to `"Hi!"`.
-   Bug Fixes
    -   Resolved issue with new contexts adding an incorrect tag to the sheet.
    -   Changed the dynamic aspect ratio to a stable one for the inventory scaling.

## V0.9.29

### Date: 08/23/2019

### Changes:

-   Improvements
    -   Changed `hasFileInInventory()` function to `hasBotInInventory()`.
    -   Changed `onMerge()` action tag to `onMod()`.
    -   Changed `aux._editingFile` hidden tag to `aux._editingBot`.
    -   Gave the player inventory an offset from the bottom of the window so that it is floating.
    -   Deselecting one of 2 bots in multiselection mode will return the the sheet to single selection mode.
    -   Removed the direct aux view for now.
    -   Added new feature in sheet where clicking on a bot's tag will select all bots with that tag.
    -   Added a code editor.
        -   Loads only on desktop/laptop.
        -   For the best experience, use with the full size sheet.
        -   Features:
            -   Syntax highlighting for action tags and formulas.
                -   Normal tags don't get syntax highlighting.
            -   Syntax checking.
            -   Autocomplete for tags.
                -   Triggered by typing `#` or by pressing `Ctrl+Space`.
            -   Autocomplete for formula/action API functions.
                -   Triggered by typing or by pressing `Ctrl+Space`.
            -   Find references to API functions across actions/formulas.
                -   Trigger by putting the cursor on the tag and press `Shift+F12`.
            -   Find references to tags across actions/formulas.
                -   Trigger by putting the cursor on the tag and press `Shift+F12`.
            -   Auto formatting
                -   Trigger by typing `Alt+Shift+F`.
            -   Find & Replace
                -   Open the find tool by pressing `Ctrl+F`.
                -   Go to replace mode by toggling the arrow on the left side of the find tool.
        -   Other notes
            -   It is not currently possible to remove formulas using the code editor. Instead, you have to use the small tag input in the table to completely remove formulas.
    -   Changed menu button text of: `Channel doesn't exist. Do you want to create it?` to `Channel doesn't exist. Click here to create it.` for better user direction.
-   Bug Fixes
    -   Resolved issue of the `getBot()` function not working in the search bar.
    -   Allow the use of a channelID made up entirely of numbers.
    -   Resolved issue of `setTag()` not working with multiple files when fed a false or null value to set.
    -   Deleting a bot when in multiselection mode will no longer close the sheet.
    -   The `onPointerExit()` function will now execute before an `onPointerEnter()` function when hovering over multiple bots.
    -   Fixed issue in the `RemoveTags()` function where providing a string with a `.` in its tag section failed to remove the correct tags.
    -   The tag `aux.context` can now be set to a value type of boolean or number.
    -   Increased the timeout time on the `Create Channel` toast message to give it more processing time so it works more consistently.
    -   Fixed inconsistency between actual action tag `onAnyDropInContext` and what was appearing in the tag dropdown `onDropAnyInContext` to read correctly, and other similar cases of this.
    -   Changed the tag `aux.context.inventory.height` to work in the context bot's tag list.

## V0.9.28

### Date: 08/16/2019

### Changes:

-   Improvements
    -   Added the `onPointerUp()` action tag to fire on button release.
-   Bug Fixes
    -   Resolved issue where creating a new tag on one bot, deselecting all bots and attempting to add that same tag to a different bot resulted in a warning.
    -   Resolved issue stopping VR from functioning on Occulus Quest.

## V0.9.27

### Date: 08/14/2019

### Changes:

-   Improvements
    -   Added the context to the `that` of the `onAnyBotClicked()` action tag.
    -   Added the context to the `that` of the `onKeyDown()` and `onKeyUp` action tags.
    -   Removed the trashcan area that appears when dragging a bot.
    -   Added the bot and context to the `that` of the `onPointer` action tags.
    -   Improved the functionality of `getBots()` and `getBot()` by adding the ability to search by multiple parameters.
        -   [Github Issue](https://github.com/casual-simulation/aux/issues/8)
        -   The following functions have been added:
            -   `byTag(tag, value)`: Filters for bots that have the given tag and value.
            -   `inContext(context)`: Filters for bots that are in the given context.
            -   `inStack(bot, context)`: Filters for bots that are in the same stack as the given bot in the given context.
            -   `atPosition(context, x, y)`: Filters for bots that are at the given position in the given context.
            -   `neighboring(bot, context, direction)`: Filters for bots that are neighboring the given bot in the given context in the given direction.
            -   `either(filter1, filter2)`: Filters for bots that match either of the given filters.
            -   `not(filter)`: Filters for bots that do not match the given filter.
        -   As a result, it is now possible to use `getBots()` like this:
            -   `getBots(byTag("abc", 123), byTag("name", "test"))`
            -   `getBots(not(inContext("hello")))`
            -   `getBots(inContext("hello"), not(inStack(this, "hello")))`
            -   `getBots(atPosition("test", 1, 2))`
            -   `getBots(either(byTag("abc", true), byTag("def", true)))`
        -   You can still use the old syntax like `getBot("name", "bob")`.
    -   Improved the server to update a tag indicating whether a user is active or not.
        -   The tag is `aux.user.active` and is on every player bot.
        -   The user frustums have been updated to use this value for detecting if a player is active or not.
    -   Removed the depreciated tags: `aux.context.surface.grid`, `aux.context.surface.defaultHeight`, `aux.input`, `aux.input.target`, and `aux.input.placeholder`.
    -   Made the text editor in sheet go all way to the bottom of the screen when the sheet is toggled to fullscreen mode.
    -   Removed the `event()` function from action scripts.
-   Bug Fixes
    -   Destroying a bot will no longer keep a mod of the bot in the selection.
    -   Modballs will no longer appear as the file rendered when searching for bots.
    -   Added the missing `onPointerDown()` tag to the tag dropdown list.
    -   Fixed an issue that would cause the browser to be refreshed while in the process of Forking an AUX.
    -   The `player.currentChannel()` function will now work in builder.
    -   Fixed actions to be able to support using comments at the end of scripts.
    -   When clicking off of a search for config it will no longer show a mod being selected briefly.

## V0.9.26

### Date: 08/09/2019

### Changes:

-   Improvements
    -   Changed the "Subscribe to Channel" text to "Add Channel" in AUXPlayer.
    -   Changed the "powered by CasualOS" tagline to "CasualOS ☑️".
    -   Added the ability to copy/paste bots directly onto surfaces.
    -   Control clicking a bot and attempting to drag it will now result in cloning the bot.
    -   Removed the outline bars on the player inventory.
    -   Dragging files in AUXPlayer now pulls the selected bot out of the stack.
    -   Updating the `aux.scale.z` or `{context}.z` values on bots now updates the other bots in the same stack.
    -   Improved the sheet to show the filter buttons for every tag namespace.
    -   Added the ability to undo destroying a bot from the sheet.
    -   Changed the "channel does not exist" message to include a better call to action.
    -   Zooming and rotation from a `player.tweenTo()` call can now be canceled by user input.
-   Bug Fixes
    -   The zoom value and orbital values of the `player.tweenTo()` function have been clamped to their set limits to avoid issues.
    -   The inconsistancy of zoom number input between perspective and orthographic cameras with the `tweenTo` function has been fixed.
    -   Fixed the create channel button to refresh the page so that the channel is properly loaded.

## V0.9.25

### Date: 08/08/2019

### Changes:

-   Bug Fixes
    -   Fixed a spelling error in the hamburger menu.
    -   Fixed an issue that would cause recursive formulas to lock-up the channel.

## V0.9.24

### Date: 08/08/2019

### Changes:

-   Improvements
    -   Changed `onPlayerContextEnter()` to `onPlayerEnterContext()`.
    -   Added `player.currentChannel()` for users to query the channel id in player.
-   Bug Fixes
    -   Dragging a mod should no longer show a change in the scale.
    -   Fixed an issue that would show the wrong username if logging in as a guest.
    -   Fixed the "Fork Channel" button to create the new channel.
    -   Changed the "Fork Channel" and "Clear Channel" buttons to only allow admins to run them.
    -   Fixed an issue that would cause the tag input boxes to not accept typing an `=` sign as the first character.
    -   Fixed the `Destroyed {bot ID}` messages to not show when the bot doesn't actually get destroyed.
    -   Getting the mod of a recently changed file will no longer be missing tags.
    -   Fixed isse with new tag input remaining open when verifying a tag vai the enter key.
    -   Fixed issue where `aux.stackable` being false stopped mods from being applied to the bot, mods can now be applied.

## V0.9.23

### Date: 08/06/2019

### Changes:

-   Improvements
    -   Changed `Clear Mod` to `Reset` in the sheet.
    -   Allow the clicking on a bot in the sheet in single selection mode to deselect the bot.
    -   Changed `onCombine()` action tag to `onCombine(#tag:"value")` and set the autofill to not auto add this tag to the sheet.
    -   Added the `aux.context.devices.visible` to allow the hiding of user bots in the player.
-   Bug Fixes
    -   Dragging a bot with no bot selected will no longer select a mod of the dragged bot.

## V0.9.22

### Date: 08/06/2019

### Changes:

-   Improvements
    -   Changed `{context}.index` to `{context}.sortOrder`.
    -   Added another variable to `onClick()` action tag to return a context.
    -   Added another variable to `onCombineEnter()` and `onCombineExit()` action tags to return a context.
    -   Added `onAnyPlayerContextEnter` to trigger on every bot when a player joins a context and changed `onPlayerContextEnter` to trigger on the player bot that joins a context.

## V0.9.21

### Date: 08/05/2019

### Changes:

-   Improvements
    -   Improved the `server.shell()` command to output a bot to the `aux.finishedTasks` channel with the results of the command.
    -   Added the ability to backup channels to Github using Gists.
        -   You can trigger a backup by running `server.backupToGithub(token)` as an admin from the admin channel.
        -   The `token` parameter should be replaced with a string containing a [personal access token](https://help.github.com/en/articles/creating-a-personal-access-token-for-the-command-line) from the account you want the backup to upload to.
        -   During upload a bot will be added to the `aux.runningTasks` context with a progress bar indicating the status of the operation.
        -   When the task is completed the bot will be moved to the `aux.finishedTasks` context and will contain tags indicating the result of the operation.
        -   After finishing the bot will contain a link to the uploaded data.
    -   Added the ability to backup channels as a zip file.
        -   Triggered by running `server.backupAsDownload()` as an admin from the admin channel.
        -   Similar to the Github backup but the zip file is downloaded to your device.
    -   `setTag` function will now accept an array of bots as it's first paramater.
    -   Removed the white circle background from the player's menu button.
    -   Changed `Fork/Upload/Download AUX` to `Fork/Upload/Download Channel`.
    -   Updated connection message.
    -   Allow the deselection of files by clicking on the bot in the sheet during multiselection.
    -   Greatly improved the performance of dragging stacks of bots in AUXPlayer.
    -   Added the `onCombineEnter()` and `onCombineExit()` action tags to fire on all bots being interacted with during a drag operation with combine action tags involved.
-   Bug Fixes
    -   Removed mouse pointer change on player inventory side bars.
    -   Made the multiselect button ui consistant colors.
    -   Made the multiselect button hide itself in multiselect mode.
    -   `aux.label` will now accept numbers as a tag value.
    -   Further restrict the add tag setup to stop unwanted warning popups.
    -   Fixed to let admin users be designers even if the designers list says otherwise.

## V0.9.20

### Date: 07/31/2019

### Changes:

-   Improvements
    -   Increased the Socket.io ping interval and timeout values to better support sending large causal trees.
    -   Updated `aux.inventory.height` to `aux.context.inventory.height`.
    -   Removed the raise and lower option in the context dropdwon menu.
    -   Changed player menu's `Add Channel` to `Subscribe to Channel`.
    -   Set mobile and desktop's default player inventory height to be consistent.
    -   Added a basic console that can be used to view logs from scripts and formulas.
        -   The console can be opened via the `player.openDevConsole()` script function.
    -   Changed the toggle size button's image.
    -   Moved multiselection button to the top right, added new icon for the button.
    -   Added bot image to top of sheet.
    -   Removed deslection button, the minus icon, from the sheets.
    -   Changed destroy bot button text to the trash can icon.
    -   Allow the user to drag bots from the bot image at the top of the sheet section.
-   Bug Fixes
    -   Improved centering of loading popup's `powered by CasualOS` text.
    -   Fixed an issue that would cause `player.currentContext()` to not update until after the `onPlayerContextEnter()` event was fired.
    -   Fixed some issues with the login flow for AUXPlayer.

## V0.9.19

### Date: 07/29/2019

### Changes:

-   Improvements
    -   Added the ability for shouts and whispers to return values.
        -   `shout()` returns a list of results from every bot that ran a script for the shout ordered by bot ID.
        -   `whisper()` returns a list of results from every bot that ran a script for the whisper ordered by the input bot array.
        -   To return a value from a shout/whisper handler, use `return` statements. For example, to return `10` from a shout you would simply write `return 10`.
    -   Changed the tag suggestion list to only show when there are tags that match the input.
    -   Changed the create surface popup's header text to read: `Create Context from Selection`.
    -   Added show surface checkbox to the create context popup.
    -   Removed the text on the sheet's bottom left add tag button.
    -   Added the phrase `powered by CasualOS` to bthe hamburger menu and loading popup.
    -   Removed `Unselect All` from the sheets.
-   Bug Fixes
    -   Fixed an issue that would let users load the admin channel because no file specified session limits for it.
    -   Fixed an issue that would cause formulas which contained indexer expressions to fail.
    -   Fixed the server to not overwrite broke Causal Trees.
    -   Stopped incorrect empty tag warning when attempting to add in a new tag.
    -   Fixed there not being a visible right bar on the player inventory.
    -   Fixed dependency tracking for formulas which get bots by ID. (like `getBots("id")`)

## V0.9.18

### Date: 07/25/2019

### Changes:

-   Bug Fixes
    -   Reverted a change that had the potential to corrupt a tree upon load.

## V0.9.17

### Date: 07/25/2019

### Changes:

-   Improvements
    -   Added the ability to execute remote events on the server.
        -   This lets us do all sorts of administrative tasks while keeping things secure.
        -   These events are sent via scripts.
        -   Depending on the action, it may only be possible to execute them in the correct channel. For example, executing admin tasks is only allowed in the admin channel to help prevent things like clickjacking.
        -   The following functions are supported:
            -   Admin channel only
                -   `server.grantRole(username, role)`: Grants the given role to the user account with the given username if the current player is an admin.
                -   `server.revokeRole(username, role)`: Revokes the given role from the user account with the given username if the current player is an admin.
                -   `server.shell(script)`: Runs the given shell script on the server if the current player is an admin.
    -   Improved the login system to dynamically update based on changes to the admin channel.
        -   This lets us do things like lock user accounts or tokens and have the system automatically handle it.
        -   It even supports formulas!
        -   The login system uses the following tags on bots in the admin channel:
            -   `aux.account.username`: This tag indicates that the bot is a "user account" bot for the given username.
            -   `aux.account.roles`: This tag indicates which roles an account should be granted.
            -   `aux.account.locked`: This tag indicates whether the account is locked and that logging in using it should not be allowed.
            -   `aux.token`: This tag indicates that the bot is a "token" which can be used to login to a user account.
            -   `aux.token.username`: This tag indicates the username of the user account that the token is for.
            -   `aux.token.locked`: This tag indicates whether the token is locked and therefore cannot be used to login to the account.
    -   Improved the login system to automatically give guests the `guest` role.
        -   This allows blocking guests via the `aux.blacklist.roles` tag on the channel config file.
    -   Improved the channel system to only allow loading a channel if it has been created via a bot in the admin channel.
        -   This lets admins control which channels are accessible.
        -   The admin channel is always accessible, but only to admins. This is a safety measure to prevent people from locking themselves out.
        -   To make a channel accessible, load the admin channel and create a bot with `aux.channel` set to the channel you want and `aux.channels` set to `true`.
        -   Alternatively, load the channel you want and click the `Create Channel` toast that pops up. (only works if you're an admin)
    -   Added the ability to view and control how many sessions are allowed.
        -   Allows setting a max sessions allowed value for channels and the entire server.
        -   Per-Channel settings go on the channel file in the admin channel.
            -   The `aux.channel.connectedSessions` tag indicates how many sessions are active for the channel.
            -   The `aux.channel.maxSessionsAllowed` tag specifies how many sessions are allowed for the channel. Admins are not affected by this setting. If this value is not set then there is no limit.
        -   Global settings go on the `config` file in the admin channel.
            -   The `aux.connectedSessions` tag indicates how many sessions are active for the server.
            -   The `aux.maxSessionsAllowed` tag specifies how many sessions are allowed for the entire server. Admins are not affected by this setting. If this value is not set then there is no limit.
    -   Added the ability to query the status information from the server.
        -   Requests to `/api/{channelId}/status` will return a JSON object containing the current number of active connections for the channel.
        -   Requests to `/api/status` will return a JSON object containing the current number of active connections for the server.
    -   Changed `aux.inventory.color` tag to `aux.context.inventory.color`, and allowed the editing of the invenroty color to be done in the context bot's tags.
    -   Added an `aux.context.inventory.visible` tag to toggle the player inventory on and off, it will default to visible.
    -   Reduced width of player inventory and added a left alligned line to it's left side.
    -   Gave the player inventory the ability to be set by a user set inventory context tag.
    -   Added a width maximum to the player inventory.
    -   Added in the `onAnyBotClicked()` function to fire an event when any bot in the scene has been clicked.
-   Bug Fixes
    -   The player's background context color can now be set via fomula.
    -   Fixed scripts to remove deleted files from queries like `getBots()` or `getBot()`.
    -   Fixed the login screen to hide the loading progress when the user needs to scan the token from their other device.
    -   Improved the JavaScript sandbox to prevent common infinite loops.
        -   Loops in JavaScript code now have an energy cost of 1 per iteration.
        -   By default, each formula/action has an energy of `100,000`.
        -   Shouts get their own energy value set at `100,000`. (for now - so it's still possible to get around the energy limit by shouting back and forth)
        -   Exceeding the energy limit causes the formula/action to be terminated so that the application doesn't get locked up.
    -   Corrected misspelled tag name in the tag dropdown list.
    -   Fixed positioning issue with setting `aux.label.anchor` via an interaction.

## V0.9.16

### Date: 07/22/2019

### Changes:

-   Improvements

    -   Added ability to use the enter key on the new tag dropdown to autofill the tag.
    -   The webpage's tab name will now display the channel's ID in designer and the Context name and ID in Player.

-   Bug Fixes
    -   Added another Wall3D optimization with a geometry disposal.
    -   Added a null check to stop an error when trying to drag specifically removed bots.
    -   A mod object will no longer change it's mesh scale while being dragged.
    -   Fixed an issue that would happen if a file was updated and deleted in the same script.

## V0.9.15

### Date: 07/18/2019

### Changes:

-   Improvements
    -   Selecting a tag from the tag suggestions list will now automatically add the tag on click.
    -   Added a plus sign to the `Make mod from selection` butotn's icon.
-   Bug Fixes
    -   Improved Wall3D performance, should no longer take up most memory allocation.
    -   Clicking on a bot will no longer have the mereg ball appear for a second in the file count.

## V0.9.14

### Date: 07/17/2019

### Changes:

-   Improvements
    -   Added a login system
        -   Users are first-come first-serve.
            -   Upon login your device will generate a token that is used to authenticate the device for that user account.
                -   Because this token is unique and secret you must use the new "Login with Another Device" feature in the side menu.
                -   This will show a QR code that can be scanned after trying to login with the same username.
            -   Users can be granted roles via their bot in the `admin` channel.
                -   These roles can be used to allow or deny access to channels.
                -   Users that have the `admin` role are allowed access to every channel. (and bypass the blacklist and whitelist)
        -   The server now decides if a user is able to load an aux.
            -   This means that the server checks `aux.blacklist` and `aux.whitelist` before sending the data.
            -   The following tags have been added to check whether a user is allowed access based on their roles.
                -   `aux.whitelist.roles`: Specifies the list of roles that users must have all of in order to access the channel.
                -   `aux.blacklist.roles`: Specifies the list of roles that users must not have any of in order to access the channel.
            -   By default, the `admin` channel is set to allow only users with the `admin` role.
    -   The login screen now remembers which users you have logged in with previously.
        -   Because tokens are saved on the device it is important to save users and only remove them if explicitly requested by the user.
    -   The `aux.line.style` tag's wall settting will now dynamically scale with bot height and bot stacking.
    -   The inventory viewport now no longer accepts panning input, it will now only zoom and rotate.
    -   Added in an `aux.line.style` tag that changes the design of the `aux.line.to` line.
    -   Added in a resize sheets button to set sheet's to full page width at all times.
    -   Added in an `aux.line.width` tag that changes the width of the `aux.line.to` but only the wall style for now.
    -   Resize the sheets button is now on the far left of the sheets buttons.
    -   Added a new `Make mod from selection` button to the sheet's buttons.
    -   Clicking off of the sheets will now always revert the selected item to an empty bot.
    -   Clicking the `enter` key on a selected tag will automatically open up the `new tag` input section.
    -   Clicking the `escape` key when the `new tag` input section is up will close the input section.
    -   The `new tag` input section will now be left alligned in the sheets.
    -   The tag section buttons will now appear below the bot content in the sheets.
    -   Moved the sheet's `Toggle Size` button to the right side of the sheet.
-   Bug Fixes
    -   Fixed `create()` to dissallow overriding `aux.creator` when a creator is specified.
    -   The center button will no longer effect the rotation in channel designer's viewport.
    -   'Enable AR' button no longer shows up in iOS Chrome which is currently unsupported.
    -   Fixed AR rendering for both AUX Designer and AUX Player.
    -   Fixed the login page to redirect to Channel Designer if the user refreshes the page while on the login screen.
    -   Fixed an issue that would cause `player.currentContext()` to be undefined if it was accessed inside `onConnected()`.
    -   Fixed the link to the `aux-debug` page in Channel Designer.
    -   Fixed an issue where formulas which had circular dependencies would cause other tags referencing the circular tag to not update.
    -   Fixed the parsing logic for filter tags to support curly quotes. (a.k.a. "Smart Quotes" that the iOS keyboard makes)
    -   Adding a new tag to a bot will now automatically focus the new tag whereas before it would not focus it.
    -   Fixed the file table to not interrupt the user's typing when tag value updates are processed.
-   Security Fixes
    -   Updated the `lodash` NPM package to `4.17.14` to mitigate [CVE-2018-16487](https://nvd.nist.gov/vuln/detail/CVE-2018-16487).

## V0.9.13

### Date: 07/10/2019

### Changes:

-   Improvements
    -   Reordered the context menu list to new specifications.
    -   Renamed several items in the context menu list: `Open Context` to `Go to Context` and `Select Context Bot` to `Edit Bot`.
-   Bug Fixes
    -   The `aux.context.locked` will now be properly initially set via the create context popup's tick box.

## V0.9.12

### Date: 07/09/2019

### Changes:

-   Improvements
    -   Added a rotation option to `player.tweenTo`, users can now define an `x` and `y` rotation to define which way the camera views the bot.
    -   New context popup opens with`aux.context.locked` set to false and the text has been change to `Lock Context`.
    -   Changed `aux.mod.tags` to `aux.mod.mergeTags`.
    -   Renamed `aux.movable="mod"` to `aux.movable="cloneMod"`.
    -   `isDiff` function no longer checks for `aux.mod.mergeTags` when determining weather a bot is a diff or not.
    -   Added the `aux.listening` tag to disable, a bot will accept shouts or whispers if this tage is set to true but ignore them it `aux.listening` is set to false.
    -   Removed the `context_` prefix of the default generated name of new contexts.
-   Bug Fixes
    -   The cube that appears on empty bot will now be properly sized.
    -   The center inventory button will now appear when intended.
    -   Fixed typo on the `Requesting site ID` text.
    -   First entered letter on a new bot's label not appearing had been resolved.
    -   The function `onCombine` should not trigger when dragging on a stack of bots but a warning message explaining this has been added it this is attempted.
    -   Dragging the inventory top to change its size will no longer cause the Google Chrome mobile app to refresh the page.
    -   Added in a tween override when user attempts input during a tween that will stop the tween immediately.

## V0.9.11

### Date: 07/01/2019

### Changes:

-   Improvements
    -   Added two new functions that can be used to open URLs.
        -   `player.goToURL(url)`: Redirects the user to the given URL in the same tab/window.
        -   `player.openURL(url)`: Opens the given URL in a new tab/window.
-   Bug Fixes
    -   Fix actions that edit files which get destroyed to not error and cause the rest of the action to fail.

## V0.9.10

### Date: 06/29/2019

### Changes:

-   Bug Fixes
    -   Make the sandboxed iframe fix check if the OS is iOS in addition to checking for Safari. This detects Chrome iOS and therefore applies the workaround.

## V0.9.9

### Date: 06/28/2019

### Changes:

-   Bug Fixes
    -   Make our minifier output ASCII so that Safari can load the web worker from a blob. (which apparently requires ASCII)

## V0.9.8

### Date: 06/28/2019

### Changes:

-   Improvements
    -   Can now click on and drag multiple files at a time, one for each VR controller.
-   Bug Fixes
    -   Fixed loading on Firefox browsers.
        -   Added special case for Firefox browsers to ignore the use of browser crypto since it seems to cause errors despite it being supported.
    -   Always render VR controllers, even if they are not in view of the camera.
        -   This makes sure that you can still see controller pointer lines and cursors even if you are holding the controller out of view.
    -   Fixed loading on Safari by allowing the sandboxed iframe to do more than it should be able to.
        -   Related Bug: https://bugs.webkit.org/show_bug.cgi?id=170075

## V0.9.7

### Date: 06/28/2019

### Changes:

-   Bug Fixes
    -   Inventory camera updates properly again in AUXPlayer.
    -   Added some basic regex URL validation to `aux.iframe` tag.

## V0.9.6

### Date: 06/28/2019

### Changes:

-   **Breaking Changes**
    -   Removed `@` and `#` expressions.
        -   This means that `@id` and `#id` will no longer work.
        -   Instead, use `getBots("#id")` and `getBotTagValues("#id")`.
-   Improvements
    -   The inventory now begins with a top down view.
    -   The center viewport button will now set the rotation to be top down.
    -   Inventory now begins with an increased zoom value.
    -   Manually control when we submit the frame to the VRDisplay
        -   This allows us to be able to do multiple rendering passes on the WebGL canvas and have them all appear in VR correctly.
        -   Before this fix, any elements that were rendered onto the WebGL canvas after the first pass were absent from VR. This was because the `THREE.WebGLRenderer` prematurely submitted the frame to the `VRDisplay`. This was a problem because it appears that the WebVR API ignores subsequent calls to the `VRDisplay.submitFrame` function until the current frame has passed.
    -   Added the `hasTag` function to allow users to check if the file has a specific tag on it.
    -   Moved formula calculations to a background thread.
        -   This helps get a more consistent framerate by running formulas in the background while the scene is rendering.
        -   As a result, the `window` global variable will not be available formulas.
            -   This means formulas like `window.alert()` or `window.location` or `window.navigator.vibrate()` will not work anymore.
            -   This also means that channels are more secure since you should no longer be able to write a formula that directly modifies bots in another channel. (no crossing the streams)
        -   The new system works by tracking dependencies between formulas.
            -   It looks for calls to `getTag()`, `getBot()`, `getBots()` and `getBotTagValues()` to track dependencies.
            -   It is fairly limited and does not yet support using variables for tag names. So `getTag(this, myVar)` won't work. But `getTag(this, "#tag")` will work.
            -   There are probably bugs.
        -   Additional improvements include showing the error message produced from a formula.
            -   If the formula throws an error then it will show up instead of the formula text.
            -   The UI has not been updated so you cannot scroll to read the full error message.
    -   Improved line performance.
    -   Improved label positioning to be more consistent.
    -   Improved users to share inventories, menus, and simulations when they are logged in with the same username.
    -   Old inactive users will now be deleted automatically to keep the data model clear of unused users.
        -   This only affects bots that have the `aux._user` tag set.
    -   Improved our usage of Vue.js to prevent it from crawling the entire game tree to setup property listeners.
        -   This reduces rendering overhead significantly.
    -   Changed the size of the inventory's dragging bar.
-   Bug Fixes
    -   Fixed rendering warning that was caused by `aux.line.to` if the line was too short.
    -   The context will now no longer allow for bot placement if it is not being visualized.
    -   The bot's label should now always appear on page reload.
    -   The bot sheet should now no longer have an incorrect layout upon adding a new bot.
    -   The config ID in sheets will now read as `config` and not `confi`.
    -   Switching contexts in AUXPlayer will now add the old context to the browser history so you can use the back and forward buttons to go back and forth.

## V0.9.5

### Date: 6/19/2019

### Changes:

-   Improvements
    -   `onGridClick()` is now supported in VR.
    -   Changed `mergeBall` tag to `mod`.
    -   Changed `tags` staring tag to `mod`.
    -   Changed `Clear Tags` to `Clear Mod`.
    -   Stop users from adding a blank or only whitespace tag.
    -   Changed `tags.remove()` back to `removeTags()`.
-   Bug Fixes
    -   All camera tweens will now snap to their final (and literal) target destination at the end of the tween.
    -   Bots will get destroyed when dragged over the trashcan in AUX Builder even if it is still on a context surface.
    -   `aux.context.rotation` tags are now being used in AUX Builder to apply rotation to contexts.
    -   Tags starting with `_user` and all other appropriate hidden tags will now correctly sort into the hidden tags section in sheets.
    -   Clearing an empty mod with an added tag on it now clears the added tag.
    -   `aux.label.size.mode` set to `auto` now sizes properly with the orthographic camera.
    -   The inventory in player will now no longer reset it's scale upon resizing the inventory.

## V0.9.4

### Date: 06/18/2019

### Changes:

-   Improvements
    -   Label rendering is now longer overdrawn on the main scene.
        -   This fixes issues with rendering labels in VR.
-   Bug Fixes
    -   Labels are now rendered in both the left and right eye in VR.
    -   Fixed flickering labels due to z-fighting with the geometry it was anchored to

## V0.9.3

### Date: 06/18/2019

### Changes:

-   Improvements
    -   Changed labels to read "Bot" instead of "File".

## V0.9.2

### Date: 06/18/2019

### Changes:

-   **Breaking Changes**
    -   We changed how tags are used in formulas. Now, instead of using the dot (`.`) operator to access a tag in a file, you must use the new `getTag(file, tag)` and `setTag(file, tag)` functions.
        -   For example, instead of:
            -   `this.aux.color = "red"`
        -   You would use:
            -   `setTag(this, "#aux.color", "red")`
        -   Likewise for getting tags:
            -   `alert(this.aux.color)`
        -   You should now use:
            -   `alert(getTag(this, "#aux.color"))`
-   Improvements
    -   Added several functions indended to replace the @ and # expression syntax.
        -   `getBot(tag, value)`, Gets the first file with the given tag and value.
        -   `getBots(tag, value (optional))`, Gets all files with the given tag and optional value. This replaces the `@tag(value)` syntax.
        -   `getBotTagValues(tag)`, Gets all the values of the given tag. This replaces the `#tag` syntax.
        -   `getTag(file, tag)`, Gets the value stored in the given tag from the given file. This replaces using dots (`.`) to access tags.
        -   `setTag(file, tag, value)` Sets the value stored in the given tag in the given file. This replaces using dots (`.`) to set tag values.
    -   Renamed several functions to use the "bots" terminology instead of "files".
        -   `getFilesInContext() -> getBotsInContext()`
        -   `getFilesInStack() -> getBotsInStack()`
        -   `getNeighboringFiles() -> getNeighboringBots()`
        -   `player.getFile() -> player.getBot()`

## V0.9.1

### Date: 06/13/2019

### Changes:

-   Improvements
    -   VR mode is reimplemented.
        -   On a VR device, you can enter VR mode by clicking on `Enter VR` in the menu.
        -   VR controllers can be used to click on files as well as drag them around in both AUX Player and AUX Builder.
        -   `onPointerEnter()` and `onPointerExit()` work for VR controllers in AUX Player.
    -   AR mode is back to its previous working state (along with inventory!)
    -   Changed the function tag `player.isBuilder()` to `player.isDesigner()`.
    -   Clicking on the same file as the selected file will now open the sheet if it has been closed.
    -   Added a `Select Context File` seciton in the workspace dropdown. This will select the file responsible for the workspace and open up it's sheet.
    -   Added ability to drag to change the height of the inventory viewport in the player.
    -   Added a new `aux.inventory.height` tag that when applied to the config file will set a default height of the player's inventory.
-   Bug Fixes
    -   Clicking on the same file as the selected file will no longer deselect the file in single selection mode.
    -   Fixed accidental double render when running in AUX Builder.

## V0.8.11

### Date: 06/07/2019

### Changes:

-   Improvements
    -   Removed unused top grid spaces of empty an empty file.
    -   The tag autocomplete is now in alphabetical order.
    -   The id tag value is now centered in the sheets.
    -   The `Clear Diff` section of the sheets has been renamed `Clear Tags`.
    -   The tooltip for the surface button has been changed from `create surface from selection` to `create surface` in mergeBall mode.
-   Bug Fixes
    -   Changed the resulting `diff-` id of file to `merge` when adding tag to empty file.
    -   Changed header of the create worspace popup from `Create Surface from Selection` to `Create Surface` when opened on a merge file.

## V0.8.10

### Date: 06/07/2019

### Changes:

-   Improvements
    -   Change `diff` key word to `merge` or `mergeBall`.
        -   EX: The tag function `aux.diff` has been changed to `aux.mergeBall` and `aux.diffTags` has been changed to `aux.mergeBall.tags` and the `diff` id tag value has been changed to `merge`.

## V0.8.9

### Date: 06/06/2019

### Changes:

-   Improvements
    -   Changed `diff.save` and `diff.load` to `diff.export` and `diff.import` respectfully.
    -   Changed function `saveDiff` to automatically include the `loadDiff` function within it to clean up the resulting output.
    -   `diff.save` will now return a cleaner JSON than it was before.
-   Bug Fixes
    -   Duplicate tags will now not show up in a closed tag section's tag count.
    -   Stopped additon of extra whitespace on left side of screen when multi selecting too many files.

## V0.8.8

### Date: 06/05/2019

### Changes:

-   Improvements
    -   Improved how diffs are created from files so that they don't contain any tags which are for contexts.
        -   This means that moving a file will only give you a diff of tags that are not related to a context.
        -   Examples are `aux.color`, `aux.label`, etc.
        -   As a result, applying the diff to a file won't cause it to be moved.
    -   The hidden tag section has been changed from `aux._` to `hidden`.
    -   The action and hidden tag sections will now appear when only one tag meets the criteria for the section.
    -   The add tag auto complete will now check for a match of the start if the string and not a substring.
    -   The add tag autocomplete will hide the `aux._` tags until `aux._` is input.
    -   When clicking the background in multi-file selection mode, it will deselect the files and keep a diff of the last selected.
    -   Improved file diffs to keep the existing diff selected after merging it into a file.
    -   Added tag `aux.inventory.color` to global file that allows the user to set the inventory background color in player.
-   Bug Fixes
    -   Fixed an issue that would cause file diffs to apply their context positions to other files.
    -   Clicking the `minus` button of the final file in sheets will now switch to diff without the `minus` or `unselect all` buttons that don't do anything.

## V0.8.7

### Date: 06/05/2019

### Changes:

-   Improvements
    -   Added the ability to show hidden tags by toglging hidden tag section instead of the hidden tags button which has been removed.
    -   Edited hexagon button to be filled and have a larger plus icon to improve uniformity.
-   Bug Fixes
    -   Tag `#` section will no longer remain if there are no tags fitting the criteria.

## V0.8.6

### Date: 06/05/2019

### Changes:

-   Improvements
    -   Added the ability to automatically convert curly quotes (`U+2018`, `U+2019`, `U+201C`, `U+201D`) into normal quotes (`U+0008`, `U+0003`).
-   Bug Fixes
    -   Fixed an issue where tag diffs would appear like normal files.
    -   Fixed an issue that prevented users from moving the camera when tapping/clicking on a worksurface.

## V0.8.5

### Date: 06/04/2019

### Changes:

-   Bug Fixes
    -   Fixed an issue that caused diffs to not be draggable from the mini file in the upper right hand corner of the screen.
    -   Fixed some conflicts between the default panel opening logic and the new dragging logic on mobile.
    -   Fixed an issue that prevented users from dragging file IDs out from the file panel on mobile.

## V0.8.4

### Date: 06/04/2019

### Changes:

-   Improvements
    -   Made AUX Builder remove any context-related tags when cloning/duplicating a file.
        -   This prevents diff files from magically appearing in other contexts when dragging them.
        -   It is accomplished by deleting any tag that is hidden (starts with an underscore) or is related to a context made by an `aux.context` tag in another file.
    -   Added `diff.save()` and `diff.load()` AUX Script functions.
        -   `diff.save(diffToSave)`: Takes the given diff and returns JSON that can be stored in a tag.
        -   `diff.load(diffToLoad)`: Renamed from `diff.create()`, `diff.load()` is now able to take some JSON and returns a diff that can be applied to a file using `applyDiff()`.
    -   Numbers in tags can now start with a decimal instead of having to start with a digit.
        -   For example, `.0123` is now allowed and equals `0.0123`.
    -   Added the ability to customize user colors via the following tags:
        -   `aux.color`: Setting this tag on a user's file will cause that user to be the given color.
        -   `aux.scene.user.player.color`: Setting this tag on the globals file will cause all users in AUX Player to appear as the given color.
        -   `aux.scene.user.builder.color`: Setting this tag on the globals file will cause all users in AUX Builder to appear with the given color.
    -   Made AUX Player users default to a yellow color instead of blue.
    -   Renamed the `globals` file to `config`.
    -   Renamed the following tags/actions:
        -   `aux.context.surface.{x,y,z}` -> `aux.context.{x,y,z}`
        -   `aux.context.surface.rotation.{x,y,z}` -> `aux.context.rotation.{x,y,z}`
        -   `aux._creator` -> `aux.creator`
        -   `aux.builders` -> `aux.designers`
        -   `onSave()` -> `onSaveInput()`
        -   `onClose()` -> `onCloseInput()`
    -   Changed the `"Switch to Player"` button text to be `"Open Context in New Tab"`.
    -   Changed the title of AUX Builder to `"Channel Designer"`.
    -   Improved the file table to automatically focus the first input for newly added tags.
    -   Added an `onDiff()` event that is triggered on the file that a diff was applied to.
        -   The `that` parameter is an object with the following properties:
            -   `diffs`: The array of diffs that were applied to the file.
-   Bug Fixes
    -   Fixed the color picker input to not error when the edited tag doesn't have a value.
    -   Fixed the color picker basic input subtype to have the correct width so that the colors line up properly.
    -   Fixed an issue with showing an input box during the `onSaveInput()` or `onCloseInput()` callback from another input.
    -   Added in ability to drag file or diff out of file selection dropdown button.
    -   The sheet section will now hide itself when dragging a file from it and reopen itself when the drag is completed.
    -   Changed `Create Workspace` button tooltip to `Create Surface from Selection`.
    -   Removed the `Destroy File` and `Clear Diff` buttons from an empty diff sheet.
    -   Removed the `Destroy File` and replaced it with the `Clear Diff` button on a non-empty diff sheet.
    -   Fixed `player.tweenTo()` from affecting the inventory camera if the target file doesnt exist in it.

## V0.8.3

### Date: 06/03/2019

### Changes:

-   Improvements
    -   Replaced `aux.context.surface` with `aux.context.visualize`
        -   This allows specifying how a context should be visualized in AUX Builder.
        -   The previous option only allowed specifying whether a context is visualized, not how.
        -   There are currently 3 possible options:
            -   `false`: Means that the context will not be visible in AUX Builder. (default)
            -   `true`: Means that the context will be visible in AUX Builder but won't have a surface.
            -   `surface`: Means that the context will be visible with a surface in AUX Builder.

## V0.8.2

### Date: 05/31/2019

### Changes:

-   Improvements
    -   Added `onGridClick()`
        -   Triggered when the user clicks on an empty grid space in AUX Player.
        -   Runs on every simulaiton.
        -   The `that` parameter is an object with the following properties:
            -   `context`: The context that the click happened inside of. If the click occurred in the main viewport then this will equal `player.currentContext()`. If the click happened inside the inventory then it will equal `player.getInventoryContext()`.
            -   `position`: The grid position that was clicked. Contains `x` and `y` properties.
    -   Added the `aux.builders` tag which allows setting a whitelist for AUX Builder.
        -   `aux.whitelist` and `aux.blacklist` still exist and can be used to whitelist/blacklist users across both AUX Builder and AUX Player.
        -   If `aux.builders` is present then only users in the builder list can access AUX Builder.
        -   If `aux.builders` is not present then AUX Builder falls back to checking the whitelist and blacklist.
    -   Added support for `aux.movable=diff`.
        -   This mode acts like `clone` but the cloned file is a diff.
        -   You can control the tags that are applied from the diff by setting the `aux.movable.diffTags` tag.
    -   Added `player.isBuilder()` function for AUX Script.
        -   Determines if the current player is able to load AUX Builder without being denied. For all intents and purposes, this means that their name is in the `aux.builders` list or that there is no `aux.builders` list in the globals file.
    -   Added `player.showInputForTag(file, tag, options)` function for AUX Script.
        -   Shows an input dialog for the given file and tag using the given options.
        -   Options are not required, but when specified the following values can be used:
            -   `type`: The type of input dialog to show.
                -   Supported options are `text` and `color`.
                -   If not specified it will default to `text`.
            -   `subtype`: The specific version of the input type to use.
                -   Supported options are `basic`, `advanced`, and `swatch` for the `color` type.
                -   If not specified it will default to `basic`.
            -   `title`: The text that will be shown as the title of the input box.
            -   `foregroundColor`: The color of the text in the input box.
            -   `backgroundColor`: The color of the background of the input box.
            -   `placeholder`: The placeholder text to use for the input box value.
    -   Added autofill feature to the add tag input box for improved tag adding.
    -   Center camera button is only shown when at a specified distance from the world center.
    -   Placed camera type toggle back inside the menu for both AUX Builder and AUX Player.
    -   Changed hexagon image to include a plus sign to make is match with other 'add item' buttons.
    -   Added ability to remove files from a search, will convert any remaining files into a multiselected format.
    -   Removed bottom left diff brush from builder. Diffs need to be dragged from their file ID in the sheets menu now.
    -   Changed the default placholder in the search bar from `search`, `[empty]`, and `[diff-]` to just be `search / run`.
    -   Edited the `RemoveTags()` function to allow it to use Regular Expressions to search for the tag sections to remove.

## V0.8.1

### Date: 05/29/2019

### Changes:

-   Improvements

    -   Added in the `RemoveTags(files, tagSection)` function to remove any tag on the given files that fall into the specified tag section. So triggering a `RemoveTags(this, "position")` will remove all tags such as `position.x` and `position.random.words` on this file.
    -   Added the `aux.destroyable` tag that prevents files from being destroyed when set to `false`.
    -   Made the globals file not destroyable by default.
    -   Reimplemented ability to click File ID in the sheet to focus the camera on it.
    -   Added the `aux.editable` tag that can be used to prevent editing a file in the file sheet.
    -   Added events for `onKeyDown()` and `onKeyUp()`.
        -   These are triggered whenever a key is pressed or released.
        -   The `that` parameter is an object containing the following fields:
            -   `keys` The list of keys that were pressed/released at the same time.
        -   See https://developer.mozilla.org/en-US/docs/Web/API/KeyboardEvent/key/Key_Values for a list of possible key values.
    -   Added new formula functions:
        -   `getFilesInStack(file, context)` gets the list of files that are in the same position as the given file.
        -   `getNeighboringFiles(file, context, direction)` gets the list of files that are next to the given file in the given direction.
            -   Possible directions: `left`, `right`, `front`, `back`.
            -   If a direction is not specified, then the function returns an object containing every possible direction and the corresponding list of files.
        -   `player.importAUX(url)` loads an .aux file from the given URL and imports it into the current channel.
    -   Improved the `whisper()` function to support giving it an array of files to whisper to.
    -   Set an empty diff file as the selected file if no other files are selected, this will allow new files to be dragged out drom this diff's id as a new file.
        -   Selection count is set to 0 in this instance as not files are meant to be shown as selected.
    -   Added a "Create Worksurface" button to the file sheet.
        -   This will create a new worksurface and place all the selected files on it.
        -   The worksurface will use the given context name and can be locked from access in AUX Player.
        -   The new worksurface file will automatically be selected.
        -   The system will find an empty spot to place the new worksurface.
    -   Added camera center and camera type buttons to lower right corner of AUX Builder and AUX Player.
        -   Inventory in AUX Player also has a camera center button.
        -   Camera center will tween the camera back to looking at the world origin (0,0,0).
        -   Camera type will toggle between perspective and orthographic cameras. The toggle button that used to do this has been removed from the main menus.

-   Bug Fixes
    -   Fixed `tweenTo` function not working after changing the camera type.
    -   Fixed the file sheet to not have a double scroll bar when the tags list becomes longer than the max height of the sheet.
    -   Fixed an issue that would add a file to the "null" context when dragging it out by it's ID.

## V0.8.0

### Date: 05/25/2019

### Changes:

-   Improvements
    -   Replaced 2D slot-based inventory with a full 3D inventory context view on the lower portion of the screen.
        -   You can drag files seamlessly in and out of the inventory and current player context.
        -   Inventory has seperate camera control from the player context.
        -   Inventory is now unlimited in capacity as it is just another 3d context to place files in and take with you.
    -   Added a tag section check for multiple action tags, will now compress them into the `actions()` section.
    -   Add a docker-compose file for arm32 devices.
    -   Add the ability to execute a formula and get file events out of it.
    -   Add a play button to the search bar that executes the script.
-   Bug Fixes
    -   Fixed ability to click on files with `aux.shape` set to `sprite`.
    -   Hide the context menu on mobile when clicking the background with it open.
    -   Refactored progress bars to be more performant.
    -   Progress bars no longer interfere with input.
    -   Allow queries to return values that are not null or empty strings.
    -   Remove context menu on mobile when clicking on background.
    -   Make users that are in AUX Player appear blue.

## V0.7.8

### Date: 05/23/2019

### Changes:

-   Bug Fixes
    -   Made adding a tag put the new tag in the correct position in the sheet so it doesn't jump when you edit it.
    -   Fixed the ability to see other players.

## V0.7.7

### Date: 05/23/2019

### Changes:

-   Improvements
    -   The show hidden tag button and new tag button have swapped places.
    -   The sheets section will automatically appear when the search bar is changed.
    -   New create new file button art has been implemented.
    -   Several tags have changed:
        -   `aux.context.movable` -> `aux.context.surface.movable`
        -   `aux.context.x` -> `aux.context.surface.x`
        -   `aux.context.y` -> `aux.context.surface.y`
        -   `aux.context.z` -> `aux.context.surface.z`
        -   `aux.context.grid` -> `aux.context.surface.grid`
        -   `aux.context.scale` -> `aux.context.surface.scale`
        -   `aux.context.minimized` -> `aux.context.surface.minimized`
    -   Added `aux.context.surface` as a way to determine if a surface should show up in AUX Builder.
        -   Defaults to `false`.
    -   Changed how contexts are configured:
        -   You can now configure a context by setting `aux.context` to the context.
        -   Previously, this was done by creating a special tag `{context}.config`.
    -   Added `aux.context.locked` as a way to determine if a context should be able to be loaded in AUX Player.
        -   Defaults to `true` for contexts that do not have a file that sets `aux.context` for it.
        -   Defaults to `false` for contexts that have a file that sets `aux.context` for it and do not have a `aux.context.locked` tag.
    -   Changed how the globals file is created:
        -   It no longer has a label.
        -   It is now movable by default. (but you have to put it in a context first)
        -   It now defines the "global" context instead of a random context.
        -   It is not in the "global" context by default. (so there's just a surface with no files)
-   Bug Fixes
    -   The tags in sheets will now be sorted aplhabetically on show/hide tag sections.

## V0.7.6

### Date: 05/21/2019

### Changes:

-   Improvements
    -   Tag compression now happens when there are at least 2 similar starting sections.
    -   Tag sections now begin with or are replaced by `#`.
    -   Tag sections now truncate if they are over 16 characters.
    -   Tag sections now begin all turned on when opening the sheets.
    -   Tag sections now account for hidden tags and only show a tag section button if the amount of visible hidden tags is greater than 2.
    -   Made the channel ID parsing logic follow the same rules we use for the URLs.
    -   Added a toast message that will be shown whenever a file is deleted via the file table or the trash can.
-   Bug Fixes
    -   Fixed the `isBuilder` and `isPlayer` helper variables.

## V0.7.5

### Date: 05/21/2019

### Changes:

-   Improvements
    -   Tag compression to the table for tags with 3 or more similar starting sections(The series of characters before the first period in the tag).
    -   Made switching contexts in AUX Player via `player.goToContext()` fast by not triggering a page reload.
    -   Forced each channel in AUX Player to display the same context as the primary context.
    -   Added in ability to drag a block out of the sheet's ID value.
    -   Added the `diff.create(file, ...tags)` function.
        -   This creates a diff that takes the specified tags from the given file.
        -   Tags can be strings or regex.
        -   The result can be used in `applyDiff()` or in `create()`.
        -   Example:
            -   `diff.create(this, /aux\..+/, 'fun')`
            -   Creates a new diff that copies all the `aux.*` and `fun` tags.
    -   Added the `player.currentContext()` function.
        -   This returns the context that is currently loaded into AUX Player.
    -   Added the `onPlayerContextEnter()` event.
        -   This is triggered whenever AUX Player loads or changes a context.
        -   The `that` variable is an object containing the following properties:
            -   `context` - the context that was loaded.
    -   Added convenience functions for accessing the first and last elements on an array.
        -   `array.first()` will get the first element.
        -   `array.last()` will get the last element.
-   Changes
    -   Changed the @ and # formula expressions to always return a list of values.
        -   The values will always be sorted by the ID of the file that it came from.
            -   For @ expressions this means that the files will be sorted by ID.
            -   For # expressions this means that the values will be sorted by which file they came from.
        -   Because of this change, users should now use the `.first()` function to get the first file returned from a query.
-   Bug Fixes
    -   Fixed the wording when adding and removing channels.

## V0.7.4

### Date: 05/20/2019

### Changes:

-   Improvements
    -   Added the `NODE_PORT` environment variable to determine which port to use for HTTP in production.
-   Bug Fixes
    -   Fixed SocketManager to build the connection url correctly.

## V0.7.3

### Date: 05/20/2019

### Changes:

-   Bug Fixes
    -   Updated sharp to v0.22.1

## V0.7.2

### Date: 05/20/2019

### Changes:

-   Bug Fixes
    -   Fixed an issue where the server would return the wrong HTML page for AUX Player.

## V0.7.1

### Date: 05/20/2019

### Changes:

-   Bug Fixes
    -   Fixed an issue with running AUX on a .local domain that required HTTPs.

## V0.7.0

### Date: 05/20/2019

### Changes:

-   Improvements
    -   Search bar will now always remain across the top of builder.
    -   Made the `aux.context.grid` tag not use objects for hex heights.
    -   Made `auxplayer.com/channel` load AUX Builder and `auxplayer.com/channel/context` load AUX Player.
    -   Added `onConnected()` and `onDisconnected()` events to notify scripts when the user becomes connected for disconnected from the server.
    -   Added `player.isConnected()` to help formulas easily determine if the player is currently connected.
        -   Works by checking the `aux.connected` tag on the user's file.
-   Bug Fixes
    -   Allow for the expansion and shrinking of hexes after they have been raised or lowered.
    -   Clicking on the diff bursh in builder will now make the sheets appear correctly.
    -   Selecting the file ID in builder will now no longer change the zoom that sent the camera too far away.
    -   Upon shrinking the hex grid, hexes will now remain if a file is on top of it.
    -   Clicking on a non centeral hex did not show correct raise and lower options, now it does.
    -   Fixed an issue that would cause a formula to error if evaluating an array which referenced a non-existant tag.
        -   In the test scenario, this made it appear as if some blocks were able to be moved through and other blocks were not.
        -   In reality, the filter was breaking before it was able to evaluate the correct block.
        -   This is why re-creating a file sometimes worked - because the new file might have a lower file ID which would cause it to be evaluated before the broken file was checked.
    -   Fixed an issue that would cause the formula recursion counter to trigger in non-recursive scenarios.

## V0.6.5

### Date: 05/10/2019

-   Improvements
    -   Added `aux.iframe` tag that allows you to embed HTML pages inside an AUX.
        -   Related iframe tags:
            -   `aux.iframe`: URL of the page to embed
            -   `aux.iframe.x`: X local position
            -   `aux.iframe.y`: Y local position
            -   `aux.iframe.z`: Z local position
            -   `aux.iframe.size.x`: Width of the iframe plane geometry
            -   `aux.iframe.size.y`: Height of the iframe plane geometry
            -   `aux.iframe.rotation.x`: X local rotation
            -   `aux.iframe.rotation.y`: Y local rotation
            -   `aux.iframe.rotation.z`: Z local rotation
            -   `aux.iframe.element.width`: The pixel width of the iframe DOM element
            -   `aux.iframe.scale`: The uniform scale of the iframe plane geometry

## V0.6.4

### Date: 05/09/2019

### Changes:

-   Changes
    -   Made cloned files **not** use the creation hierarchy so that deleting the original file causes all child files to be deleted.
-   Bug Fixes
    -   Fixed the "Destroy file" button in the file sheet to allow destroying files while searching.

## V0.6.3

### Date: 05/09/2019

### Changes:

-   Improvements
    -   Made cloned files use the creation hierarchy so that deleting the original file causes all child files to be deleted.
-   Bug Fixes
    -   Fixed an issue that caused clonable files to not be cloned in AUX Player.

## V0.6.2

### Date: 05/09/2019

### Changes:

-   Improvements
    -   Allow users to determine which side of the file they have clicked on by using `that.face` variable on an `onClick` tag.
    -   Removed `aux.pickupable` and replaced it with special values for `aux.movable`.
        -   Setting `aux.movable` to `true` means it can be moved anywhere.
        -   Setting `aux.movable` to `false` means it cannot be moved.
        -   Setting `aux.movable` to `clone` means that dragging it will create a clone that can be placed anywhere.
        -   Setting `aux.movable` to `pickup` means it can be moved into any other context but not moved within the context it is currently in (only applies to AUX Player).
        -   Setting `aux.movable` to `drag` means it can be moved anywhere within the context it is currently in but not moved to another context. (only applies to AUX Player).
    -   Added the ability to destroy files from the file sheet.
    -   Added the ability to display a QR Code from formula actions.
        -   Use `showQRCode(data)` and `hideQRCode()` from formula actions.
    -   Added the ability to create a new empty file from the file sheet.
        -   Doing so will automatically select the new file and kick the user into multi-select mode.
    -   Added the ability to whitelist or blacklist users by using `aux.whitelist` and `aux.blacklist`.
        -   For example, setting `aux.whitelist` to `Kal` will ensure that only users named `Kal` can access the session.
        -   Similarly, setting `aux.blacklist` to `Kal` will ensure that users named `Kal` cannot access the session.
        -   In the case of a name being listed in both, the whitelist wins.
-   Bug Fixes
    -   Fixed an issue where long tapping on a file would register as a click on mobile.
    -   Dragging a minimized workspace will no longer change its z value for depth, only its x and y.

## V0.6.1

### Date: 05/07/2019

### Changes:

-   Bug Fixes
    -   Fixed the Copy/Paste shortcuts to make `Cmd+C` and `Cmd+V` work on Mac.

## V0.6.0

### Date: 05/07/2019

### Changes:

-   Improvements

    -   Added an `aux.progressBar` tag that generates a progressbar above the file, this tag can be set to any value form 0 to 1.
        -   This new tag also has additionally: `aux.progressBar.color` and `aux.progressBar.backgroundColor` to color the progressbar's components.
        -   This tag also has: `aux.progressBar.anchor` to set the facing direction of the progress bar relative to the file.
    -   Added `aux.pickupable` to control whether files can be placed into the inventory in the player or not, will be true (able to be put in inventory) by default.
        -   If `aux.pickupable` is true but `aux.movable` is false, the file can still be dragged into the inventory without moving the file position. It can also be dragged out of the inventory by setting the file position only until is is placed, then not allowing position changes again as `aux.movable` is still false.
    -   Added the ability to load additional channels into an AUX Player channel.
        -   Channels can be loaded from any reachable instance of AUX Server. (auxplayer.com, a boobox, etc.)
        -   To add a channel to your AUX Player, simply open the hamburger menu and click "Add Channel".
            -   Enter in the ID of the channel you want to load.
            -   There are several options:
                -   A URL (`https://auxplayer.com/channel/context`)
                -   A remote context ID (`auxplayer.com/channel/context`)
                -   A local context ID (`channel/context`)
                -   A local channel ID (`channel`)
        -   To remove a channel, open the hamburger menu and click on the one you want to remove.
        -   Channels can also be loaded by putting them in the query string of the URL.
            -   This is done by adding a parameter named `channels` set to the ID of the channel that you want to load.
            -   For example, `channels=abc/test` will load the `abc/test` channel.
            -   As a result, the URL ends up looking something like this `https://auxplayer.com/channel/context?channels=abc/test&channels=other/channel`.
            -   Note that you can only add channels this way. You must go to the hamburger menu to remove a channel.
                -   Sharing URLs will cause all the channels you have loaded to show up for someone else but it won't remove any channels they already have loaded.
        -   Added several new formula functions:
            -   `superShout(event, arg)` performs a shout that goes to every loaded channel. This is the only way for channels to communicate with each other.
            -   `player.loadChannel(id)` loads the channel with the given ID.
            -   `player.unloadChannel(id)` unloads the channel with the given ID.
        -   Additionally, the following events are always sent to every channel:
            -   `onQRCodeScannerOpened()`
            -   `onQRCodeScannerClosed()`
            -   `onQRCodeScanned()`
            -   `onTapCode()`
        -   How it works
            -   Channels are loaded by creating files in the user's "simulation context".
                -   You can get the user's simulation context by using `player.getFile().aux._userSimulationsContext`.
            -   AUX Player looks for these files and checks if they have a `aux.channel` tag.
                -   For files that do, then the `aux.channel` tag value is used as a channel ID and then AUX Player loads it for each file.
                -   Files that don't are ignored.
            -   Note that because we have multiple channels loaded there are multiple user files and global files.
                -   This is fine because channels cannot lookup files that other channels have.
                -   Because of this, a user also has multiple simulation contexts.
                -   This works out though, because we merge all the simulation contexts and remove duplicate channels.
                -   When `player.unloadChannel(id)` is called, we only remove simulation files that are in the channel that the script is running in.
                -   As a result, if another channel has called `player.loadChannel(id)` with the same ID the channel will remain loaded because at least one channel has requested that it be loaded.
    -   Added in a tween for the zoom that fires once a file has been focused on, it will tween to file position then zoom to the set zoom value.
    -   Added `whisper(file, event, argument)` formula function that sends shouts to a single file.
    -   Added a `aux.version` tag to the globals file which will be used to help determine when breaking changes in the AUX file format occur.
    -   Added the ability to copy and paste file selections in AUX Builder.
        -   Pressing `Ctrl+C` or `Cmd+C` will cause the currently selected files to be copied to the user's clipboard.
        -   Pressing `Ctrl+V` or `Cmd+V` will cause the currently selected files to be pasted into the world where the user's cursor is.
        -   Does not interfere with normal copy/paste operations like copying/pasting in input boxes.
        -   If a worksurface is included in the user's selection the new worksurface will be duplicated from it.
            -   This allows you to do things like copy the context color.
            -   Any files that are being copied from the old worksurface to the new one will also maintain their positions.
    -   Added the ability to copy worksurfaces AUX Builder using the new `"Copy"` option in the context menu.
        -   Using the `Ctrl+V` keybinding after copying the worksurface will paste a duplicate worksurface with duplicates of all the files that were on the surface.
    -   Added the ability to drag `.aux` files into AUX Builder.
        -   This will upload them just like the upload option in the hamburger menu.
    -   Added `player.hasFileInInventory(file)` formula function that determines if the given file or list of files are in the current player's inventory.
        -   As a part of this change, it is now possible to use the other user-related functions in formulas.
    -   Moved the `handlePointerEnter` and `handlePointerExit` function logic to only work in `PlayerInteractionManager`.
    -   Added the `handlePointerDown` to `PlayerInteractionManager` so down events in general can be collected on the player.
    -   Clicking on the `Raise` and `Lower` options on the workspace dropdown will now effect the entrire workspace if it has been expanded.

## V0.5.4

### Date: 04/29/2019

### Changes:

-   Improvements
    -   Changed AUX Player's default background color to match the dark background color that AUX Builder uses.
    -   Changed the globals file to look like a normal file when created and be labeled as "Global".
    -   Updated all the formula functions to use the new naming scheme.
    -   Added the ability to drag worksurfaces when they are minimized.
        -   Setting `aux.context.movable` to `false` will prevent this behavior.
    -   Selecting an item in the inventory no longer shows a selection indicator.
-   Bug Fixes
    -   The inventory placeholders should now always appear square.
    -   Dragging an item out of the inventory will now always remove the image of that item in the inventory.

## V0.5.3

### Date: 04/26/2019

### Changes:

-   Bug Fixes
    -   Fixed an issue that would cause data loss on the server.
        -   The issue was caused by not cleaning up some resources completely.
        -   Because some services were left running, they would allow a session to run indefinitely while the server was running but were not saving any new data to the database.
        -   As a result, any changes that happened after the "cleanup" would be lost after a server restart.

## V0.5.2

### Date: 04/26/2019

### Changes:

-   Improvements
    -   Set builder's default background color to dark gray. Player remains the light blue.
    -   Changed the `onDragAny/onDropAny` actions to be `onAnyDrag/onAnyDrop`.
    -   `formula-lib.ts` has changed `isPlayerInContext` export to `player.isInContext`.
    -   `formula-lib.ts` has changed `makeDiff` export to `diff`.
    -   Made the mini file dots much smaller.
    -   Added the ability to show and hide a QR Code Scanner using the `openQRCodeScanner()` and `closeQRCodeScanner()` functions.
        -   Upon scanning a QR Code the `onQRCodeScanned()` event is triggered with the `that` variable bound to the scanned QR code.
        -   The `onQRCodeScannerOpened()` event is triggered whenever the QR Code Scanner is opened.
        -   The `onQRCodeScannerClosed()` event is triggered whenever the QR Code Scanner is closed.
    -   Moved the file sheet to the right side of the screen.
-   Bug Fixes
    -   Fixed an issue with trying to load a WebP version of the "add tag" icon in Safari.
        -   Safari doesn't support WebP - so we instead have to load it as a PNG.
    -   Fixed the proxy to return the original content type of images to Safari.
        -   Because Safari doesn't support WebP we can't automatically optimize the images.

## V0.5.1

### Date: 04/25/2019

### Changes:

-   Improvements
    -   Automatically log in the user as a guest if they attempt to got to as context without being logged in.
-   Bug Fixes
    -   Stopped a new Guest's username from saying `guest_###` upon logging into a new guest account for the first time.
    -   Fixed highlighting issues when dragging files around.
    -   Totally removed the AUX Player toolbar so that it doesn't get in the way of input events. (Was previously just transparent)
    -   Fixed an issue with files not responding to height changes on a hex when the config file wasn't in the same context.

## V0.5.0

### Date: 04/25/2019

### Changes:

-   Improvements
    -   Restricted onCombine feature to only fire in aux-player and restrict it from happening on aux-builder.
    -   Removed the `clone()` function.
    -   Improved the `create()` function to be able to accept lists of diffs/files.
        -   This allows you to quickly create every combination of a set of diffs.
        -   For example, `create(this, [ { hello: true }, { hello: false } ])` will create two files. One with `#hello: true` and one with `#hello: false`.
        -   More complicated scenarios can be created as well:
            -   `create(this, [ { row: 1 }, { row: 2 } ], [ { column: 1 }, { column: 2 } ])` will create four files for every possible combination between `row: 1|2` and `column: 1|2`.
            -   `create(this, { 'aux.color': 'red' }, [ makeDiff.addToContext('context_1'), makeDiff.addToContext('context_2') ])` will create two files that are both red but are on different contexts.
            -   `create(this, @aux.color('red'), { 'aux.color': 'green' })` will find every file that is red, duplicate them, and set the new files' colors to green.
    -   Improved how we position files to prevent two files from appearing at the same index.
        -   Creating new files at the same position will now automatically stack them.
        -   Stacking is determined first by the index and second by the file ID.
    -   Added a zoom property to the `tweenPlayerTo` function to set a consistent zoom on file focus.
    -   Moved the worksurface context menu options to files mode.
    -   Moved the channel name to the hamburger menu and added the QR Code to the menu as well.
    -   Worksurface improvements
        -   Removed the header in AUX Player so that only the hamburger menu is shown.
        -   Removed the option to enter into worksurfaces mode.
            -   If users are already in worksurfaces mode then they can still exit.
        -   Removed the ability to snap or drag worksurfaces.
        -   Removed the ability to change the worksurface color.
    -   Removed the change background color context menu.
    -   Made the globals file generate as a worksurface.
    -   File Sheet/Search improvements
        -   Removed the edit icon and replaced it with a search icon at the top right of the top bar.
        -   Added the ability to save a `.aux` file from the current selection/search.
        -   Moved the "+tag" button to the left side of the panel and added an icon for it.
        -   Added another "Add Tag" button to the bottom of the tags list.
        -   Added the ability to show the list of selected file IDs in the search bar.
-   Bug Fixes
    -   Stopped sheet closing bug from taking multiple clicks to reopen.

## V0.4.15

### Date: 04/22/2019

### Changes:

-   Improvements

    -   Added a basic proxy to the server so that external web requests can be cached for offline use.
        -   Only works when the app is served over HTTPS.
        -   Uses service workers to redirect external requests to the server which can then download and cache the resources.
            -   Shouldn't be a security/privacy issue because all cookies and headers are stripped from the client requests.
            -   As a result this prevents users from adding resources which require the use of cookies for authorization.
            -   A nice side-effect is that it also helps prevent advertisers/publishers from tracking users that are using AUX. (Cookie tracking and Browser Fingerprinting are prevented)
        -   Currently, only the following image types are cached:
            -   `PNG`
            -   `JPG`
            -   `GIF`
            -   `WEBP`
            -   `BMP`
            -   `TIFF`
            -   `ICO`
        -   Upon caching an image, we also optimize it to WEBP format to reduce file size while preserving quality.
    -   Added `onPointerEnter()` and `onPointerExit()` events that are triggered on files that the user's cursor hovers.
    -   Added a pre-commit task to automatically format files.
    -   Formatted all of the source files. (TS, JS, Vue, JSON, HTML, CSS)
    -   Added an option to the dropdown in aux-builder to jump to aux-player for the current context
    -   `formula-lib.ts` has added a `isPlayerInContext` function to determine if path is in the expected context in aux-player.
    -   `formula-lib.ts` has changed `tweenTo` function to `tweenPlayerTo` for better clarity on the function's use.

## V0.4.14

### Date: 04/19/2019

### Changes:

-   Improvements
    -   Users that join as a guest will now have a cleaner visible name of `Guest`.
    -   Removed the builder checkbox on the new workspace popup to make the feature cleaner.
    -   Added the ability to zoom to a file by tapping/clicking its ID in the file sheet.
    -   Added a couple script functions:
        -   `tweenTo(file or id)` causes the current user's camera to tween to the given file. (just like how the sheet does it)
        -   `toast(message)` causes a toast message to pop up with the given message. It will automatically go away after some time.

## V0.4.13

### Date: 04/18/2019

### Changes:

-   Improvements
    -   Can load external images by setting `aux.image` to an image url.
        -   **NOTE:** The remote server must be CORS enabled in order to allow retrieval of the image.
    -   Added `sprite` as an option for `aux.shape`.
        -   This is a camera facing quad that is great for displaying transparent images.
    -   Added several events:
        -   `onCreate()` is called on the file that was created after being created.
        -   `onDestroy()` is called on the file just before it is destroyed.
        -   `onDropInContext()` is called on all the files that a user just dragged onto a context. (`that` is the context name)
        -   `onDragOutOfContext()` is called on all the files that a user just dragged out of a context. (`that` is the context name)
        -   `onDropAnyInContext()` is called on all files when any file is dragged onto a context. (`that` is an object that contains the `context` and `files`)
        -   `onDragAnyOutOfContext()` is called on all files when any file is dragged out of a context. (`that` is an object that contains the `context` and `files`)
        -   `onDropInInventory()` is called on the file that a user just dragged into their inventory.
        -   `onDragOutOfInventory()` is called on the file that a user just dragged out of their inventory.
        -   `onDropAnyInInventory()` is called on all files when any file is dragged into the user's inventory. (`that` is the list of files)
        -   `onDragAnyOutOfInventory()` is called on all files when any file is dragged out of the user's inventory. (`that` is the list of files)
        -   `onTapCode()` is called on every file whenever a 4 digit tap code has been entered. (`that` is the code)
            -   It is recommended to use an `if` statement to filter the tap code.
            -   This way you won't get events for tap code `1111` all the time due to the user tapping the screen.
        -   All of the drag/drop events are triggered once the user is done dragging. (not during their drag)
    -   Added checkboxes the new workspace modal to allow users to set whether it should show up in builder, player, or both.

## V0.4.12

### Date: 04/17/2019

### Changes:

-   **Breaking Changes**
    -   Changed worksurfaces and player config files to use `{context}.config` instead of `aux.builder.context` and `aux.player.context`.
        -   This also allows people to specify formulas on a per-context basis.
        -   We call these new tags "config tags".
        -   For example, you can show the `hello` context in both AUX Builder and AUX Player by setting the `hello.config` tag to `true`.
        -   Because of this change, existing worksurfaces no longer work. To regain your worksurfaces, do a search for `@aux.builder.context` and then create a config tag for the worksurfaces that are found.
    -   Changed worksurface config values to use `aux.context.{value}` instead of `aux.builder.context.{value}`.
        -   Removing `builder` from the name makes it easier to understand that the tags are describing the contexts that the file is configuring.
    -   Renamed `aux._parent` to `aux._creator`.
    -   Moved functions that create file diffs to their own namespace.
        -   `xyzDiff()` is now `makeDiff.xyz()`
        -   so `addToContextDiff()` is now `makeDiff.addToContext()`
-   Bug Fixes
    -   Fixed an issue that would prevent some files from showing up in Aux Builder due to being created with incorrect data.
    -   Fixed the ability to shrink worksurfaces.
-   Improvements
    -   Added the ability to pass arguments in `shout()`.
        -   For example, you can pass the number 11 to everything that has a `handleMessage()` tag using `shout("handleMessage", 11)`.
    -   Added `isBuilder` and `isPlayer` variables to formulas.
        -   This allows formulas to tell whether they are being run in AUX Builder or AUX Player.
        -   Using these variables in combination with config tags allows specifying whether a context should show up in AUX Builder or AUX Player.
        -   For example, the `hello` context will only show up in AUX Builder when the `hello.config` tag is set to `=isBuilder`.
    -   Added the ability to pass an array of files to `clone()` and `destroy()`.
    -   Changed the generated context ID format from `aux._context_{uuid}` to `context_{short-uuid}`.
    -   Added `aux.mergeable` so control whether diffs can be merged into other files.
    -   Added `md-dialog-prompt` to `GameView` to allow users to set custom contexts for new workspaces.
    -   Removed the `_destroyed` tag. Setting it now does nothing.
    -   Aux Player now uses `aux.context.color` value as the scene's background color.
        -   If `aux.context.color` has no value or is undefined, then it will fall back to `aux.scene.color`.
    -   Made diff toolbar in AUX Builder transparent and Inventory toolbar in AUX Player mostly transparent (slots are still lightly visible.)
    -   Added a trash can that shows up when dragging a file.
        -   Dragging files onto this trash can causes the file to be deleted.
        -   Dragging a diff onto the trash can causes the diff to be cleared.
    -   Added support for `aux.label.anchor` to allow positioning of the label.
        -   Supported values are:
            -   top (default)
            -   left
            -   right
            -   front
            -   back
            -   floating (word bubble)

## V0.4.11

### Date: 04/12/2019

### Changes:

-   Improvements
    -   Updated mesh materials and scene lighting to provide a cleaner look and more accurate color representation.
    -   Dragging files off of worksurfaces no longer deletes them but simply removes them from the context.
    -   Functions:
        -   The `clone()` and `copy()` functions have been changed to accept the first parameter as the creator. This means instead of `clone(this)` you would do `clone(null, this)`. Because of this change, `cloneFrom()` and `copyFrom()` are redundant and have been removed.
        -   The `clone()` and `copy()` functions now return the file that was created.
        -   New Functions:
            -   `addToContextDiff(context, x (optional), y (optional), index (optional))` returns an object that can be used with `create()`, `clone()`, or `applyDiff()` to create or add a file to the given context.
            -   `removeFromContextDiff(context)` returns an object that can be used with `create()`, `clone()`, or `applyDiff()` to remove a file from the given context.
            -   `addToContext(file, context)` adds the given file to the given context.
            -   `removeFromContext(file, context)` removes the given file from the given context.
            -   `setPositionDiff(context, x (optional), y (optional), index (optional))` returns a diff that sets the position of a file in the given context.
            -   `addToMenuDiff()` returns a diff that adds a file to the user's menu.
            -   `removeFromMenuDiff()` returns a diff that removes a file from the user's menu.
        -   Other changes
            -   `create()`, `clone()`, and `createMenuItem()` all support using files as diffs.

## V0.4.10

### Date: 04/11/2019

### Changes:

-   Bug Fixes
    -   Fixed an issue that prevented shouts from adding menu items to the user's menu.
    -   Fixed an issue that caused all users to have hexes.

## V0.4.9

### Date: 04/11/2019

### Changes:

-   Bug Fixes
    -   Fixed a build error.
-   Other improvements
    -   Fudging orthographic camera user context position based on its zoom level. This is not a perfect implementation but does provide a better sense of “where” ortho are when using zoom.

## V0.4.8

### Date: 04/11/2019

### Changes:

-   Bug Fixes
    -   Fixed some broken tests.

## V0.4.7

### Date: 04/11/2019

### Changes:

-   Bug fixes
    -   Typing `=` into a cell should no longer cause issues.
-   Improvements
    -   Menus
        -   Files can now be added to the user's menu.
        -   The items will only show up in AUX Player.
        -   Several functions have been added to help with adding and creating menu items:
            -   `createMenuItem(category, label, actionScript, data (optional))` will create a new file and add it to the current user's menu.
            -   `destroyMenuItem(category)` will destroy any files in the current user's menu with the given category.
            -   `destroyAllMenuItems()` will destroy all files in the current user's menu.
            -   `addToMenu(file)` will add the given file to the current user's menu.
            -   `removeFromMenu(file)` will remove the given file from the current user's menu.
        -   In addition, the following tags control various properties on menu items.
            -   `aux.label` controls the text on the menu item.
            -   `aux.label.color` controls the text color of the menu item.
            -   `aux.color` controls the background color of the menu item.
            -   `onClick()` is called when the menu item is clicked.
            -   `aux.input` turns the menu item into an input that allows modification of the given tag name.
                -   Clicking on the menu item will show a dialog with an input box.
            -   `aux.input.target` indicates the file that the input tag should be set on.
                -   for example, setting `aux.input.target` to `=@name("joe")` will cause the input to change the tag on the file that has the `name` tag set to `joe`.
            -   `aux.input.placeholder` sets the placeholder text to use for the input box.
            -   `onSave()` is called after the user chooses to save their changes.
            -   `onClose()` is called after the dialog has been closed, regardless of whether the changes were saved or not.

## V0.4.6

### Date: 04/11/2019

### Changes:

-   Improvements

    -   Camera is now orthographic by default for both AUX Builder and AUX Player.
        -   There is a toggle button in the menu for builder and player that lets you toggle a perspective camera on/off.

## V0.4.5

### Date: 04/10/2019

### Changes:

-   Bug Fixes
    -   Fixed scrolling in the file panel.

## V0.4.4

### Date: 04/10/2019

### Changes:

-   Improvements:
    -   Diffballs
        -   The recent files list is now a "brush" that takes properties from the last file or tag that was modified.
        -   This means that you can now drag out a file on top of another file to paint the brush's tags onto another file.
        -   The effect is that you can copy and paste tags onto other files.
    -   File Selection
        -   The file panel now only shows the number of selected files when in multi-select mode.
        -   When in single select mode the "Unselect All" button is now a "Multi Select" button to transition to multi select mode.
        -   Hiding or showing the file panel no longer changes the file selection mode.
        -   Selecting the file brush at the bottom of the screen now opens the file panel to show the tags on the brush.
        -   When the brush is selected, the "Muti Select" button becomes a "Clear Diff" button which resets the brush to an empty file.

## V0.4.3

### Date: 04/09/2019

### Changes:

-   Improvements:

    -   Loading screen will show error if one occurs during load.
    -   Can close loading screen if error occurs by pressing the `DISMISS` button.

## V0.4.2

### Date: 04/09/2019

### Changes:

-   Added loading screen to Aux Builder and Aux Player.

## V0.4.1

### Date: 4/05/2019

### Changes:

-   Improvements
    -   File Selection
        -   There are now two file selection modes:
        -   Single select
            -   Users in single select mode are able to click files to automatically show the sheet for the selected file.
            -   Clicking in empty space will clear the selection.
            -   Holding control and selecting another file will add the clicked file to the user's selection and switch to multi-select mode.
            -   Closing the sheet or clicking "Unselect All" will cause the user's selection to be cleared.
        -   Multi select
            -   Works like the old way.
            -   Opening the sheet causes multi-select mode to be enabled.
            -   Alternatively, selecting a file while holding the control key will also cause multi-select mode to be enabled.
            -   While in multi select mode the sheet can be closed just like normal.
            -   Clicking "Unselect All" will cause the selection to be cleared and will switch back to single select mode.
    -   File Sheet
        -   Search
            -   The file sheet now includes a search icon that can be used to show a search bar.
            -   The search bar allows the user to type in formulas and see the results in realtime.
            -   Any files returned from the search are editable in the table.
            -   Other results (like numbers) are shown in a list.
            -   Using the `Ctrl+F` (`Cmd` is difficult to intercept) keyboard shortcut will open the sheet and automatically focus the search bar.
            -   Pressing `Enter` or the green checkmark next to the search bar will finish the search and automatically select any files returned from the search.

## V0.4.0

### Date: 4/04/2019

### Changes:

-   Bug Fixes:
    -   Fixed an issue with having multiple tabs open that caused the tabs to send events as each other.
        -   This was previously fixed but was re-broken as part of a bit of rework around storing atoms.
        -   The issue is that storage is shared between tabs so we need to make sure we're storing the data separately per tab.
        -   So the signatures were valid because they were sharing the same keys.
        -   Maybe something like a copy-on-write mechanism or splitting trees based on the site IDs could fix this in a way that preserves offline capabilities.
        -   Upon reload we would check local storage for currently used site IDs and pick one of the local site IDs that is not in use.
    -   Fixed an issue with scaling and user positions. The user positions were not being scaled to match the context that they were in.
    -   Made the server clear and re-create trees that get corrupted after a reload.
        -   This is a dangerous operation, we'll need to spend some dev time coming up with an acceptible solution to corrupted trees so that data doesn't get lost.
        -   Basically the issue is that we currently don't have a way to communicate these issues to users and make informed decisions on it.
        -   Also because of the issue with multiple tabs, we're always trying to load the tree from the server so we can't have the client send its state to recover.
        -   So, in the meantime, this is potentially an acceptible tradeoff to prevent people from getting locked out of simulations.
-   Other improvements

    -   Redirects
        -   Added the ability to redirect to `https://auxplayer.com` when accessing a context in a simulation.
        -   Added the ability to redirect to `https://auxbuilder.com` when accessing a simulation without a context.
    -   Dynamic client configuration
        -   The client now requests a configuration from the server on startup.
        -   This lets us handle some configuration tasks for the client at runtime from the server.
        -   Will be useful for managing URLs and other functionality for deployments to Raspberry PIs.
    -   Multi-line Editor
        -   Added the ability to show a multi-line text editor for tag values.
        -   This makes editing things like actions and formulas much easier.
    -   File Sheet Axis
        -   Improved the File Sheet to use CSS Grids instead of table elements.
        -   This gives us the capability to dynamically switch between row and column modes.
        -   Also gives us more control over sizing of elements and responsiveness.
    -   Inventory bar adjusts to mobile screen resolutions.
    -   Users are now represented as a semi-transparent square cone mesh.
    -   Scripting Improvements
        -   Added the ability to set tag values on files that are returned from `@` queries.
            -   For example, `@name('bob').name = 'joe'` changes the name of `bob` to `joe`.
            -   Caveats:
                -   Setting individual array values is not supported.
                -   So doing `this.colors[1] = 'blue'` would not change the second element of the `colors` tag to `blue`.
        -   Added the `aux._parent` tag that contains the ID of the file that a file is childed to.
        -   When `destroy(file)` is called all files that have `aux._parent` matching `file.id` will also be destroyed. This happens recursively.
        -   Added a new function `cloneFrom(file, ...newData)`.
            -   Similar to `clone(file, ...newData)` but sets `aux._parent` on the new file to `file.id`.
            -   The new file will have tags copied from `file` and the given list of objects.
        -   Added a new function `createFrom(file, data)`.
            -   Similar to `create(data)` but sets `aux._parent` on the new file to `file.id`.
            -   The new file will have tags from the given `data` parameter.

## V0.3.26

### Date: 4/01/2019

### Changes:

-   Bug Fixes
    -   Fixed worksurfaces to update when their `aux.builder.context` tag is updated.
-   Other improvements
    -   Improved the server to cleanup trees from memory that aren't in active memory.

## V0.3.25

### Date: 4/01/2019

### Changes:

-   Bug Fixes
    -   Fixed HTML Element targets not being captured as intended when using touch.
        -   This fixes inventory dragging for mobile.
    -   Fixed the ability to use indexer expressions in filters after @ or # queries.
        -   `=@nums()[0]` gets the first file with the `nums` tag on it.
    -   Fixed the ability to call functions in filters after @ or # queries.
        -   `=#nums().map(num => num + 10)` now works and produces a list of numbers where each number has 10 added to it.
    -   Fixed the ability to upload AUX files.
    -   Improved garbage collection so that it avoids expensive operations when there is nothing to remove.
    -   Fixed offline mode to work offline(!).
-   Other improvements
    -   Formulas now support using dots after @ or # queries. For example `=@name('bob').name` now works.
    -   Debug Page
    -   The debug page for AUX Builder has been moved to be after the simulation ID. So to access the debug page for `test` you would go to `https://auxbuilder.com/test/aux-debug`.
    -   The debug page now has a search bar that allows entering a formula to search through the file state.
    -   Added the ability for the debug page to search through destroyed files.
    -   Atom signatures are now only checked when adding individual atoms. This greatly improves loading performance.
    -   Refactored some of the logic around propagating file updates so that they can be more performant in the future.
    -   Destroying files by dragging them off of a worksurface or using the `destroy()` function in an action now uses the causal tree instead of setting the `_destroyed` tag to `true`. (Allows better garbage collection in the future)
    -   Improved first load performance by reducing the amount of work the browser needs to do to store a tree in IndexedDB.
    -   Improved performance for inserting atoms into the weave.

## V0.3.24

### Date: 3/28/2019

### Changes:

-   Features:
    -   Can drag files to and from user's inventory in AUX Player.
    -   Added support for cryptograhpically signing and verifiying events.
    -   Renamed `scale.x`, `scale.y`, and `scale.z` to `aux.scale.x`, `aux.scale.y`, and `aux.scale.z`.
    -   Added the ability to use `aux.scale` to uniformly scale the file.
-   Bug Fixes
    -   Use context.z position has an offset from the calculated display z position in Aux Builder.
        -   Making context.z act as an offset allows context.z value of 0 to place the file on the “ground” regardless of tile height in Aux Builder and always place the file on the ground in Aux Builder.
        -   No more file clipping issues due to grid planes being at different heights between Aux Builder and Aux Player.
    -   Don't clear out tags that end with `.x`, `.y`, or `.z` when dragging new files from the recent files list.
    -   Fixed an issue with trees that could cause sibling atoms to be ignored or ordered improperly.
-   Other Improvements
    -   Builder context file now defaults to flat, clear, and not movable.

## V0.3.23

### Date: 3/26/2019

### Changes:

-   Features
    -   Can drag and combine files in AUX Player.
-   Buf Fixes

    -   Can snap hexes together again as long as there is no file on it (currently this includes the builder context file as well).
    -   Fixed an issue that allowed files representing worksurfaces to be dragged even if `aux.movable` was set to `false`.
    -   Fixed an issue that allowed files to be stacked on top of invisible files that were representing users.

## V0.3.22

### Date: 3/26/2019

### Changes:

-   Bug Fixes
    -   Fixed an issue where atoms could be placed in the wrong spot.
    -   Fixed an issue with importing atoms where the tree could become invalid.
-   Other Improvements
    -   Added some core functionality for the infinite mathematical grid in AUX Player.

## V0.3.21

### Date: 3/24/2019

### Changes:

-   Bug Fixes
    -   Fixed an issue where the server would start handing out old site IDs after a restart.
    -   Added the ability to reject events that become corrupted while in transit.

## V0.3.20

### Date: 3/23/2019

### Changes:

-   Bug Fixes
    -   Fixed another scenario where duplicate atoms could be added to a weave.

## V0.3.19

### Date: 3/23/2019

### Changes:

-   Bug Fixes
    -   Fixed Weaves to prevent duplicate atoms from being added in specific scenarios.
        -   This would cause peers to reject changes from each other.
        -   If the issue happened on the server then every client would reject data from the server until the server was restarted.
        -   The restart would cause the server to reload the atoms from the database, eliminating any duplicates.
    -   Fixed signing out and signing back in on AUX Player to put the user back in the context they were previously in.
    -   Fixed an issue that caused users to be invisible the first time they signed into an AUX Player context.

## V0.3.18

### Date: 3/23/2019

### Changes:

-   Bug Fixes
    -   Fixed so that users can actually log out.
    -   Fixed AR mode in AUX Player.
-   Other Improvements
    -   Added a progress spinner to the login pages.
    -   Added lerping to the user meshes so the position updates look more natural.

## V0.3.17

### Date: 3/22/2019

### Changes:

-   Bug Fixes
    -   Fixed so that updates are only sent every 1/2 second instead of up to every frame.

## V0.3.16

### Date: 3/22/2019

### Changes:

-   Bug Fixes
    -   Fixed an issue that would cause two browser tabs to go to war over which was the real tab for that user.
    -   Fixed an issue that would cause two browser tabs to potentially become inconsistent with each other because they were sharing the same site ID.
-   Other Changes
    -   Added a couple extra logs to MongoDBTreeStore.
    -   Added additional safegards against invalid events.

## V0.3.15

### Date: 3/22/2019

### Changes:

-   Bug Fixes
    -   Fixed an issue that prevented users from creating new simulations.
    -   Fixed an issue that caused duplicate files to be created in the game view.
    -   Fixed issues with logging in as the same user from different devices.
    -   Fixed an issue that would cause newly created trees to have garbage collection disabled.
-   Other Improvements
    -   Improved word bubble performance.
    -   Improved performance when loading large causal trees.
    -   Added additional validations when importing trees to prevent errors down the road.
    -   Improved the server to add a root atom if loading a tree that has no atoms.

## V0.3.14

### Date: 3/22/2019

### Changes:

-   Bug Fixes
    -   Fixed CausalTreeServer to save imported atoms.
    -   Fixed CausalTreeServer to not re-store atoms each time it loads the tree from the database.
    -   Make CausalTree export version 3 trees.
    -   Make CausalTree collect garbage after importing.
-   Other Changes
    -   Enable some debug logs.

## V0.3.13

### Date: 3/21/2019

### Changes:

-   Bug Fixes
    -   Reduced memory usage of worksurfaces. This makes it easier to create large worksurfaces.
    -   Fixed not being able to drag the camera around when tapping/clicking on a worksurface while in files mode.
    -   Added indexes to MongoDB collections so that queries won't be so slow.

## V0.3.12

### Date: 3/21/2019

### Changes:

-   Bug Fixes
    -   Fixed issues with slowdowns caused by continually re-saving the entire history.
    -   Fixed several performance issues related to labels and word bubbles.
    -   Changed the branding to AUX Builder from File Simulator.
    -   Fixed several issues with files and contexts in AUX Player.
        -   Files marked as `_destroyed` now no longer display.
        -   Fixed a loading order issue that would occur when a file was its own context.
        -   Fixed an issue that would cause the player to ignore the file removed event for the context file.
    -   Fixed Word Bubbles so that they scale with labels when `aux.label.size.mode` is set to `auto`.
-   AUX Player Improvements
    -   Users now show up inside contexts in both AUX Builder and AUX Player.
    -   The `_lastActiveTime` tag is now per-context. (i.e. `context_a._lastActiveTime`)
-   AUX Builder Improvements
    -   Added the ability to fork simulations.
-   Other Improvements
    -   Added the ability to transparently upgrade our storage formats.
        -   Works for both MongoDB and IndexedDB.
    -   Made the server respond to the local IP Addresses by default in Development mode.
        -   This makes it easier to do development with a mobile device.
        -   Use `npm run watch:player` to have it serve the AUX Player by default. Otherwise it will serve the AUX Builder.
    -   Improved formula query expresions to support tags with dots in them.
        -   Before you would have to wrap the tag in a string.
        -   Now you can simply do `@aux.label` or `#aux.label` as long as each part is a valid [JS identifier](https://developer.mozilla.org/en-US/docs/Glossary/Identifier).

## V0.3.11

### Date: 3/19/2019

### Changes:

-   Bug Fixes
    -   Fixed dragging worksurfaces while in files mode.
    -   Fixed an issue in Aux Player that caused a file to still be visible even if it was destroyed.
    -   Fixed a login issue that would cause the user to get stuck in a redirect loop.
    -   Fixed shouts.
    -   Fixed AUX File upload to overwrite existing state instead of trying to merge the two trees.
        -   This allows us to keep better consistency across multiple devices.
    -   Fixed user labels.
-   Formula Improvements
    -   Improved formulas allow using normal dot syntax for tags with dots in them.
        -   This means you can now do `this.aux.color` instead of `this['aux.color']`
        -   As a result of this change, primitive values (number, string, boolean) are converted to objects.
        -   So to do equality comparisions you must use the `==` operator instead of either `!` or `===`.
        -   Numerical operators and other comparision operators still work fine.
        -   You can alternatively use the `valueOf()` function to convert the object back into a primitive value.
    -   Added the ability to change a file value simply by changing it.
        -   This means instead of doing `copy(this, { "aux.color": "red" })` you can now do `this.aux.color = "red"`.
        -   Additionally, we no longer destroy files by default.
        -   This means that the destroy/recreate pattern is basically deprecated. This pattern worked in simple scenarios, but for more complex scenarios it could easily cause race conditions where duplicate files are created because users clicked the same file at the same time.
-   Other Improvements
    -   Improved the `goToContext()` formula function to be able to accept a single parameter that indicates the context to go to.
        -   The function will infer the current simulation ID from the URL.

## V0.3.10

### Date: 3/18/2019

### Changes:

-   Fixed aux upload.

## V0.3.9

### Date: 3/18/2019

### Changes:

-   Fixed Aux Player file added event ordering.
-   Reworked actions function to take an arbitrary number of files.
-   Added ability to have tag filters that match everything.
-   Added `shout` formula function.
    ```
    shout(eventName)
    ```
-   Added `goToContext` formula function.
    ```
    goToContext(simulationId, contextId)
    ```
-   Calling `onClick` action on file that gets clicked by the user in Aux Player.
-   Fixed Aux Player showing destroyed files.

## V0.3.8

### Date: 3/18/2019

### Changes:

-   Changed configurations to allow auxplayer.com and auxbuilder.com

## V0.3.7

### Date: 3/17/2019

### Changes:

-   Added InventoryContext to hold onto user’s inventory data much in the same way Context3D does (WIP). Ported over some MiniFile stuff from Aux Projector to get inventory display framework up (WIP).
-   Renamed pointOnGrid to pointOnWorkspaceGrid for clarification.

## V0.3.6

### Date: 3/15/2019

### Changes:

-   Changed to using Causal Trees for history.
    -   **This is a breaking change**
    -   This gives us the ability to support offline mode and keep action history.
    -   Because of how the system is designed, every merge conflict can be resolved in a reasonable manner.
    -   This is a new storage format, so data needs to be migrated.
    -   This is also fairly new, so it may have some weird bugs.
-   Removed file types.
    -   **This is a breaking change**
    -   This allows any file to visualize any grouping of files. (e.g. look like a worksurface)
    -   As a result, the only difference between a file and a worksurface is what tags the file has.
    -   This means that new worksurfaces will have a file on them by default. This file is the data for the worksurface.
    -   To create a workspace:
        -   Make a file that has `builder.context` set to any value.
        -   This value is the context that the file is visualizing.
        -   _To make other files show up in this context you simply create a tag with the same name as the context as set its value to `true`._
        -   **Note that when you create a worksurface in worksurface mode we do this for you automatically.**
    -   A couple tags were changed:
        -   `_position`
            -   Split into 3 different tags. (x, y, z)
            -   To change the position of a file you use `{context}.x`, `{context}.y`, and `{context}.z` as the tag names.
        -   `_workspace`
            -   Now to place a file on a workspace you set the `{context}` tag to `true`
        -   All existing tags have been moved to the `aux` namespace.
            -   This affects `color`, `scale`, `stroke`, `line`, `label`, `movable`, and `stackable`.
            -   They have been changed to `aux.color`, `aux.scale`, `aux.stroke`, `aux.line`, `aux.label`, `aux.movable`, and `aux.stackable`.
        -   `_hidden`
            -   This option has been removed in favor of setting the `aux.color` tag to `transparent` or `clear`.
            -   To remove the lines you simply need to set the `stroke.color` tag to `transparent`/`clear`.
    -   Several new tags were added:
        -   `builder.context`
            -   Setting this to a value will cause the file to visualize the context that was specified.
            -   This means appearing like a worksurface and showing any files that have the related `{context}` tag set to `true`.
        -   `builder.context.x`, `builder.context.y`, `builder.context.z`,
            -   These tags specify the X, Y, and Z positions that the center of the worksurface is placed at.
        -   `builder.context.scale`
            -   This tag specifies the scale of the worksurface. (how big it is)
        -   `builder.context.grid.scale`
            -   This tag specifies the scale of the grid relative to the worksurface. (how big the grid squares are)
        -   `builder.context.defaultHeight`
            -   This tag specifies how tall the hexes on the worksurface are by default.
        -   `builder.context.size`
            -   This tag specifies how many hexes from the center the worksurface contains.
        -   `builder.context.minimized`
            -   This tag specifies whether the worksurface is minimized.
        -   `builder.context.color`
            -   This tag specifies the color that the worksurface is.

## V0.3.5

### Date: 2/26/2019

### Changes:

-   Fixed AR mode.
-   Restoring original background color when exiting AR mode.

## V0.3.4

### Date: 2/25/2019

### Changes:

-   Added stub for AUX Player.
-   Added subdomains for File Simulator (projector.filesimulator.com) and AUX Player (player.filesimulator.com).
-   Lots of file reorganization.
    -   `aux-projector` and `aux-player` are now togethor underneath `aux-web` along with any other common/shared files.
-   Fixed combining.

## V0.3.3

### Date: 2/21/2019

### Changes:

-   Implemented a word bubble to help make file labels more readable.

## V0.3.2

## Data: 2/21/2019

### Changes:

-   Nothing, just trying to get npm flow setup.

## V0.3.1

### Date: 2/20/2019

### Changes:

-   Added the ability to delete files by dragging them off a workspace.
-   Fixed the `destroy()` function in action scripts.

## V0.3.0

### Date: 2/14/2019

### Changes:

-   Added a recursion check to the formula evaluation code to prevent infinite loops from locking up the system.

## V0.2.30

### Date: 2/13/2019

### Changes:

-   Added Aux Debug page that can be reached by prepending `/aux-debug/` to your simulation id in the url.
    -   This page presents the AUX data in its raw JSON form and is updated live when changes arrive from the server.
    -   If you wanted to see the raw data for a simulation called `RyanIsSoCool` you would go to: `filesimulator.com/aux-debug/RyanIsSoCool`.
-   Add the ability to drag a stack of files
    -   For some reason the stack doesn't always move at the same time.
    -   It's some weird issue with not updating them fast enough or something.
-   Debounce updates to the recents list so that we're not forcing re-renders of the mini files all the time
-   Fix so that dragging new files doesn't cause a ton to get created
-   Cause formulas to be run when evaluating filters
    -   This also fixes the issue of numbers and true/false values not matching filters
-   Allow combining files that were just dragged from the file queue
-   Hide files without workspaces

    -   Also log out the file ID when this happens.

## V0.2.29

### Date: 2/13/2019

### Changes:

-   Fixed workspace mesh not updating properly.
-   Remove workspace if size is 0.
    -   Only allow shrinking of a workspace to 0 if there are no files on the workspace.
-   Implemented cleanup of a file's arrows/lines when it is destroyed.

## V0.2.28

### Date: 2/12/2019

### Changes:

-   Make the recent files list use 3D renders of the actual files.
-   Fixed issues with the lines not updating when worksurfaces minimize.
-   Disabled shadows.

## V0.2.27

### Date: 2/11/2019

### Changes:

-   Fix the weirdest bug that was caused by an internal error in Vue.js.
    -   It would do something to stop the touch events from being emitted.
    -   I'm not sure how it did that. Maybe changing focus or something.

## V0.2.26

### Date: 2/11/2019

### Changes:

-   Fixed touch scrolling.
-   Fixed an issue that would prevent immovable files from being dragged off of the recent files list.
-   Fixed an issue that allowed players to place files on minimized worksurfaces.
-   Fixed an issue that allowed minimized worksurfaces to snap together.
-   Made the recents list have 3 files at most.
-   Made files in the recents list not duplicate as long as their normal values are the same.
-   Made selecting a file in the recents list move the selected file to the front.
-   Made the first file in the list larger than the others.
-   Made dragging a file from the recents list not move the dragged file to the front of the list.

## V0.2.25

### Date: 2/11/2019

### Changes:

-   Added the first version of the file toolbar.
    -   This is a list of the user's recently edited files.
    -   Users can select a file from the toolbar to tap and place.
    -   They can also click and drag files out into the world.
-   Made minimized hexes 1/3 the scale of normal hexes.
-   Added the ability to minimize hexes while in file mode.
-   Moved extra buttons like the AR mode to the app sidebar.
-   Made the login email box into a name box.
-   Fixed destroyed blocks not dissapearing.
-   Made the tag input field use a placeholder instead of filling with actual text.
-   Fixed some input issues.

## V0.2.24

### Date: 2/8/2019

### Changes:

-   Scaled down color picker, removed scrolling, and made it slightly wider to accommodate mobile screens.
-   It is now possible to close the Color Picker by tapping on empty space (it will no longer open immediately when tapping of of it).
-   Allow camera dragging when performing click operation on file that is incompatible with the current user mode.
-   Prevent the user from changing the background color when in AR mode.
-   Added the ability to see other people and what they are looking at.
-   Added the ability to minimize worksurfaces.
    -   While minimized they can still be dragged around but changing the size and height is not allowed.
    -   The color can still be changed though.
-   Fixed an issue where everyone would try to initialize the globals file with the default color and get a merge conflict if it was different.

## V0.2.23

### Date: 2/7/2019

### Changes:

-   Made the info box default to closed.
-   Added initial version of WebXR support.
    -   Note that this is Mozilla's old crotchety WebXR and not the official standardized version.
    -   As such, it only works in Mozilla's WebXR Viewer app thing.
    -   Hopefully it doesn't break WebVR support.
-   Changed color picker to swatches style.
-   Can only change scene background color while in workspaces mode.
-   Changed `stroke.linewidth` to be `stroke.width`.

## V0.2.22

### Date: 2/7/2019

### Changes:

-   Color Picker component is now more generic. It invokes a callback function every time the color value changes that you can use to get the color value.
-   Made the QR code larger.
-   Change the scene’s background color by clicking on it and using the color picker.
-   Make basically all the text gray (title bar text, mode switch, add buttons, and the hamburger).
-   Changed color picker type to Compact style.

## V0.2.21

### Date: 2/7/2019

### Changes:

-   Changed the top bar and other buttons to have a white background.
-   Changed the red badge on the pencil to be a neutral gray.
-   Changed the actions icon.
-   Added a grid that is visible in hex edit mode.

## V0.2.20

### Date: 2/7/2019

### Changes:

-   Added color picker component.
-   Can change workspace color using color picker from the context menu.
-   Inverted touch input vertical rotation.
-   Clamping vertical rotation so that you can’t rotate underneath the ground plane.

## V0.2.19

### Date: 2/6/2019

### Changes:

-   Added `stroke.linewidth` to control how thick the stroke lines are.
-   Removed the Skybox.
-   Added the ability to change the vertical tilt of the camera by using two fingers and panning up and down.
-   Reworked the files panel to be easier to use.
    -   Added "+action" button for creating actions.
    -   Moved the "+tag" and "+action" buttons above the file table.
    -   Moved the "Clear selection" button to the header row on the file table.
    -   It still needs some of the scrolling features like not scrolling the header while scrolling the body of the table but for the most part it's done.
    -   Also needs the auto-zoom feature for users. After looking at possible implementations I've discovered that it should be easier to do this when the "seeing other people" update arrives.

## V0.2.18

### Date: 2/5/2019

### Changes:

-   Button polling is now implemented in `InputVR` for vr controllers: `getButtonDown`, `getButtonHeld`, `getButtonUp`.
-   Replaced `GameView.workspacePlane` with mathematical plane for workspace dragging.
    -   This fixes not being able to drag workspaces after we disabled the ground plane mesh.
-   Forcing touch input when being used on a VR capable device in non-VR mode. This fixes traditional browser input on devices like the Oculus Go.

## V0.2.17

### Date: 2/5/2019

### Changes:

-   Moved VR controller code to `InputVR` class.
-   Forcefully disconnecting the controller when exiting VR, this fixes bug with GamePad API when returning to VR mode.
-   Disabled visibility of scene’s ground plane.
-   `ControllerMesh` is now a special `Object3D` that is added to the root controller `Object3D` node.

## V0.2.16

### Date: 2/5/2019

### Changes:

-   Controller is represented as a red pointer arrow. It doesnt not currently allow you to interact yet.
-   Disabling shadows when in VR. Shadows are a significant performance cost in its current state, disabling them gives us 20-30+ fps boost in VR.
-   VR button is now hidden when WebVR is not detected.

## V0.2.15

### Date: 2/5/2019

#### Changes:

-   Changed the default cube color to be white.
-   Changed the default cube outline color to gray instead of invisible.
-   Fixed an issue with action filters where some values weren't able to be matched to a filter.
    -   This happened for some tag values that would be parsed from strings into their semantic equivalents.
    -   For example, `"true"` would get converted to `true` and `"123.456"` would get converted to `123.456`.
    -   This conversion was being ignored for filter values, so they would never match in these scenarios.
-   Fixed an issue with action scripts where copying a file would not copy its formulas.
-   Improved the `copy()` function used in action scripts to be able accept any number of arguments.
    -   This allows cascading scenarios like `copy(this, that, @name("joe"), @name("bob"))`.

## V0.2.14

### Date: 2/4/2019

#### Changes:

-   Added `scale.x`, `scale.y`, and `scale.z` tags to allow changing the scale of the cubes.
    -   `x` and `y` are width and thickness. `z` is height.
-   Dragging worksurfaces now no longer snaps to the center but stays relative to the cursor position.
-   Added `label.size` and `label.size.mode` tags.
    -   `label.size` sets the size of the label. Setting it to 1 means the default size and setting it to 2 means twice the default size.
    -   Setting `label.size.mode` to `"auto"` causes the label to appear a constant size no matter where the user's camera is in the scene.
-   Changed the renderer settings to render the 3D scene at the full device resolution.
    -   This will likely increase the accuracy of rendering results but may also cause performance to drop due to rendering a lot more pixels.
    -   Was previously using the browser-default pixel ratio.
-   Added beta support for Web VR devices.
-   Fixed an issue where worksurfaces that did not have default heights and were merged into other worksurfaces would cause those tiles to incorrectly appear with a height of `0`.
    -   The worksurfaces that did not have default heights were from old versions that did not allow changing heights.
-   Added the number of selected cubes to the info box toggle

## V0.2.13

### Date: 2/1/2019

#### Changes:

-   Camera now handles going from two touch -> one touch without jumping around.
-   Removed time instance in `Time.ts`.
-   Input and Time are both updated manually through `GameView`, we need less `requestAnimationFrame` calls when possible.
-   Fixed bug in `Input` that would cause touches to overwrite old ones on browsers that reuse `TouchEvent` identifiers.
-   Remaining `TouchData` finger indexes get normalized when touches are removed.
    -   i.e. if there are two touches and touch 0 gets removed, then touch 1 becomes touch 0.

## V0.2.12

### Date: 2/1/2019

#### Changes:

-   Added `#stroke.color` which sets an outline on the cube.
-   Added the ability to download `.aux` files.
-   Added the ability to upload `.aux` files into the current session.
-   Changed the URLs to not use `#`. (breaking change!)
-   Changed the home screen to be the root path (`/`) so sessions are now just `filesimulator.com/mysession`. (breaking change!)
-   Changed the login screen to be at `/login`. (So `login` is not a valid session ID anymore) (breaking change!)
-   Fixed an issue where destroyed objects were being returned in action script queries.
-   Fixed an issue that allowed files to be combined with themselves. (Sorry Jeremy!)
-   Fixed an issue where offline users would always overwrite file `_index` values if the index was at `0.`
-   Minor changes:
    -   Add a "continue as guest" button.
    -   Replace "File Simulator" with the session code unless they are in the default session.
    -   Disable auto-capitalization and autocorrect on the input fields.
    -   Change the "Add worksurface" and "Add file" buttons to just be a "+" icon.
    -   Change the mode switch to use icons instead of text for the label.
    -   Make the mode switch always appear white.
    -   Remove color integration from FileValue.
    -   Change "Nuke the site" to something a little more friendly.
    -   Change "+ New Tag" to "+tag".
    -   Change the deselect file button to a grey color.
    -   Change the info box header to "Selected Files".
    -   Change the info icon to a pencil icon.

## V0.2.11

### Date: 1/31/2019

#### Changes:

-   Changed the "X" used to deselect files into a "-" sign.
-   Added the ability to show a QR code linking to the session the current user is in.

## V0.2.10

### Date: 1/31/2019

#### Changes:

-   Added two different modes to help control what the user is interacting with
    -   The "Files" mode allows dragging files and making new files.
    -   The "Worksurfaces" mode allows dragging worksurfaces, making new worksurfaces, and interacting via clicking on them.
-   Re-added the ability to combine files
    -   Dragging a file onto another file will combine them if possible.
    -   If no filters match then the files will stack.

## V0.2.9

### Date: 1/31/2019

#### Changes:

-   Camera zooming with trackpad pinching is now supported.
-   Input now handles `WheelEvent` from the browser.
    -   `getWheelMoved()` - Returns true when wheel movemented detected.
    -   `getWheelData()` - Return wheel event data for the current frame.

## V0.2.8

### Date: 1/31/2019

#### Changes:

-   Disabled double-tap to zoom functionality that is added by iOS and Android by default.
-   Fixed an issue where files would all appear in the same spot upon first load of a session.
-   Added the Session ID to the top header.
-   After logging in, the user will now be redirected back to the session they first tried accessing.
-   Fixed some typos.

## V0.2.7

### Date: 1/30/2019

#### Changes:

-   Added `line.to` and `line.color` tags. `line.to` creates an arrow that points from the source file to the target file. An array of files is also supported.
-   Added formula support for `label`, `label.color`.
-   Added some functions to `FileCalculations` to help with handling of short file ids:
    -   `getShortId` - Return the short id for the file.
    -   `fileFromShortId` - Find file that matches the short id.
    -   `filesFromShortIds` - Find files that match the short ids.
-   Disabled depth buffer writing for the new SDF rendered font.
-   Running `updateMatrixWorld` function for `FileMesh` when its position is updated.
    -   This allows child objects to have accurate world positioning the moment its parent is moved instead of waiting for ThreeJS to run the next render update frame.

## V0.2.6

### Date: 1/28/2019

#### Changes:

-   Improved the game window to resize the renderer and camera automatically
-   Improved how the files window scales for small devices
-   Move the toolbar into a floating action button
-   Closing the info box now shows an icon in its place that can be used to reopen it
-   Selecting/changing files no longer re-opens the info box
-   Tags that the user adds to the info box are no longer automatically hidden

## V0.2.5

### Date: 1/28/2019

#### Changes:

-   Rotation with touch input now spins in the correct direction.
-   3D text rendering is now done with SDF (Signed Distance Field). This gives us a much cleaner and crisper text representation.
-   Added `label.color` tag that allows you to change the color of the label text.

## V0.2.4

### Date: 1/28/2019

In this version we improved workspaces and made other minor quality of life improvements.

#### Changes:

-   Added the ability to change hex heights
-   Added the ability to stack cubes on top of each other
-   Added the ability to drag single hex tiles onto other workspaces
-   Added a `list()` formula function that is able to calculate which files are stacked on top of each other.
-   Made the square grid tiles visible only if they are over a related hex tile
-   Made hexes have a short height by default
-   Made hexes larger by default
-   Made cubes always attach to a workspace
-   Made only the grid that a cube is being dragged onto visible

##V0.2.1
###Date: 1/22/2019
In this version we added support for multiple simultaneous sessions. When logging in users can optionally provide a “Session ID” that will put them into that session. Alternatively, they can type the Session ID into the URL and go there directly. Sharing URLs to share your session is also supported.

#### Changes:

-   Multi-Session Support
    -   Users enter in a Session ID to go to a sandbox all their own.
    -   They can also share the URL with other people to be put directly into that session.
-   Hexes no longer have bevels.
-   In Formulas, hashtag expressions which have only a single result now return that result directly instead of in an array.
    -   For example, If there was only one file with a #sum set to “10” and there was a formula “=#sum”
        -   In v0.2.0 the formula would equal “[10]”
        -   In v0.2.1 the formula would equal “10”

## V0.2.0

### Date: 1/16/2019

In this version we added support for offline mode and made general improvements to the user interface.

#### Changes:

-   Added offline mode
    -   After loading the app over HTTPS, the user will be able to go completely offline (airplane mode) and still be able to access everything. This means:
        -   The app should load
        -   The user should be able to create new files and workspaces
        -   They should be able to edit tags and perform actions.
    -   When new app versions are available, the user will be prompted to refresh the page to use the new version.
        When the user goes back online the app will attempt to sync with the server. If successful, then everyone else will be able to see their changes because they have been synced.
    -   If syncing is not successful, then this is because of one or more merge conflicts between the user’s version and the server’s version.
        -   Merge conflicts happen when two users edit the same tag to different values.
        -   The computer doesn’t know which is the most valid so it has to ask the user.
    -   When merge conflicts happen a notification will pop up and prompt the user to fix them.
        -   This prompt will also be in the side bar underneath the hamburger menu.
    -   Until the user fixes the merge conflicts any changes they make will not be synced to the server.
    -   When the user fixes the merge conflicts, their state is synced to the server and everyone is able to see it.
    -   The sidebar will show the current online/offline synced/not synced status. Right clicking it will give the option to force the app into offline mode for testing and vice versa.
-   Added a nuke button
    -   This button allows the user to delete everything in the website.
    -   This is only for testing so don’t expect it to work in all cases. In particular, don’t expect it to work super well when there are multiple people on the site at a time.
-   Removed test buttons from the sidebar
-   Changed the version number to be based on the latest annotated git tag. This will let us have full control over the version numbers while making them a lot more human readable. Upon hover it will also show the git commit hash that the build was made from.<|MERGE_RESOLUTION|>--- conflicted
+++ resolved
@@ -2,11 +2,7 @@
 
 ## V2.0.2
 
-<<<<<<< HEAD
-#### Date: 6/26/2021
-=======
 #### Date: 6/28/2021
->>>>>>> bdfb13d5
 
 ### :rocket: Improvements
 
