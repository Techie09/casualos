--- conflicted
+++ resolved
@@ -2,11 +2,7 @@
 
 ## V3.0.5
 
-<<<<<<< HEAD
-#### Date: 4/6/2022
-=======
 #### Date: 4/25/2022
->>>>>>> 537935df
 
 ### :rocket: Improvements
 
