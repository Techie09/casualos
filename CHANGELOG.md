--- conflicted
+++ resolved
@@ -30,12 +30,9 @@
     -   Added a `local` bot which is stored in the browser's local storage.
         -   The `local` bot is a bot that is unique to the device and channel.
         -   You can access the bot by querying for it: `getBot("#id", "local")`.
-<<<<<<< HEAD
     -   Renamed `onShout()` to `onAnyListen()`.
     -   Added `onListen()` which is an alternative to `onAnyListen()` that is only called on the targeted bots.
-=======
     -   Added ability to set duration of toast, `plater.toast("message", durationNum)`.
->>>>>>> 4fa36f76
 
 ## V0.10.3
 
