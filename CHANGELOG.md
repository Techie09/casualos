# CasualOS Changelog

## V3.0.2

<<<<<<< HEAD
#### Date: 2/23/2022
=======
#### Date: 3/11/2022
>>>>>>> 0dbde061

### :boom: Breaking Changes

-   Removed the following functions:
    -   `server.exportGpio()`
    -   `server.unexportGpio()`
    -   `server.getGpio()`
    -   `server.setGpio()`

### :rocket: Improvements

-   Improved performance for lower end devices by making CasualOS more efficient when automatically updating bots with user input.
-   Added the ability to login with a phone number instead of an email address.
    -   This feature is enabled by the `ENABLE_SMS_AUTHENTICATION` environment variable during builds.
-   Added the ability to automatically synchronize device clocks and expose the synchronized information to scripts.
    -   The following properties have been added:
        -   `os.localTime` - The local clock time in miliseconds since the Unix Epoch.
        -   `os.agreedUponTime` - The synchronized clock time in miliseconds since the Unix Epoch.
        -   `os.instLatency` - The average latency between this device and the inst in miliseconds. Smaller values are generally better.
        -   `os.instTimeOffset` - The delta between the local time and agreed upon time in miliseconds.
        -   `os.instTimeOffsetSpread` - The uncertainty of the accuracy of the `os.instTimeOffset` value. Measured in miliseconds. Smaller values indicate that `os.agreedUponTime` is more accurate, larger values indicate that `os.agreedUponTime` is less accurate.

### :bug: Bug Fixes

-   Fixed an issue where `bot.vars` would get cleared after the scripts that created it finished their initial execution.

## V3.0.1

#### Date: 2/17/2022

### :rocket: Improvements

-   Added the `math.setRandomSeed(seed)` and `math.getSeededRandomNumberGenerator(seed?)` functions.

    -   `math.setRandomSeed(seed)` specifies the random seed that should be used for `math.random()` and `math.randomInt()`.
        -   `seed` is the number or string that should be used as the random number generator seed. If set to null, then the seed value will be cleared.
    -   `math.getSeededRandomNumberGenerator(seed?)` creates a new object that contains its own `random()` and `randomInt()` functions that use the specified seed.

        -   `seed` is the number of string that should be used the random number generator seed. If omitted, then an unpredictable seed will be chosen automatically.
        -   It returns an object with the following structure:

            ```typescript
            let result: {
                /**
                 * The seed that was used to create this random number generator.
                 */
                seed: number | string;

                /**
                 * Generates a random real number between the given minimum and maximum values.
                 */
                random(min?: number, max?: number): number;

                /**
                 * Generates a random integer between the given minimum and maximum values.
                 */
                randomInt(min: number, max: number): number;
            };
            ```

-   Added the ability to store dates in tags by prefixing them with `📅`.
    -   Dates must be formatted similarly to [ISO 8601](https://en.wikipedia.org/wiki/ISO_8601):
        -   `2012-02-06` (year-month-day in UTC-0 time zone)
        -   `2015-08-16T08:45:00` (year-month-day + hour:minute:second in UTC-0 time zone)
        -   `2015-08-16T08:45:00 America/New_York` (year-month-day + hour:minute:second in specified time zone)
        -   `2015-08-16T08:45:00 local` (year-month-day + hour:minute:second + in local time zone)
    -   In scripts, date tags are automatically parsed and converted to DateTime objects.
        -   DateTime objects are easy-to-use representations of date and time with respect to a specific time zone.
        -   They work better than the built-in [Date](https://developer.mozilla.org/en-US/docs/Web/JavaScript/Reference/Global_Objects/Date) class because DateTime supports time zones whereas Date does not.
        -   You can learn more about them by checking out the [documentation](https://docs.casualos.com/docs/actions#datetime).
-   Added the `getDateTime(value)` function to make parsing strings into DateTime objects easy.
    -   Parses the given value and returns a new DateTime that represents the date that was contained in the value.
    -   Returns null if the value could not be parsed.
-   Added the `circle` bot form.

## V3.0.0

#### Date: 2/10/2022

### :rocket: Improvements

-   Added the `os.openImageClassifier(options)` and `os.closeImageClassifier()` functions.
    -   These functions are useful for applying Machine Learning inside CasualOS to detect categories of things via the camera feed.
    -   Currently, the image classifier is only able to consume models generated with [Teachable Machine](https://teachablemachine.withgoogle.com/).
        1.  To create a model, go to [https://teachablemachine.withgoogle.com/](https://teachablemachine.withgoogle.com/) and click "Get Started".
        2.  Create an "Image Project" and choose "Standard image model".
        3.  Add or record photos in each class.
        4.  Click "Train".
        5.  Once training is done you can get a model URL by clicking "Export Model".
        6.  Under "Tensorflow.js", choose "Upload (shareable link)" and click "Upload". You can also optionally save the project to Google Drive.
        7.  Once uploaded, copy the shareable link.
        8.  Create a bot with an `@onClick` tag and put the following code in it (replacing `MY_MODEL_URL` with the shareable link):
            ```typescript
            await os.openImageClassifier({
                modelUrl: 'MY_MODEL_URL',
            });
            ```
    -   `options` is an object with the following properties:
        -   `modelUrl` - The sharable link that was generated from Teachable Machine.
        -   `modelJsonUrl` - Is optional and can be used in advanced scenarios where you want to control where the model is stored.
        -   `modelMetadataUrl` - Is optional and can be used in advanced scenarios where you want to control where the model is stored.
        -   `cameraType` - Is optional and is the type of camera that should be preferred. Can be "front" or "rear".
-   Created the `oai-1` appBundle.

    -   This appBundle is currently a simple ab that can query the [OpenAI GPT-3 API](https://beta.openai.com/overview) via a shout.
    -   The ab has the following features:

        -   A single manager bot in the `oai-1` dimension and systemPortal as `oai-1.manager`.
        -   `@generateTextResponse` is a listener that asks GPT-3 to respond to a given text prompt.

            -   It takes the following parameters:
                -   `apiKey` - The API key that should be used to access the API. You can get an API key at [https://beta.openai.com/overview](https://beta.openai.com/overview).
                -   `prompt` - The text that the AI should respond to. An example is "Write a tagline for an ice cream shop.". Also see this guide: [https://beta.openai.com/docs/guides/completion](https://beta.openai.com/docs/guides/completion).
                -   `engine` - The engine that should be used to process the prompt. Defaults to `"text-davinci-001"` if not specified. You can find a list of engines is available here: [https://beta.openai.com/docs/engines](https://beta.openai.com/docs/engines).
                -   `options` - An object that contains additional options for the request. You can find the documentation for these options here: [https://beta.openai.com/docs/api-reference/completions/create](https://beta.openai.com/docs/api-reference/completions/create).
            -   It returns a promise that contains a list of generated choices.
            -   Example:

                ```typescript
                let oai = getBot('system', 'oai-1.manager');
                const response = await oai.generateTextResponse({
                    apiKey: 'myAPIKey',
                    prompt: 'Write a tagline for an ice cream shop.',
                });

                if (response.choices.length > 0) {
                    os.toast('Best choice: ' + response.choices[0]);
                } else {
                    os.toast('No choices.');
                }
                ```

### :bug: Bug Fixes

-   Fixed an issue with `os.listData()` where it was impossible to list data items unless a starting address was provided.

## V2.0.36

#### Date: 2/4/2022

### :rocket: Improvements

-   Added global search to the systemPortal.
    -   Useful for finding a word or phrase in the tags of all the bots in an inst.
    -   For example, you can find all the places where a shout occurrs by typing "shout" into the search box.
    -   Can be accessed by using `Ctrl+Shift+F` while the systemPortal is open or by selecting the eyeglass icon on the left side of the screen.
-   Added the ability to use a video camera feed as the portal background.
    -   You can enable this feature by setting `portalBackgroundAddress` to `casualos://camera-feed`.
    -   It also supports specifying the rear or front facing cameras with `casualos://camera-feed/rear` and `casualos://camera-feed/front`.

### :bug: Bug Fixes

-   Fixed an issue with custom apps where HTML changes would stop propagating if an element was added to its own parent.
    -   This could happen via using the HTML document API like:
        ```typescript
        // in @onSetupApp
        const parent = that.document.createElement('div');
        const child = that.document.createElement('span');
        parent.appendChild(child);
        parent.appendChild(child); // This would cause the issue
        ```
    -   Alternatively, it could happen when using `os.compileApp()`.
        -   For efficiency, `os.compileApp()` uses a change detection algorithm to limit the number of HTML elements it needs to create.
        -   In some cases, it saw that it could reuse an HTML element by moving it and this happened to trigger the bug in the system that records these changes.

## V2.0.35

#### Date: 2/2/2022

### :rocket: Improvements

-   Added the `os.getMediaPermission(options)` function to request permission for device audio/video streams.
    -   Generally permissions are asked for the moment they are needed but this can be cumbersome in situations such as immersive ar/vr experiences as the user must jump back to the browser in order to grant them.

### :bug: Bug Fixes

-   Fixed jittery camera rendering issues when entering XR for the first time in a session.
-   Fixed three.js holding onto stale XRSession after exiting XR.
    -   This was the root cause of the Hololens losing the ability to render the scene background after exiting XR.

## V2.0.34

#### Date: 1/31/2022

### :rocket: Improvements

-   Improved the systemPortal to show all tags that are on the bot when the pinned tags section is closed.
    -   This makes it easier to manage when adding new tags while the pinned tags section is closed.

### :bug: Bug Fixes

-   Fixed an issue with `os.recordEvent()` where trying to save events in DynamoDB would fail.

## V2.0.33

#### Date: 1/31/2022

### :rocket: Improvements

-   Added the `os.listData(recordNameOrKey, startingAddress?)` function to make it easy to list data items in a record.
    -   `recordNameOrKey` is the name of the record. Can also be a record key.
    -   `startingAddress` is optional and is the address after which items will be included in the returned list. For example, the starting address `b` will cause addresses `c` and `d` to be included but not `a` or `b`.
-   Added the `os.recordEvent(recordKey, eventName)` and `os.countEvents(recordNameOrKey, eventName)` functions. These functions are useful for building simple analytics into your app bundles.
    -   `os.recordEvent(recordKey, eventName)` can be used to document that the given event occurred.
        -   `recordKey` is the key that should be used to access the record.
        -   `eventName` is the name of the event.
    -   `os.countEvents(recordNameOrKey, eventName)` can be used to get the number of times that the given event has ocurred.
        -   `recordNameOrKey` is the name of the record that the event count should be retrieved from. Can also be a record key.
        -   `eventName` is the name of the event.

## V2.0.32

#### Date: 1/26/2022

### :rocket: Improvements

-   Added the `os.arSupported()` and `os.vrSupported()` functions to query device support for AR and VR respectively. Both of these are promises and must be awaited.

    ```typescript
    const arSupported = await os.arSupported();
    if (arSupported) {
        //...
    }

    const vrSupported = await os.vrSupported();
    if (vrSupported) {
        //...
    }
    ```

-   Added shouts for entering and exiting AR and VR:
    -   `@onEnterAR` - Called when AR has been enabled.
    -   `@onExitAR` - Called when AR has been disabled.
    -   `@onEnterVR` - Called when VR has been enabled.
    -   `@onExitVR` - Called when VR has been disabled.
-   Expanded `meetPortal` scripting:
    -   Added shouts for loading and leaving the meet portal:
        -   `@onMeetLoaded` - Called when the user has finished loading the meet portal.
        -   `@onMeetLeave` - Called when the user leaves the meet portal.
    -   Added the `os.meetCommand(command, ...args)` function that sends commands directly to the Jitsi Meet API. Supported commands can be found in the [Jitsi Meet Handbook](https://jitsi.github.io/handbook/docs/dev-guide/dev-guide-iframe#commands).
    -   Added the following meet portal configuration tags. These must be set on the `meetPortalBot`:
        -   `meetPortalPrejoinEnabled` - Whether the meet portal should have the prejoin screen enabled.
            -   The prejoin screen is where the user can setup their display name, microphone, camera, and other settings, before actually joining the meet.
        -   `meetPortalStartWithVideoMuted` - Whether the meet portal should start with video muted.
        -   `meetPortalStartWithAudioMuted` - Whether the meet portal should start with audio muted.
        -   `meetPortalRequireDisplayName` - Whether the meet portal should require the user define a display name.

## V2.0.31

#### Date: 1/20/2022

### :rocket: Improvements

-   Added the `os.eraseData(recordKey, address)` function to allow deleting data records.
    -   `recordKey` is the key that should be used to access the record.
    -   `address` is the address of the data inside the record that should be deleted.
-   Added the `os.eraseFile(recordKey, urlOrRecordFileResult)` function to allow deleting file records.
    -   `recordKey` is the key that should be used to access the record.
    -   `urlOrRecordFileResult` is the URL that the file is stored at. It can also be the result of a `os.recordFile()` call.
-   Added the `os.recordManualApprovalData(recordKey, address, data)`, `os.getManualApprovalData(recordName, address)`, and `os.eraseManualApprovalData(recordKey, address)` functions.
    -   These work the same as `os.recordData()`, `os.getData()`, and `os.eraseData()` except that they read & write data records that require the user to confirm that they want to read/write the data.
    -   One thing to note is that manual approval data records use a different pool of addresses than normal data records.
        This means that data which is stored using `os.recordManualApprovalData()` cannot be retrieved using `os.getData()` (i.e. you must use `os.getManualApprovalData()`).

### :bug: Bug Fixes

-   Fixed an issue where trying to save a bot using `os.recordData()` or `os.recordFile()` would produce an error.

## V2.0.30

#### Date: 1/14/2022

### :wrench: Plumbing Changes

-   Replaced socket.io with native WebSockets.
    -   The possible options for `CAUSAL_REPO_CONNECTION_PROTOCOL` are now `websocket` and `apiary-aws`.
    -   Since the introduction of `apiary-aws`, we've used native WebSockets for more connections. As such, it should be safe to use native WebSockets in place of socket.io.
    -   This means we have fewer depenencies to keep up with and fewer potential bugs.
    -   Additionally it means that we save a little bit on our output code bundle size.

### :bug: Bug Fixes

-   Fixed an issue where deleting all the text from a menu item would show the `menuItemText` tag value instead of the (empty) `menuItemText` tag mask value.
    -   This change causes CasualOS to use `false` for the `menuItemText` `tempLocal` tag mask when a normal tag value is present for `menuItemText`. If the bot has no tag value for `menuItemText`, then `null` is used.
-   Fixed an issue where CasualOS could sometimes miss events during initialization.
    -   This bug most likely affected portals that are configurable by a config bot (e.g. gridPortal) but could have also affected other parts of the CasualOS system.
    -   This bug also was very rare. We only saw it once in our testing.
-   Fixed an issue with custom apps where calling `os.registerApp()` multiple times would cause the app to be destroyed and re-created.
    -   This caused issues with retaining focus and made the user experience generally poor.
-   Fixed an issue with custom apps where a the value attribute could not be overridden on input elements.
    -   Now it is possible to specify what the value should be and it will be properly synced.

## V2.0.29

#### Date: 1/10/2022

### :rocket: Improvements

-   Added the ability to use videos for `formAddress` and `portalBackgroundAddress` URLs.
-   Improved CasualOS to support logging into ab1.link directly from CasualOS.
    -   Previously you would have to login to ab1.link via a new tab.
    -   The new experience is seamless and much less confusing.

### :bug: Bug Fixes

-   Fixed an issue where DRACO compressed GLTF models could not be loaded if the decoder program had already been cached by the web browser.

## V2.0.28

#### Date: 1/5/2022

### :boom: Breaking Changes

-   Changed the auth and records features to default to disabled unless the the `AUTH_ORIGIN` and `RECORDS_ORIGIN` environment variables are specified during build.

### :rocket: Improvements

-   Added the `links` global variable to the code editor autocomplete list.
-   Added the `masks` global variable to the code editor autocomplete list.
-   Improved `os.showUploadFiles()` to include the `mimeType` of the files that were uploaded.
    -   This makes it easier to upload files with `os.recordFile()`.
-   Added the `os.beginAudioRecording(options?)` and `os.endAudioRecording()` functions.
    -   They replace the `experiment.beginAudioRecording()` and `experiment.endAudioRecording()` functions.
    -   Additionally, they now trigger the following listeners:
        -   `@onBeginAudioRecording` - Called when recording starts.
        -   `@onEndAudioRecording` - Called when recording ends.
        -   `@onAudioChunk` - Called when a piece of audio is available if streaming is enabled via the options.
    -   `options` is an object and supports the following properties:
        -   `stream` - Whether to stream audio samples using `@onAudioChunk`.
        -   `mimeType` - The MIME type that should be used to stream audio.
        -   `sampleRate` - The number of audio samples that should be taken per second (Hz). Only supported on raw audio types (`audio/x-raw`).
    -   See the documentation for more information and examples.

### Bug Fixes

-   Fixed an issue where the "remove tag" (X) buttons on empty tags in the sheet portal were always hidden.

## V2.0.27

#### Date: 1/4/2022

### :bug: Bug Fixes

-   Fixed another issue where file records could not be uploaded due more issues with signature calculations.

## V2.0.26

#### Date: 1/4/2022

### :bug: Bug Fixes

-   Fixed another issue where file records could not be uploaded due to various permissions issues.

## V2.0.25

#### Date: 1/4/2022

### :bug: Bug Fixes

-   Fixed an issue where file records could not be uploaded due to not including a security token in a request.

## V2.0.24

#### Date: 1/4/2022

### :bug: Bug Fixes

-   Fixed an issue where file records could not be uploaded due to a permissions issue.

## V2.0.23

#### Date: 1/4/2022

### :bug: Bug Fixes

-   Fixed an issue where file records could not be uploaded due to an issue with signature calculation.

## V2.0.22

#### Date: 1/3/2022

### :boom: Breaking Changes

-   Removed the following functions:
    -   `os.publishRecord()`
    -   `os.getRecords()`
    -   `os.destroyRecord()`
    -   `byAuthID()`
    -   `withAuthToken()`
    -   `byAddress()`
    -   `byPrefix()`

### :rocket: Improvements

-   Implemented the next version of records.
    -   This version replaces the old API (`os.publishRecord()`) and introduces a new paradigm.
    -   The first major change is that records now represent multiple pieces of data.
    -   `os.getPublicRecordKey(recordName)` has been added as a way to retrieve a key that can be used to write data and files to a public record.
    -   `os.recordData(recordKey, address, data)` can be used to store a piece of data at an address inside a record. This data can later be retrieved with `os.getData(recordKeyOrName, address)`.
    -   `os.getData(recordKeyOrName, address)` can be used to retrieve data that was stored in a record.
    -   `os.recordFile(recordKey, data, options?)` can be used to store a file inside a record. Files can be any size and can be accessed via `webhook()` or `os.getFile(url)`.
    -   `os.getFile(urlOrRecordFileResult)` can be used to easily retrieve a file.
    -   `os.isRecordKey(value)` is useful for determining if a value represents a record key.
    -   See the documentation for more information.
-   Updated Material Icons to the latest publicly available version.

## V2.0.21

#### Date: 12/6/2021

### :rocket: Improvements

-   Added [Simple Analytics](https://simpleanalytics.com/) to help us better understand how many people are using CasualOS.
-   Added the `os.convertGeolocationToWhat3Words(location)` function.

    -   Useful for getting a 3 word address for a latitude & longitude location.
    -   Returns a promise that resolves with the string containing the 3 words.
    -   `location` is an object with the following structure:

        -   ```typescript
            let location: {
                /**
                 * The latitude of the location.
                 */
                latitude: number;

                /**
                 * The longitude of the location.
                 */
                longitude: number;

                /**
                 * The language that the resulting 3 word address should be returned in.
                 * Defaults to "en".
                 * See https://developer.what3words.com/public-api/docs#available-languages
                 * for a list of available languages.
                 */
                language?: string;
            };
            ```

## V2.0.20

#### Date: 12/2/2021

### :bug: Bug Fixes

-   Fixed an issue where removing a bot without a stroke from a dimension would cause CasualOS to stop responding.

## V2.0.19

#### Date: 12/1/2021

### :boom: Breaking Changes

-   `lineStyle` now defaults to `line` instead of `arrow`.

### :rocket: Improvements

-   Updated the CasualOS Terms of Service.
-   Improved `lineTo` and `strokeColor` to use lines that support custom widths.
-   Added the `links` variable as a shortcut for `thisBot.links`.
-   Added `bot.vars` and `os.vars` as an easy way to store and lookup variables by name.
    -   `os.vars` works exactly the same as `globalThis`.
    -   `bot.vars` allows you to store special values in a bot that cannot be stored in either `bot.tags` or `bot.masks`.
-   Added the ability to whisper to a bot by using `bot.listener()` instead of `whisper(bot, "listener")`.
    -   e.g.
        ```typescript
        let result = thisBot.myScript(argument);
        ```
        is equivalent to
        ```typescript
        let [result] = whisper(thisBot, 'myScript', argument);
        ```
-   Added the ability to shout to bots by using `shout.listener()` instead of `shout("listener")`.
    -   e.g.
        ```typescript
        let results = shout.myScript(argument);
        ```
        is equivalent to
        ```typescript
        let results = shout('myScript', argument);
        ```

## V2.0.18

#### Date: 11/30/2021

### :rocket: Improvements

-   Added bot links.
    -   Bot links are special tag values that represent a link from the tag to another bot.
    -   Similarly to listen tags, you can create a bot link by setting a tag to `🔗{botID}`.
    -   The 🔗 emoji tells CasualOS that the tag represents a link to another bot.
    -   Links work by referencing Bot IDs and CasualOS now provides additional functions to help with understanding bot links.
        For example, not only do the `#lineTo`, `#creator` and `#transformer` tags support bot links, but you can find the list of tags that reference other bots by using the new `getBotLinks(bot)` function.
    -   Bot links also support linking to multiple other bots by adding commas in between Bot IDs.
    -   The `bot.link` property has been added as a way to quickly get a link to the bot.
    -   The `bot.links` property has been added for scripts to interface with bot links.
        -   This property represents the tags that are bot links.
        -   You can easily link to a bot by setting
            ```typescript
            bot.links.tag = botToLinkTo;
            ```
        -   You can also get the bot(s) that are linked by using
            ```typescript
            // Gets a single bot if only one bot is linked in the tag.
            // Gets an array if multiple bots are linked.
            let linkedBot = bot.links.tag;
            ```
    -   Additionally, the `byTag()` bot filter has been updated to support searching for bots by link.
        -   For example if the `#myLink` tag is used to link bots,
            you can find all the bots that link to this bot using `#myLink` by using `byTag()` like this:
            ```typescript
            let botsThatLinkToThisBot = getBots(
                byTag('myLink', '🔗' + thisBot.id)
            );
            ```
        -   This change also means that it is now possible to have multiple creators for a bot by using bot links in the `#creator` tag.
-   Added some minor visual improvements to the systemPortal.
-   Improved menu bots to show their `formAddress` icon when the bot has no label.
-   Added the `os.getExecutingDebugger()` function.
    -   Gets the debugger that this script is currently running inside. Returns null if not running inside a debugger.
-   Added the `getFormattedJSON(data)` function.
    -   Works like `getJSON(data)` except the returned JSON is nicely formatted instead of compressed.
-   Added the `getSnapshot(bots)` function.
    -   Snapshots are like mods except they represent multiple bots and include the ID, space, tags, and tag masks of each bot.
    -   They are useful for debugging and easily saving a bunch of bots at once.
-   Added the `diffSnapshots(first, second)` function.
    -   Useful for calculating the delta between two snapshots.
-   Added the `applyDiffToSnapshot(snapshot, diff)` funciton/
    -   Useful for calculating a new snapshot from a snapshot and a delta.
    -   Works kinda like the opposite of `diffSnapshots(first, second)`.
-   Added the `getLink(...bots)` function.
    -   Creates a value that represents a link to the given bots. You can then save this value to a tag to save the link.
-   Added the `getBotLinks(bot)` function.
    -   Useful for discovering what links a bot has stored.
    -   See the documentation for more detailed info.
-   Added the `updateBotLinks(bot, idMap)` function.
    -   Useful for updating bot links to reference new bots.
    -   See the documentation for more detailed info.
-   Improved the `editingBot` tag to use bot links instead of just storing the bot ID.
-   Added the `pixelRatio` and `defaultPixelRatio` tags to the configBot.
    -   `defaultPixelRatio` is the [pixel ratio](https://developer.mozilla.org/en-US/docs/Web/API/Window/devicePixelRatio) that is used by CasualOS for rendering 3D portals by default.
    -   `pixelRatio` can be set on the configBot to control the size of the internal render buffers. Higher values make the output image appear smoother but will also cause CasualOS to run slower.
-   Improved `web.hook()` and related functions to accept the `retryCount`, `retryStatusCodes`, and `retryAfterMs` options.
    -   `retryCount` is the number of times the request should be re-sent if it fails. Defaults to 0.
    -   `retryStatusCodes` is the array of error status codes that should cause the request to be retried. Defaults to:
        -   408 - Request Timeout
        -   429 - Too Many Requests
        -   500 - Internal Server Error
        -   502 - Bad Gateway
        -   503 - Service Unavailable
        -   504 - Gateway Timeout
        -   0 - Network Failure / CORS
    -   `retryAfterMs` is the number of miliseconds to wait between retried requests. Defaults to 3000.

### :bug: Bug Fixes

-   Fixed an issue where deleting a tag in the multiline editor would cause the tag to remain in the data.
-   Fixed an issue where autocomplete for tags did not work in the systemPortal.
-   Fixed some display issues in the systemPortal.
-   Fixed an issue where using loops after JSX elements might cause the script to fail to compile.

## V2.0.17

#### Date: 11/12/2021

### :bug: Bug Fixes

-   Fixed an issue where built-in portal bots were not being updated by CasualOS.
    -   This also fixes an issue where camera position and rotation offsets didn't work.

## V2.0.16

#### Date: 11/11/2021

### :boom: Breaking Changes

-   Removed Custom Executables.
    -   This means the following functions are no longer available:
        -   `os.registerExecutable()`
        -   `os.buildExecutable()`
    -   If you have use for this type of functionality, we recommend that you look into [Custom Apps](https://docs.casualos.com/docs/actions/#app-actions).
        They are easier to use and allow you to use more built-in CasualOS functionality than Custom Executables.

### :rocket: Improvements

-   Added the `systemPortal`.
    -   The systemPortal is a new way to organize and edit a set of bots and their scripts.
    -   The systemPortal works by displaying bots that have a `#system` tag.
    -   When `#systemPortal` on the `configBot` is set to `true`, all bots that have a `#system` tag will be displayed in the system portal.
    -   When `#systemPortal` is set to a string, then only bots where their `#system` tag contains the value in `#systemPortal` will be shown.
    -   It also contains some other useful features not found in the sheetPortal like a list of recently edited tags and a search box that lets you easily change the `#systemPortal` tag value.
    -   See the glossary page on the `systemPortal` for more info.

### :bug: Bug Fixes

-   Fixed an issue where the forward/back browser buttons would not delete tags from the config bot if the related query parameter was deleted.

## V2.0.15

#### Date: 11/1/2021

### :rocket: Improvements

-   Added the `miniMapPortal`.
    -   This is a mini version of the `mapPortal` that works kinda like the `miniGridPortal`.
-   Added a introductory page to the documentation that links to the "Pillars of Casual Simulation" video tutorials.
-   Added a "Getting Started" page that contains some written documentation on the basics of CasualOS.
    -   Thanks to Shane Thornton ([@shane-cpu](https://github.com/shane-cpu)) for contributing this!
-   Added a glossary page to the documentation.
    -   This page is incomplete but contains basic descriptions for common terms like "bot", "tag", "portal", "inst", etc.
    -   There is also a feature where other parts of the documentation can link to the glossary and get Wikipedia-style tooltips for the terms.

### :bug: Bug Fixes

-   Fixed an issue where the server failed to retrieve permanent records when when `.getMoreRecords()` was called.

## V2.0.14

#### Date: 10/29/2021

### :rocket: Improvements

-   Improved the `local` space to delete the oldest inst when localStorage is full.
-   Added the `pointerPixelX` and `pointerPixelY` tags to the gridPortalBot to track the mouse pointer position on the screen.
-   Improved the records system to be able to store records larger than 300KB in size.
    -   Records larger than 300KB will be placed in an S3 bucket.
    -   Records stored in S3 will now have a `dataURL` instead of `data` that points to where the record can be downloaded from.

### :bug: Bug Fixes

-   Fixed an issue where the built-in portal bots would cause all scripts to be recompiled.
-   Fixed an issue where functions that retrieve data from portal bots (like `os.getFocusPoint()`) would always return null data.
-   Fixed an issue where the `.getMoreRecords()` function did not work.

## V2.0.13

#### Date: 10/19/2021

### :rocket: Improvements

-   Added several features to make testing asynchronous scripts easier.
    -   Debuggers now automatically convert asynchronous scripts to synchronous scripts by default.
        -   This makes testing easier because your test code no longer needs to be aware of if a script runs asynchronously in order to observe errors or results.
        -   You can override this default behavior by setting `allowAsynchronousScripts` to `true` in the options object that is passed to `os.createDebugger()`.
    -   Some functions are now "maskable".
        -   Maskable functions are useful for testing and debugging because they let you modify how a function works simply by using `function.mask().returns()` instead of `function()`.
            -   For example, the `web.get()` function sends an actual web request based on the options that you give it. When testing we don't want to send a real web request (since that takes time and can fail), so instead we can mask it with the following code:
            ```typescript
            web.get.mask('https://example.com').returns({
                status: 200,
                data: 'hello world!',
            });
            ```
            Then, the next time we call `web.get()` with `https://example.com` it will return the value we have set:
            ```typescript
            console.log(web.get('https://example.com));
            ```
        -   Maskable functions currently only work when scripts are running inside a debugger with `allowAsychronousScripts` set to `false`.
        -   Here is a list of maskable functions (more are coming):
            -   `web.get()`
            -   `web.post()`
            -   `web.hook()`
            -   `webhook()`
            -   `webhook.post()`
            -   `os.showInput()`
            -   `os.getRecords()`
            -   `os.publishRecord()`
            -   `os.destroyRecord()`
            -   `os.requestPermanentAuthToken()`
    -   Properties added to `globalThis` are now separated per-debugger.
        -   This means that you can set `globalThis.myVariable = 123;` and it won't affect debuggers.
        -   It also means that testing with global variables are easier because you don't have to set and reset them before each test anymore.
    -   Debuggers now automatically setup `tempLocal` bots for built-in portals.
        -   This means that the portal bots like `gridPortalBot`, `mapPortalBot`, etc. are available in debuggers.
    -   Debuggers now automatically setup a `configBot`.
        -   You can override this configBot by using the `configBot` property in the options object that is passed to `os.createDebugger()`.
-   Updated the sidebar on the documentation site to be easier to use.
-   Updated the auth site branding.
-   Added well-formatted pages for the terms of service, privacy policy, and acceptable use policy to the auth website.

### :bug: Bug Fixes

-   Fixed an issue where floating labels on billboarded bots did not work.

## V2.0.12

#### Date: 10/8/2021

### :rocket: Improvements

-   Added the `os.createDebugger(options?)` function.
    -   `os.createDebugger()` can be used to create a separate sandbox area where bots can be tested without causing external effects.
    -   This is useful for automated testing scenarios where you want to validate how a script works (e.g. that a toast is shown) without actually performing the script results (i.e. actually showing the toast).
    -   Works by returning an object that contains a separate set of actions (like `create()` and `getBots()`) that can be used like normal.
        For example:
        ```typescript
        const debug = os.createDebugger();
        const debugBot = debug.create({ home: true, color: 'red' });
        ```
        Creates a bot that is contained in the debugger. Therefore, scripts on the `debugBot` will only affect bots that were created in the debugger.
    -   See the documentation for more information.
-   Added the `assert(condition, message?)` and `assertEqual(received, expected)` functions.
    -   These functions check that the given condition is true or that the values are equal to each other and throw an error if they are not.
    -   They can be useful for automated testing.
    -   See the documentation for examples.

### :bug: Bug Fixes

-   Fixed an issue where setting `meetPortalAnchorPoint` to `left` or `right` would not shift the `gridPortal` to the remaining space.

## V2.0.11

#### Date: 10/1/2021

### :boom: Breaking Changes

-   Renamed `server` to `inst`.
    -   This means that you should now `configBot.tags.inst` instead of `configBot.tags.server`.
    -   It also means that you now should go to `https://casualos.com?inst=my-aux` instead of `https://casualos.com?server=my-aux`.
    -   CasualOS will automatically replace `server` with `inst` on the first load so old links will continue to work.
-   Renamed `pagePortal` to `gridPortal`
    -   CasualOS will automatically replace `pagePortal` with `gridPortal` on first load (so old links will continue to work) but any scripts that change `pagePortal` will need to be updated to change `gridPortal`.
    -   `pagePortal` on the `configBot` should now be `gridPortal`.
    -   `pagePortalBot` is now `gridPortalBot`.
    -   Some functions now should reference the bot portal instead of the page portal:
        -   `os.getCameraPosition('page')` -> `os.getCameraPosition('grid')`
        -   `os.getCameraRotation('page')` -> `os.getCameraRotation('grid')`
        -   `os.getFocusPoint('page')` -> `os.getFocusPoint('grid')`
        -   `os.getPortalDimension('page')` -> `os.getPortalDimension('grid')`
    -   `@onPortalChanged` now uses `gridPortal` for `that.portal`.
-   Renamed `miniPortal` to `miniGridPortal`
    -   `miniPortal` on the `configBot` should now be `miniGridPortal`.
    -   `miniPortalBot` should now be `miniGridPortalBot`.
    -   Some functions now should reference the bot portal instead of the page portal:
        -   `os.getCameraPosition('mini')` -> `os.getCameraPosition('miniGrid')`
        -   `os.getCameraRotation('mini')` -> `os.getCameraRotation('miniGrid')`
        -   `os.getFocusPoint('mini')` -> `os.getFocusPoint('miniGrid')`
        -   `os.getPortalDimension('mini')` -> `os.getPortalDimension('miniGrid')`
    -   `@onPortalChanged` now uses `miniGridPortal` for `that.portal`.
-   Renamed some functions:
    -   `os.downloadServer()` -> `os.downloadInst()`
    -   `os.loadServer()` -> `os.loadInst()`
    -   `os.unloadServer()` -> `os.unloadInst()`
    -   `os.getCurrentServer()` -> `os.getCurrentInst()`
    -   `server.remotes()` -> `os.remotes()`
    -   `server.serverRemoteCount()` -> `os.remoteCount()`
    -   `server.servers()` -> `os.instances()`
    -   `server.serverStatuses()` -> `os.instStatuses()`
    -   `server.restoreHistoryMarkToServer()` -> `server.restoreHistoryMarkToInst()`.
    -   Note that some functions have moved to the `os` namespace from the `server` namespace. This is because most `server` functions do not work on CasualOS.com and are only designed to work with a server-based system (which CasualOS.com is not). To clarify this, functions that work all the time are now in the `os` namespace while the others are in the `server` namespace.
-   Renamed several listen tags:
    -   `@onServerJoined` -> `@onInstJoined`
    -   `@onServerLeave` -> `@onInstLeave`
    -   `@onServerStreaming` -> `@onInstStreaming`
    -   `@onServerStreamLost` -> `@onInstStreamLost`
    -   `@onServerAction` -> `@onAnyAction`

### :rocket: Improvements

-   Updated the Privacy Policy, Terms of Service, and Acceptable Use Policy.
-   Changed the meetPortal to use a custom Jitsi deployment.
-   Improved `os.enablePointOfView(center?)` to take an additional argument that determines whether to use the device IMU to control the camera rotation while in POV mode.
    -   The new function signature is `os.enablePointOfView(center?, imu?)`.
    -   e.g. `os.enablePointOfView(undefined, true)` will enable using the IMU for controlling the camera rotation.

### :bug: Bug Fixes

-   Fixed an issue where zooming on menu bots would trigger the browser-provided zoom functionality.
-   Fixed an issue where copying an array from one tag to another tag caused CasualOS to break.
-   Fixed an issue where editing a script via the sheet portal cells would temporarily break the code editor.

## V2.0.10

#### Date: 9/21/2021

### :rocket: Improvements

-   Improved the runtime to track changes to arrays without having to make a copy of the array or save it back to the tag.
-   Improved `os.getRecords(...filters)` to use `authBot.id` if `byAuthID()` is not specified.
-   Added `labelOpacity` tag.
-   Added `menuItemLabelStyle` tag.
-   Added the ability to use the `auto` value in the `scaleY` tag for menu bots. This automatically scales the menu bot height based on the amount of text in the label.
-   Added the ability to rotate around an object multiple times with `os.focusOn()` by setting `normalized` to `false` in the `rotation` property.
    -   By default, rotations passed to `os.focusOn()` are normalized to between 0 and `2π`.
    -   Setting `normalized` to `false` will skip this process and allow rotations larger than `2π` which in turn means the camera will rotate past `2π`.

## V2.0.9

#### Date: 9/7/2021

### :rocket: Improvements

-   Added the `os.requestPermanentAuthToken()` and `os.destroyRecord(record)` functions.
    -   `os.requestPermanentAuthToken()` is used to get auth tokens that can publish records to a app bundle from anywhere - including from other app bundles.
    -   `os.destroyRecord(record)` destroys the given record and makes it inaccessable via `os.getRecords()`. You must be logged in to destroy records and you can only destroy records that have been created by your user account and app bundle.
    -   See the documentation for more info.

### :bug: Bug Fixes

-   Fixed an issue where retrieving records from a temporary space can fail when the query matches no records.
-   Fixed an issue where CasualOS could permanently stall while loading.

## V2.0.8

#### Date: 9/7/2021

### :rocket: Improvements

-   Created https://casualos.me
    -   casualos.me is a companion service for CasualOS that provides the ability to sign in with an account and save permanent records of data.
-   Added the `os.requestAuthBot()` function.
    -   Requests that the user sign in and creates the `authBot` global variable to represent whether the user is signed in.
    -   Only works if an App Bundle (AB) was auto loaded using the `autoLoad` query parameter.
    -   Returns a promise that resolves when the user is signed in.
    -   See the "Auth Bot Tags" section in the documentation for more info.
-   Added the `os.publishRecord(recordDescription)` function to be able to save arbitrary JSON data.
    -   Records are arbitrary pieces of data that can saved and retrieved from special record-enabled spaces.
        -   The possible spaces are:
            -   `tempRestricted` - (Default) Records are temporary (they are deleted at the end of the day) and they are only retrievable by the user and appBundle that created them.
            -   `tempGlobal` - Records are temporary and they are they are retrievable by everyone.
            -   `permanentRestricted` - Records are permanent and they are only retrievable by the user and appBundle that created them.
            -   `permanentGlobal` - Records are permanent and they are retrievable by everyone.
    -   Unlike bots, records are only accessible by searching for them using the `os.getRecords()` function.
    -   Requires that the user has signed in with `os.requestAuthBot()`.
    -   `recordDescription` is an object with the following properties:
        -   `space` - The space that the record should be published to.
        -   `record` - The data that should be included in the record.
        -   `address` - (Optional) The address that the record should be published at. This can be omitted if a `prefix` is specified instead.
        -   `prefix` - (Optional) The prefix that the record should be published at. If used instead of `address`, CasualOS will calculate the `address` by concatenating the given prefix and ID like this: `"{prefix}{id}"`.
        -   `id` - (Optional) The ID that the record should be published at. If used with `prefix`, then CasualOS will combine the given `id` with the given `prefix` to calculate the `address`. If omitted, then CasualOS will generate a UUID to be used with the `prefix`.
        -   `authToken` - (Optional) The auth token that should be used to publish the record. This is useful for allowing other users to be able to publish records to an app bundle on your account. If omitted, then the `authToken` tag from the `authBot` will be used.
    -   Returns a promise that resolves when the record has been published.
    -   See the documentation for some examples.
-   Added the `os.getRecords(...filters)` function to be able to find and retrieve records.
    -   Works similarly to `getBots()` except that the list of possible filters is different and more limited.
    -   Possible filters are:
        -   `byAuthID(id)` - Searches for records that were published by the given auth ID. This filter is required for all `os.getRecords()` queries.
        -   `inSpace(space)` - Searches for records that were published to the given space. If omitted, only `tempRestricted` records will be searched.
        -   `byAddress(address)` - Searches for the record with the given address. Useful for finding a specific record.
        -   `byPrefix(prefix)` - Searches for records whose address starts with the given prefix. Useful for finding a list of records.
        -   `byID(id)` - Searches for records whose address equals `{prefix}{id}`. Works similarly to `byAddress()` except that you must also use `byPrefix()`. Useful for finding a specific record.
    -   Returns a promise that resolves with an object that contains a partial list of records.
        -   Using this object, you can see the total number of records that the query matched and get the next part of the list using the `getMoreRecords()` function.
        -   The object has the following structure:
            -   `records` - The list of records that were retrieved. This list may contain all the records that were found or it might only contain some of the records that were found. You can retrieve all of the records by looping and calling `getMoreRecords()` until it returns an object with `hasMoreRecords` set to `false`.
            -   `totalCount` - The total number of records that the query found.
            -   `hasMoreRecords` - Whether there are more records that can be retrieved for the query.
            -   `getMoreRecords()` - A function that can be called to get the next set of records for the query. Like `os.getRecords()`, this function returns a promise with an object that has the structure described above.
    -   See the documentation for some examples.
-   Added the `byID(id)` bot filter.
    -   This function can be used either as a bot filter with `getBots()` or as a record filter with `os.getRecords()`.
    -   As its name suggests, it can be used to find a bot with the given ID.

### :bug: Bug Fixes

-   Fixed an issue where using a `formAnimationAddress` prevented `formAnimation` from working correctly on first load.
-   Fixed an issue where `os.focusOn()` would not work on mobile devices.

## V2.0.7

#### Date: 8/16/2021

### :bug: Bug Fixes

-   Fixed an issue where remote whispers could cause CasualOS to think it was loaded before it actually was.
    -   This would in turn cause CasualOS to think that ab-1 was not installed and led to ab-1 getting duplicated which could then cause the auxCode to be loaded again.

## V2.0.6

#### Date: 8/11/2021

### :rocket: Improvements

-   Added the `formAnimationAddress` tag to allow specifying a separate GLTF/GLB URL that should be used for animations.
    -   This allows dynamically loading animations instead of requiring that all animations be built into the `formAddress` GLTF mesh.

### :bug: Bug Fixes

-   Fixed an issue where setting the `mapPortal` tag on the `configBot` to `null` would not close the map portal.
-   Fixed an issue where the camera would rotate somewhat randomly when facing straight down using touch controls.

## V2.0.5

#### Date: 7/27/2021

### :rocket: Bug Fixes

-   Fixed an issue where async scripts did not support JSX syntax highlighting.

## V2.0.4

#### Date: 7/27/2021

### :rocket: Improvements

-   Added the ability to download a PDF with embedded bot data by specifying a filename with a `.pdf` extension to `os.downloadBots()`.
-   Added the `os.parseBotsFromData(data)` function.
    -   This function can parse a list of bot mods from JSON or from the contents of a PDF that was created with `os.downloadBots()`.
    -   It returns a list of bot mods (i.e. mods that have the structure of bots) which can in turn be passed to `create()` to add them to the server.
-   Added the `os.unregisterApp(appID)` function to allow removing apps after they have been registered.
-   Added the ability to use [JSX](https://reactjs.org/docs/introducing-jsx.html) for Apps instead of the `html` string helper.
    -   JSX allows you to use a HTML-like language directly inside listeners. This provides some nice benefits including proper syntax highlighting and error messages.
    -   For example:
        ```javascript
        let result = <h1>Hello, World!</h1>;
        ```
    -   Due to convienience this will probably become the preferred way to write HTML for apps, however the `html` string helper will still be available.

## V2.0.3

#### Date: 7/19/2021

### :boom: Breaking Changes

-   "Custom Portals" are now called "Executables"
    -   This is because portals should deal almost exclusively with bots and heavily interface with CasualOS.
    -   "Custom Portals" (as they were called) made this difficult and are better explained as a way to create arbitrary web programs (i.e. executables).
    -   The new "Apps" (`os.registerApp()` and `os.compileApp()`) features make it easier to create custom portals since they can leverage bots and listen tags directly.
-   Renamed `portal.open()` to `os.registerExecutable()`.
-   Renamed `portal.buildBundle()` to `os.buildExecutable()`.
-   Renamed `portal.registerPrefix()` to `os.registerTagPrefix()`.
-   Changed the menuPortal to always be anchored to the bottom of the screen instead of to the miniPortal.

### :rocket: Improvements

-   Added the `os.registerApp(name, bot)` and `os.compileApp(name, content)` functions.
    -   `os.registerApp()` takes an app name and a bot and sets up a space for adding content to the CasualOS frontend.
    -   Calling `os.registerApp()` will also make the given bot available globally as `{name}Bot`.
    -   `os.registerApp()` returns a promise that resolves when the app has been setup and can accept content. Additionally, `onAppSetup` will be whispered to the bot that was specified for the app.
    -   `os.compileApp()` is used to provide content to an app. You can call this as many times as you want and the app will only update when you call `os.compileApp()` for it.
    -   See the docs for more information.
-   Added the `html` string helper.
    -   This can be used to produce HTML from a string for `os.compileApp()` by placing it before a string that uses backtick characters (`` ` ``).
    -   e.g.
        ```javascript
        let result = html`<h1>Hello, World!</h1>`;
        ```
    -   See the docs for more information.
-   Added the `watchBot(bot, callback)` and `watchPortal(portal, callback)` helper functions.
    -   `watchBot()` can be used to watch a given bot (or list of bots) for changes and triggers the given callback function when the bot(s) change.
    -   `watchPortal()` can be used to watch the given portal for changes and triggers the given callback function when the portal changes.
        -   Specifically, `watchPortal()` tracks when the portal is changed (by watching the portal tag on the `configBot`), when bots are added, removed, or updated in the portal, and when the portal bot changes.
-   Improved the bot dragging logic to support using `os.replaceDragBot(null)` to stop dragging a bot.

### :bug: Bug Fixes

-   Fixed an issue where dragging a bot whose position was animated in tempLocal space would produce no visible effect.
-   Fixed an issue where GLB models compressed with a newer version of Draco could not be loaded.
    -   You may have to refresh the browser tab 1 extra time after getting the update for this change to take effect. This is because the Draco library is cached by the web browser and updates to the library are checked in the background while the old version is being used.
-   Fixed an issue where bots in the mapPortal that had LOD listeners would not function correctly unless they had a label.

## V2.0.2

#### Date: 7/6/2021

### :rocket: Improvements

-   Improved the miniPortal to support the `portalCameraZoom`, `portalCameraRotationX` and `portalCameraRotationY` tags.
-   Added the `priorityShout()` function to make it easy to run a set of shouts until a bot returns a value.
-   Added the ability to control the foreground and background colors of the chat bar via the `foregroundColor` and `backgroundColor` options in `os.showChat()`.
-   Added the `date` type for `os.showInput()` to make entering days easier.

### :bug: Bug Fixes

-   Fixed an issue where camera position offsets would continuously be applied to the camera.
-   Fixed an issue where the menu would be positioned incorrectly if the meet portal was anchored to the top of the screen.
-   Fixed an issue where clicking on the grid with a controller in XR would crash CasualOS.
-   Fixed an issue where the transformer tag did not work correctly for bots in the mapPortal.
-   Fixed an issue where dragging an object that gets destroyed in an onPointerDown would freeze the UI.

## V2.0.1

#### Date: 6/9/2021

### :rocket: Improvements

-   Changed the default mapPortal basemap to `dark-gray`.
-   Changed the mapPortal to default to viewing Veterans Memorial Park in Grand Rapids.
    -   This makes it easier to start using AB-1 once the map portal is loaded.

### :bug: Bug Fixes

-   Fixed an issue where calling `os.focusOn()` with a position and no portal would default to the map portal.
-   Fixed an issue where calling `os.focusOn()` for the map portal before it was finished loading would error.

## V2.0.0

#### Date: 6/7/2021

### :bug: Improvements

-   Added the `mapPortal`.
    -   The map portal provides a 3D representation of the entire Earth and allows placing bots anywhere on it.
    -   Bots that are in the map portal use Longitude and Latitude for their X and Y coordinates.
    -   The map can additionally be customized by setting the `mapPortalBasemap` tag on the `mapPortalBot`. See the documentation for more information.
    -   Based upon [ArcGIS](https://www.arcgis.com/index.html).

### :bug: Bug Fixes

-   Fixed an issue where trying to focus on a position in the miniPortal would not work.

## V1.5.24

#### Date: 5/24/2021

### :rocket: Improvements

-   Improved the miniPortal to enable resizing it by dragging the top of the miniPortal instead of just at the corners.
-   Added the `math.normalizeVector()` and `math.vectorLength()` functions.

### :bug: Bug Fixes

-   Fixed an issue where events in some asynchronous scripts would be incorrectly reordered and potentially cause logic issues.

## V1.5.23

#### Date: 5/22/2021

### :boom: Breaking Changes

-   Renamed the `inventoryPortal` to `miniPortal`.
    -   The following were also renamed:
        -   `#inventoryPortalHeight` -> `#miniPortalHeight`
        -   `#inventoryPortalResizable` -> `#miniPortalResizable`
        -   `os.getInventoryPortalDimension()` -> `os.getMiniPortalDimension()`
        -   `os.hasBotInInventory()` -> `os.hasBotInMiniPortal()`
        -   `os.getPortalDimension("inventory")` -> `os.getPortalDimension("mini")`
        -   `os.getCameraPosition("inventory")` -> `os.getCameraPosition("mini")`
        -   `os.getCameraRotation("inventory")` -> `os.getCameraRotation("mini")`
        -   `os.getFocusPoint("inventory")` -> `os.getFocusPoint("mini")`
-   The `miniPortalHeight` tag was changed from being a number between 1 and 10 that represented the number of bots that should fit in the portal. Now it is a number between 0 and 1 that represents the percentage of the screen height it should take. Note that when `#miniPortalWidth` is less than 1 the height of the portal will be more like 80% of the screen height when set to 1. This is because of the mandatory spacing from the bottom of the screen to be somewhat consistent with the spacing on the sides.

### :rocket: Improvements

-   Added the `#miniPortalWidth` tag.
    -   Possible values are between 0 and 1.
    -   Represents the percentage of the screen width that the mini portal should take.
    -   When set to 1, the mini portal will appear docked and there will be no spacing between the bottom of the screen and the mini portal.

### :bug: Bug Fixes

-   Fixed a bunch of issues with zooming, rotating, and resizing the mini portal.

## V1.5.22

#### Date: 5/20/2021

### :rocket: Improvements

-   Added the `os.enableCustomDragging()` function to disable the default dragging behavior for the current drag operation.
    -   This is useful for custom dragging behavior that is associated with a bot like scaling the bot or rotating it.

### :bug: Bug Fixes

-   Fixed an issue where `os.focusOn()` would not work with bots in the inventory portal.

## V1.5.21

#### Date: 5/18/2021

### :rocket: Improvements

-   Improved `os.focusOn()` to support focusing on menu bots that have `#form` set to `input`.
-   Added the ability to snap dragged to a specific axis.

    -   These are special snap target objects that have the following form:

    ```typescript
    let snapAxis: {
        /**
         * The direction that the axis travels along.
         */
        direction: { x: number; y: number; z: number };

        /**
         * The center point that the axis travels through.
         */
        origin: { x: number; y: number; z: number };

        /**
         * The distance that the bot should be from any point along the
         * axis in order to snap to it.
         */
        distance: number;
    };
    ```

### :bug: Bug Fixes

-   Fixed an issue where the "tag has already been added" dialog displayed behind the sheet portal.

## V1.5.20

#### Date: 5/17/2021

### :bug: Bug Fixes

-   Fixed an issue where `@onInputTyping` was incorrectly shouted instead of whispered.

## V1.5.19

#### Date: 5/13/2021

### :rocket: Improvements

-   Added the `labelPaddingX` and `labelPaddingY` tags to allow controlling the padding along the width and height of labels separately.
-   Added the ability to use a URL for the `cursor` and `portalCursor` tags.
-   Added the `cursorHotspotX`, `cursorHotspotY`, `portalCursorHotspotX`, and `portalCursorHotspotY` tags to allow specifying the location that clicks should happen at in the custom cursor image. For example, a cursor that is a circle would have the hotspot in the middle but the default cursor has the hotspot at the top left.

## V1.5.18

#### Date: 5/11/2021

### :rocket: Improvements

-   Added the `AB1_BOOTSTRAP_URL` environment variable to control the URL that ab-1 gets loaded from.

## V1.5.17

#### Date: 5/10/2021

### :rocket: Improvements

-   Added the `cursor` and `portalCursor` tags.
    -   The `cursor` tag specifies the mouse cursor that should be shown when the bot is being hovered.
    -   The `portalCursor` tag specifies the mouse cursor that should be used by default for the page portal.
    -   See the documentation for a list of possible options.
-   Added the `labelPadding` tag to control how much space is between the edge of the bot and edge of the label.

## V1.5.16

#### Date: 5/7/2021

### :bug: Bug Fixes

-   Fixed an issue where it was no longer possible to cancel `setInterval()` with `clearTimeout()` and cancel `setTimeout()` with `clearInterval()`.
    -   They are not meant to be used together but because of an artifact of web browsers it needs to be supported.

## V1.5.15

#### Date: 5/7/2021

### :bug: Bug Fixes

-   Fixed an issue where it was impossible to clear intervals/timeouts from a bot other than the one it was created from.

## V1.5.14

#### Date: 5/7/2021

### :rocket: Improvements

-   Added the ability to clear bot timers using `clearInterval()` and `clearTimeout()`.
    -   `clearInterval(timerId)` is useful for clearing intervals created by `setInterval()`.
    -   `clearTimeout(timerId)` is useful for clearing timeouts created by `setTimeout()`

## V1.5.13

#### Date: 5/3/2021

### :bug: Bug Fixes

-   Fixed an issue where the meet portal could stay open if the portal was cleared before it was fully loaded.

## V1.5.12

#### Date: 5/2/2021

### :bug: Bug Fixes

-   Fixed an issue where `@onSubmit` was shouted to every bot instead of whispered to the bot that the input was submitted on.

## V1.5.11

#### Date: 4/27/2021

### :rocket: Improvements

-   Overhauled the `shared`, `tempShared`, and `remoteTempShared` spaces to use a faster and more efficient storage mechanism.
    -   There is now a new configuration environment variable `SHARED_PARTITIONS_VERSION` which controls whether the new spaces are used. Use `v1` to indicate that the old causal repo based system should be used and use `v2` to indicate that the new system should be used.
-   Added the `math.areClose(first, second)` function to determine if two numbers are within 2 decimal places of each other.
    -   For example, `math.areClose(1, 1.001)` will return true.
-   Improved the `atPosition()` and `inStack()` bot filters to use `math.areClose()` internally when comparing bot positions.
-   Improved handling of errors so they have correct line and column numbers in their stack traces.
    -   Currently, this only functions correctly on Chrome-based browsers (Chrome, Edge, Opera, etc.). Part of this is due to differences between how web browsers generate stack traces and part is due to what browsers support for dynamically generated functions.

### :bug: Bug Fixes

-   Fixed an issue with labels where an error could occur if the label text was updated while it was being rendered.
-   Fixed an issue where `clearAnimations()` would error if given a null bot.
-   Fixed an issue where autocomplete would not work correctly for properties on top level variables.

## V1.5.10

#### Date: 4/8/2021

### :boom: Breaking Changes

-   Renamed `onStreamData` to `onSerialData`.
-   Serial functions now require a "friendly" name to keep track of each device: `serialConnect`, `serialStream`, `serialOpen`, `serialUpdate`, `serialWrite`, `serialRead`, `serialClose`, `serialFlush`,`serialDrain`, `serialPause`, `serialResume`
-   `serialStream` now requires a bot id to send the stream to that bot.

### :rocket: Improvements

-   Improved the IDE Portal to support showing all tags by setting the `idePortal` tag on the config bot to `true`.
-   Added a search tab to the IDE Portal which makes it easy to search within tags that are loaded in the IDE Portal.
    -   It can be focused from the idePortal by using the `Ctrl+Shift+F` hotkey.
-   Added the `sheetPortalAddedTags` tag for the `sheetPortalBot` which specifies additional tags that should always be shown in the sheet portal.
-   Added support for auxcli v2.0.0 to retain current functionality.
-   Added support for multiple serial connections simultaneously.

### :bug: Bug Fixes

-   Fixed an issue where the `url` tag would not be created on initial load unless the URL was updated.

## V1.5.9

#### Date: 4/7/2021

### :rocket: Improvements

-   Added the ability to jump to a tag while in the IDE Portal using `Ctrl+P`.

### :bug: Bug Fixes

-   Fixed an issue where the `imuPortal` would return values that were incorrect for usage on the camera.
    -   Now, the `imuPortal` sets the `deviceRotationX`, `deviceRotationY`, `deviceRotationZ` and `deviceRotationW` values which is the rotation of the device represented as a quaternion.
    -   The `pagePortal` also now supports setting `cameraRotationOffsetW` to indicate that the offset should be applied as a quaternion.
    -   Try the `imuExample01` auxCode for an example.
-   Fixed an issue where CasualOS would fail to load on browsers that do not support speech synthesis.
-   Fixed an issue where bot updates that were executed via `action.perform()` would be treated like they were being performed by the user themselves.
    -   In particular, this issue affected text edits which were originally created by the multiline text editor but were then replayed via `action.perform()`.
    -   The effect of this bug would be that while the data was updated correctly, the multiline text editor would ignore the new data because it assumed it already had the changes.

## V1.5.8

#### Date: 4/5/2021

### :rocket: Improvements

-   Added the ability to see the full text of script errors by using the "Show Error" button in the multiline editor.

### :bug: Bug Fixes

-   Fixed an issue where the `imuPortal` would only open when set to a string value. Now it also supports `true` and non 0 numerical values.

## V1.5.7

#### Date: 4/2/2021

### :rocket: Improvements

-   Improved `imuPortal` to support Safari on iOS.
-   Added the `crypto.isEncrypted(cyphertext)`, `crypto.asymmetric.isEncrypted(cyphertext)`, and `crypto.asymmetric.isKeypair(keypair)` functions.
    -   These can help in determining if a string is supposed to be a asymmetric keypair or if it has been encrypted with symmetric or asymmetric encryption.

### :bug: Bug Fixes

-   Fixed an issue where the configBot would appear to be in the `shared` space but was actually in the `tempLocal` space.

## V1.5.6

#### Date: 4/1/2021

### :rocket: Improvements

-   Added the "bots" snap target for `os.addDropSnap()` and `os.addBotDropSnap()`.
    -   This will cause the dragged bot to snap to other bots.
-   Added the `experiment.speakText(text, options?)` and `experiment.getVoices()` functions.
    -   See the documentation for more information.
-   Added the `os.getGeolocation()` function.
    -   Returns a promise that resolves with the geolocation of the device.
-   Added the `imuPortal` to be able to stream IMU data into CasualOS.
    -   When defined on the config bot, the `imuPortalBot` will be updated with IMU data from the device.
    -   The following tags are used:
        -   `imuSupported` - Whether reading from the IMU is supported. This will be shortly after the `imuPortal` is defined.
        -   `deviceRotationX`, `deviceRotationY`, `deviceRotationZ` - The X, Y, and Z values that represent the orientation of the device.
-   Added the `portalCameraType` tag to allow switching between `perspective` and `orthographic` projections.
    -   Camera projections act similarly to real world camera lenses except that they avoid certain limitations like focal lengths.
    -   `orthographic` - This projection preserves parallel lines from the 3D scene in the output 2D image. As a result, same-sized objects appear the same size on the screen, regardless of how far away they are from the camera.
    -   `perspective` - This projection makes same-sized objects appear larger or smaller based on how far away they are from the camera. Closer objects appear larger and vice versa.
-   Added the `os.enablePointOfView(center?)` and `os.disablePointOfView()` functions.
    -   These are similar to `os.enableVR()` or `os.enableAR()` and can be used to give the player a "ground level" perspective in the page portal.
    -   `os.enablePointOfView(center?)` - Enables POV mode by moving the camera to the given position, setting the camera type to `perspective`, and changing the controls so that it is only possible to rotate the camera.
    -   `os.disablePointOfView()` - Disables POV mode by resetting the camera, camera type, and controls.

### :bug: Bug Fixes

-   Fixed an issue where tag edits would appear duplicated when running CasualOS in the non-collaborative mode.

## V1.5.5

#### Date: 3/25/2021

### :rocket: Improvements

-   Changed CasualOS to not show the `server` URL parameter when loaded in non-collaborative mode.
-   CasualOS will now throw an error when trying to save a bot to a tag during creation.

## V1.5.4

#### Date: 3/25/2021

### :rocket: Improvements

-   Improved `os.download()` to add the correct file extension if one is omitted from the given filename.
-   Added the 📖 emoji has a builtin tag prefix.
    -   This is a useful default prefix for custom portals.
-   Added the ability to load CasualOS in a non-collaborative mode.
    -   This will make the shared spaces (`shared`, `tempShared`, and `remoteTempShared`) act like they are `tempLocal` spaces.
    -   As a result, CasualOS needs no persistent network connection to run an experience when loaded in this mode.
-   Added the `os.isCollaborative()` function to get whether CasualOS was loaded in a collaborative mode or non-collaborative mode.

### :bug: Bug Fixes

-   Fixed the "Docs" link when linking to a listen tag.

## V1.5.3

#### Date: 3/23/2021

### :boom: Breaking Changes

-   Removed bot stacking.
    -   Bots will no longer automatically stack on each other based on position. Instead, they need to be stacked manually.
    -   The `{dimension}SortOrder` tags still exist and are used by the menu portal to order bots.
-   Drag events are now sent for bots that are not draggable.
    -   This means you can set `#draggable` to false and still get a `@onDrag` or `@onAnyBotDrag` event for it.
    -   This change makes it easier to write your own custom dragging logic because it prevents the bot(s) from being automatically moved but still sends the correct events.
    -   If you don't want drag events sent to a bot, you can make it not pointable or you can use your own custom logic on `@onDrag`/`@onDrop`.
-   The `#draggableMode` and `#positioningMode` tags have been removed.
    -   `#draggableMode` can be emulated by setting `#draggable` to false and adding custom `@onDrag` events to limit which dimensions the bot can be moved to.
    -   `#positioningMode` has been replaced with the `os.addDropSnap()` and `os.addBotDropSnap()` functions.

### :rocket: Improvements

-   Added the `@onAnyBotDropEnter` and `@onAnyBotDropExit` shouts.
-   Added the `@onAnyBotPointerDown` and `@onAnyBotPointerUp` shouts.
-   Added the `os.addDropSnap(...targets)` and `os.addBotDropSnap(bot, ...targets)` functions.
    -   These can be used to customize the behavior of a drag operation.
    -   Each function accepts one or more "targets" which are positions that the bot can be dropped at. There are 4 possible values:
        -   `"ground"` - The bot will snap to the ground as it is being dragged. (Default when not in VR)
        -   `"grid"` - The bot will snap to individual grid tiles as it is being dragged.
        -   `"face"` - The bot will snap to the face of other bots as it is being dragged.
        -   A snap point object. The bot will snap to the point when the mouse is within a specified distance. It should be an object with the following properties:
            -   `position` - An object with `x`, `y`, and `z` values representing the world position of the snap point.
            -   `distance` - The distance that the pointer ray should be from the position in order to trigger snapping to the position.
    -   The `os.addBotDropSnap(bot, ...targets)` function accepts a bot as its first parameter which limits the specified snap targets to when the given bot is being dropped on.
-   Added the `experiment.beginRecording(options?)` and `experiment.endRecording()` functions.
    -   These can be used to record both audio and video at the same time.
    -   See the documentation for more details.

### :bug: Bug Fixes

-   Fixed an issue where dragging a parent bot onto a child bot would cause the bot to rapidly snap back and forth.
-   Fixed an issue where negative sort orders could not be used on menu bots.

## V1.5.2

#### Date: 3/18/2021

### :bug: Bug Fixes

-   Fixed an issue where `os.focusOn()` would not function when using positions because inventory and page portals would fight over control of the animation operation.

## V1.5.1

#### Date: 3/17/2021

### :rocket: Improvements

-   Improved `os.focusOn()` to be canceled by `os.goToDimension()` and future calls to `os.focusOn()`.
    -   Additionally, calling `os.focusOn(null)` will cancel the current focus operation without queuing another one.

## V1.5.0

#### Date: 3/17/2021

### :boom: Breaking Changes

-   Changed the `#portalCameraRotationX` and `#portalCameraRotationY` tags to use radians instead of degrees.

### :rocket: Improvements

-   Added the `cameraZoom` and `cameraZoomOffset` tags.
-   Added the `os.focusOn(botOrPosition, options?)` function.
    -   Works similarly to `os.tweenTo()` and `os.moveTo()` except that it takes an options object instead of a bunch of parameters.
    -   Notable improvements includes that it can accept a position instead of a bot, it supports different easing types, and it will return a promise which completes when the camera movement is finished.
    -   Additionally the rotation values are in radians instead of degrees.
-   `os.focusOn()` and `os.tweenTo()` now use quadratic easing by default.
    -   Additionally `os.focusOn()` supports specifying the easing type just like `animateTag()`.
-   `os.tweenTo()` and `os.moveTo()` are now deprecated and should no longer be used. They will be removed in a future release of CasualOS.
    -   To encourage migration, they have been removed from the documentation and autocomplete.
-   Added the `experiment.beginAudioRecording()` and `experiment.endAudioRecording()` functions to experiment with audio recording.
    -   See the documentation for more information.

### :bug: Bug Fixes

-   Fixed an issue where camera offsets would not be taken into account when calculating the camera focus point.
    -   This fixes issues with the focus point becoming more and more wrong as offsets are applied to the camera.
    -   However, any calculations which try to calculate a camera position offset from the focus point must now subtract the current offset from the focus point to get the correct result. The example auxCode (`cameraMovementExample`) has been updated to reflect this change (version 2 and later).

## V1.4.11

#### Date: 3/12/2021

### :rocket: Improvements

-   Added the `math.scaleVector(vector, scale)` function to make multiplying vectors by scalar values easy.

### :bug: Bug Fixes

-   Fixed an issue where the `@onServerJoined` event could be sent before all data was loaded.
    -   This could happen if one player was changing data while another player was joining the server.
-   Fixed an issue where custom portals would not open if the portal tags were not defined when the portal is opened.
-   Fixed an issue where custom portals would always have default styling for their first load.

## V1.4.10

#### Date: 3/9/2021

### :rocket: Improvements

-   Improved `animateTag()` to support animating multiple tags at once by accepting an object for the `fromValue` and `toValue` options properties.
    -   Instead of calling `animateTag(bot, tag, options)`, omit the `tag` argument and call `animateTag(bot, options)`. This will indicate that you want to animate multiple tags at once over the same duration.
    -   The animations that get triggered are grouped together, so cancelling one will cancel them all.
-   Improved `clearAnimations()` to support accepting a list of tags to cancel.
-   Added several 3D math functions:
    -   `getBotPosition(bot, dimension)` - Gets the 3D position of a bot in the given dimension.
    -   `math.addVectors(...vectors)` - Adds the given vectors together and returns the result.
    -   `math.subtractVectors(...vectors)` - Subtracts the given vectors and returns the result.
    -   `math.negateVector(vector)` - Mathematically negates the given vector and returns the result.
-   Added the `os.getFocusPoint(portal?)` function to get the focus point that the camera is looking at.
    -   This value is the same as the one highlighted by the `#portalShowFocusPoint` tag.
    -   It is also backed up by `cameraFocusX`, `cameraFocusY`, `cameraFocusZ` tags on the portal bot.

## V1.4.9

#### Date: 3/3/2021

### :rocket: Improvements

-   Changed the color of the progress spinner and progress bar on the loading dialog to gray.

### :bug: Bug Fixes

-   Fixed an issue where hover events could be sent for bots when the mouse was not directly over the game view.
-   Fixed a couple issues where keyboard events were propagating outside the sheet and IDE portals.
-   Fixed an issue where local variables in the top scope would not be included in the code editor autocomplete box.

## V1.4.8

#### Date: 3/3/2021

### :boom: Breaking Changes

-   `onRemoteData` now uses `that.remoteId` instead of `that.playerId`.
-   Renamed the `portalPlayerZoom`, `portalPlayerRotationX` and `portalPlayerRotationY` tags to `portalCameraZoom` and `portalCameraRotationX` and `portalCameraRotationY`.
-   Renamed the `player` and `otherPlayers` spaces to `tempShared` and `remoteTempShared`.

### :rocket: Improvements

-   Added the `@onError` listen tag.
    -   It is a shout and is triggered when an unhandled error occurs in a listen tag.
-   Improved CasualOS to now include the Bot ID and tag name in internal console logs for unhandled errors.
-   Added perferred alternatives for the following functions and listen tags:
    -   `server.serverPlayerCount()` is now `server.serverRemoteCount()`.
    -   `server.totalPlayerCount()` is now `server.totalRemoteCount()`.
    -   `server.stories()` is now `server.servers()`.
    -   `server.players()` is now `server.remotes()`.
    -   `sleep()` is now `os.sleep()`
    -   `onServerSubscribed` is now `onServerJoined`.
    -   `onServerUnsubscribed` is now `onServerLeave`.
    -   `onPlayerPortalChanged` is now `onPortalChanged`.
    -   `onRemotePlayerSubscribed` is now `onRemoteJoined`
    -   `onRemotePlayerUnsubscribed` is now `onRemoteLeave`.
    -   Additionally, the `that.playerId` has been changed to `that.remoteId` in the new listen tags.
    -   Note that the original tags and functions remain the same but will be removed at some point in the future.
-   Added the `web.get()`, `web.post()`, and `web.hook()` functions as future replacements for the `webhook()` and `webhook.post()` functions.

### :bug: Bug Fixes

-   Fixed an issue where portal bots may not be defined before `@onServerSubscribed` is triggered.
-   Fixed an issue where the `white-space` CSS property could not be used on menu bots.

## V1.4.7

#### Date: 2/26/2021

### :boom: Breaking Changes

-   Renamed all the `player` functions to `os`.
    -   Instead of `player.toast()` you should now do `os.toast()`.
-   Removed the `configBot` and `configTag` variables.
-   Removed the portal config bot tags and replaced them with variables.
    -   e.g. `pagePortalConfigBot` can now be accessed with the `pagePortalBot` variable.
    -   You can now set the page portal color by doing `pagePortalBot.tags.portalColor = "green"`.
    -   By default a `tempLocal` bot will be created for each builtin portal.
    -   You can also provide your own bot by calling `portal.open(portalName, bot)`.
-   Changed the `portal.open()` function to take a bot as a parameter.
    -   It should now be called like `portal.open(name, bot, tag?, options?)`.
    -   After callilng this, the given bot will be available globally at `{name}Bot`.
    -   For example `portal.open("myPortal", bot, "main")` will make `bot` available as `myPortalBot`.
-   Removed `player.getBot()` and replaced it with `configBot`.
-   Renamed the `creator` variable to `creatorBot`.
-   Added the `thisBot` variable as a preferred alternative to `this` and `bot`.
-   Moved the page and inventory camera tags to their portal config bots from the player bot.
    -   e.g. `pageCameraPositionX` used to be on the player bot (now the config bot) but is now on the page portal bot.
-   Changed the behavior of the `transformer` tag to use the page and inventory portal bots instead of the config bot (previously the player bot).
-   Renamed the `pageCameraPosition{X,Y,Z}` and `inventoryCameraPosition{X,Y,Z}` tags to `cameraPosition{X,Y,Z}`.
-   Renamed the `pageCameraRotation{X,Y,Z}` and `inventoryCameraRotation{X,Y,Z}` tags to `cameraRotation{X,Y,Z}`.
-   Renamed the `pagePixelHeight` and `pagePixelWidth` tags to `pixelHeight` and `pixelWidth`.

### :bug: Bug Fixes

-   Fixed an issue where variables from other listen tags would appear as autocomplete options.

## V1.4.6

#### Date: 2/23/2021

### :bug: Bug Fixes

-   Fixed an issue where the circle wipe element would not cover modals like `player.showHtml()` or `player.showInput()`.
-   Fixed an issue where calling `player.showInput()` in sequence would show the first input but not the second input.

## V1.4.5

#### Date: 2/23/2021

### :rocket: Improvements

-   Changed the ab-1 bootstrap URL to `https://bootstrap.casualos.com/ab1.aux`.
-   Updated to three.js r125.
    -   This fixes WebXR for Chrome 88 and later.
-   Added the ability to disable hover states on menu item buttons using the `menuItemHoverMode` tag. It has three possible options:
    -   `auto` - The bot will appear hoverable based on if it has a `@onClick` tag. (Default)
    -   `hover` - The bot will appear hoverable.
    -   `none` - The bot will not appear hoverable.
    -   None of these options affect the existing functionality of any listen tags on menu bots.
-   Added an initial version of the `idePortal` (IDE portal).
    -   The IDE portal makes it easier to jump between tags to edit them in the multiline tag editor.
    -   Setting the `idePortal` tag to a prefix (like 📖) will load every tag that starts with the prefix into the IDE portal and let you jump between them as if they are files in a text editor.
    -   Currently it is pretty limited, but can be very useful for custom portals.

### :bug: Bug Fixes

-   Fixed an issue where it was not possible to enter numbers in menu bot input boxes.

## V1.4.4

#### Date: 2/18/2021

### :rocket: Improvements

-   Added additional crypto functions to support asymmetric encryption and decryption.
    -   `crypto.asymmetric.keypair(secret)` - Creates a keypair that can be used for asymmetric encryption and decryption.
    -   `crypto.asymmetric.encrypt(keypair, data)` - Encrypts some data using the given keypair.
    -   `crypto.asymmetric.decrypt(keypair, secret, data)` - Decrypts some data using the given keypair and secret.
    -   Check the documentation for more info.
-   Added a better error message when trying to save a bot to a tag value.
-   Added the `dimension` bot form as a preferred alias to `portal`.

## V1.4.3

#### Date: 2/17/2021

### :rocket: Improvements

-   Added the ability to interface with CasualOS from inside a custom portal.
    -   CasualOS-related functionality is available by importing functions and objects from the `casualos` module.
    -   Among the available functionality is `onBotsDiscovered`, `onBotsRemoved`, `onBotsUpdated`, `createBot()`, `destroyBot()`, and `updateBot()`.
    -   Additionally autocomplete is available for the available features.

### :bug: Bug Fixes

-   Fixed an issue where webhook errors could not be caught on Safari based browsers.

## V1.4.2

#### Date: 2/11/2021

### :rocket: Improvements

-   Added the ability to zoom by scrolling.
    -   Previously this was possible by holding the Ctrl button down.
-   Added the `#portalCameraControls` tag to allow disabling moving the camera.
    -   Can be set on the portal config bot for the page and inventory portals.
    -   Supported values are:
        -   `player` - Allows the player to move the camera around like normal. (Default)
        -   `false` - Disables camera movement in the portal.

### :bug: Bug Fixes

-   Fixed an issue where the inventory portal color could not be set when the page portal is using an image for the background.

## V1.4.1

#### Date: 2/10/2021

### :rocket: Improvements

-   Added the `player.openCircleWipe()` and `player.closeCircleWipe()` functions.
    -   These are useful for hiding the page portal while transitioning between scenes.
    -   See the documentation for usage information.
-   Added "cube", "helix", and "egg" as additional options for the `#formAddress` tag on menu bots.
-   Added the `input` form for menu bots.
    -   Setting `#form` to "input" on a bot that is in the menu portal will give it an input box that can be typed in.
    -   Typing in the box will send `@onInputTyping` whispers to the bot. And submitting the data by hitting enter or the send button will send a `@onSubmit` whisper to the bot.
    -   Additionally, the text in the input will be stored in the `tempLocal` `#menuItemText` tag.
-   Adjusted the chat bar to be inset in the page portal to give it the feel of being part of the page portal.
-   Added the `#menuPortalStyle` tag to allow customizing the menu portal with CSS.
    -   This works similarly to `#menuItemStyle` except that it applies to the entire menu portal instead of just one item.
    -   Set it on the `#menuPortalConfigBot`.
-   Added the `#portalBackgroundAddress` tag to allow specifying a custom image for the page portal background.
    -   Does not work in VR.

## V1.4.0

#### Date: 2/8/2021

### :rocket: Improvements

-   Added an initial implementation of custom portals.
    -   Custom portals are a way to write scripts that can interact directly with the web browser. This gives you the ability to do anything that is possible from inside a web browser.
    -   The following functions are now available:
        -   `portal.open(portalID, tag, options?)`
        -   `portal.registerPrefix(prefix)`
        -   `portal.buildBundle(tag)`
        -   See the documentation for usage information.
-   Added the `player.download(data, filename, mimeType?)` function.
    -   Useful for downloading arbitrary data in any format you want.
    -   See the documentation for more information.

### :bug: Bug Fixes

-   Fixed an issue that broke bots in the `player` space when a `tempLocal` tag mask was put on them.
-   Fixed an issue that prevented tag masks from being placed on new bots.

## V1.3.14

#### Date: 1/25/2021

### :rocket: Improvements

-   Updated the Terms of Service and Privacy Policy documents.

### :bug: Bug Fixes

-   Fixed an issue where animations would not run while in VR/AR.

## V1.3.13

#### Date: 1/18/2021

### :rocket: Improvements

-   Added the `player.showUploadFiles()` function.
    -   Shows a dialog that can be used to upload arbitrary files.
    -   Returns a promise that resolves with the list of files that were uploaded.
    -   See the documentation for more info.
-   Added the `portal` form.
    -   Displays an entire dimension in place of the bot form.
    -   When set, `#formAddress` will be used as the dimension that should be loaded.

### :bug: Bug Fixes

-   Fixed an issue where bot labels would flicker when scaling the bot.
-   Fixed an issue where tag masks would be incorrectly recorded by the UI as being removed in some cases.
-   Fixed an issue where lines would render incorrectly on the first frame they were setup on.

## V1.3.12

#### Date: 1/13/2021

### :rocket: Improvements

-   Added the Terms of Service and Privacy Policy documents.
    -   The Terms of Service are available at `/terms` (or at `/terms-of-service.txt`).
    -   The Privacy Policy is available at `/privacy-policy` (or at `/privacy-policy.txt`).
-   Added the ability to keep track of the number of `setTimeout()` and `setInterval()` timers that are currently active via the `numberOfActiveTimers` property returned from `perf.getStats()`.
-   Added the `animateTag(bot, tag, options)` and `clearAnimations(bot, tag?)` functions.
    -   `animateTag(bot, tag, options)` - Iteratively changes a tag mask value over time based on the options you provide.
        -   `bot` is the bot or list of bots that should be animated.
        -   `tag` is the tag that should be animated.
        -   `options` is an object that specifies how the tag should be animated. It has the following properties:
            -   `fromValue` - The starting value for the animation.
            -   `toValue` - The ending value.
            -   `duration` - The number of seconds that it should take for the tag to go from the starting value to the ending value.
            -   `easing` - The options for easing the animation.
            -   `tagMaskSpace` - The space that the tag should be changed in. If set to `false` then the tag on the bot will be directly edited.
    -   `clearAnimations(bot, tag?)` - Cancels animations on a bot.
        -   `bot` - The bot or list of bots that should have their animations canceled.
        -   `tag` - Is optional and is the tag that the animations should be canceled for.

### :bug: Bug Fixes

-   Fixed issues with `#labelFontSize = auto` when `#labelPosition != front` or when the bot is rotated.
-   Fixed an issue where non-ASCII characters were being corrupted on download.

## V1.3.11

#### Date: 1/5/2021

### :rocket: Improvements

-   Greatly improved the default layouting behaviour of labels.
    -   Added the `#labelFontSize` tag to control the sizing of the characters in a label. Unlike `#labelSize`, changing this value will cause the label to layout again which will affect word wrapping. Possible values are:
        -   `auto` - Specifies that the system should try to find a font size that fits the text onto the bot. (default)
        -   Any Number - Specifies a specific font size. (1 is previous default)
    -   Added the `#labelWordWrapMode` tag to control the word wrapping behavior of labels. Possible values are:
        -   `breakCharacters` - Specifies that the system should insert line breaks inside words if needed.
        -   `breakWords` - Specifies that the system should insert line breaks between words if needed.
        -   `none` - Specifies that the system should not insert line breaks.
-   Added the ability to control the color of the placeholder text in the chat bar.
    -   Use the `placeholderColor` option when calling `player.showChat()`.

### :bug: Bug Fixes

-   Fixed an issue where atoms that were received before their cause would be discarded.

## V1.3.10

#### Date: 12/29/2020

### :rocket: Improvements

-   Added a button to the Multiline tag editor to make it easy to turn a tag into a Mod tag.

### :bug: Bug Fixes

-   Fixed an issue where script compilation errors would not be handled correctly and would prevent those changes from being communicated to the multiline code editor.

## V1.3.9

#### Date: 12/28/2020

### :boom: Breaking Changes

-   Formulas have been removed and replaced with Mod tags.
    -   Mod tags are tags that start with the DNA Emoji (🧬) and contain JSON data.
    -   Because Mod tags are JSON data, they do not support programmatic computations.
    -   We are making this change because while formulas are powerful, inprecise use of them can result in large slowdowns which is a bad user experience.
    -   The tag data must be valid JSON, so that means using double-quotes `"` for strings and wrapping property names in double-quotes.
        -   Before:
            ```
            =({ color: 'blue', number: 99, toggle: true })
            ```
            After:
            ```
            🧬{ "color": "blue", "number": 99, "toggle": true }
            ```
        -   Before:
            ```
            =([ 1 + 2 ])
            ```
            After:
            ```
            🧬3
            ```
-   Array-like values in tags are now considered strings.
    -   Previously a value like `[1, 2, 3]` was parsed into an array automatically.
    -   This was a little used feature and caused issues for people who simply wanted to store JSON data in a tag.
    -   Now, a value like `[1, 2, 3]` will no longer be parsed and so will appear as the string: `"[1, 2, 3]"`.
    -   If you want CasualOS to parse a tag value as an array, you can use the Mod tags mentioned above.
-   Removed the `error` space.
    -   Also removed the related functions:
        -   `server.destroyErrors()`
        -   `server.loadErrors()`

### :rocket: Improvements

-   Updated Material Icons to v4.0.0.
-   Added `perf.getStats()` as a way to get some statistics on the performance of the server.
-   Various performance improvements:
    -   `getBot('id', id)` is now works in `O(1)` time.
    -   The `tempLocal` and `local` spaces now handle new and deleted bots in a much more performant manner.
-   Fixed an issue where deleted bots in the `shared` space would be treated like they were not deleted on initial load.

### :bug: Bug Fixes

-   Fixed autofocusing newly created tags in the sheetPortal.

## V1.3.8

#### Date: 12/17/2020

### :bug: Bug Fixes

-   Fixed an issue where selecting a color from a `player.showInput()` modal would not save the selected color.

## V1.3.7

#### Date: 12/17/2020

### :boom: Breaking Changes

-   "story" has been renamed to "server". Below is the list of tags, actions and listeners that have been changed:
    -   `#story` -> `#server`.
    -   `server.setupStory()` -> `server.setupServer()`
    -   `server.restoreHistoryMarkToStory()` -> `server.restoreHistoryMarkToServer()`
    -   `server.storyStatuses()` -> `server.serverStatuses()`
    -   `server.storyPlayerCount()` -> `server.serverPlayerCount()`
    -   `player.downloadStory()` -> `player.downloadServer()`
    -   `player.loadStory()` -> `player.loadServer()`
    -   `player.unloadStory()` -> `player.unloadServer()`
    -   `player.getCurrentStory()` -> `player.getCurrentServer()`
    -   `@onStoryAction` -> `@onServerAction`
    -   `@onStoryStreaming` -> `@onServerStreaming`
    -   `@onStoryStreamLost` -> `@onServerStreamLost`
    -   `@onStorySubscribed` -> `@onServerSubscribed`
    -   `@onStoryUnsubscribed` -> `@onServerUnsubscribed`

## V1.3.6

#### Date: 12/17/2020

### :rocket: Improvements

-   Added the ability to show a password input by using the `secret` type with `player.showInput()`.

### :bug: Bug Fixes

-   Fixed an issue where some bots would not be added to the page portal when created in a big batch.
-   Fixed an issue where the `player.showInput()` dialog would appear fullscreen on mobile devices and prevent people from exiting it.
-   Fixed an issue where `@onChatTyping` would be triggered twice for each keystroke.

## V1.3.5

#### Date: 12/15/2020

### :rocket: Improvements

-   Changed `create()` to prevent creating bots that have no tags.
    -   If a bot would be created with zero tags then an error will be thrown.
-   Added a favicon.

### :bug: Bug Fixes

-   Changed the maximum WebSocket message size to 32KB from 128KB.
    -   This will help ensure that we keep below the [AWS API Gateway maximum frame size of 32 KB](https://docs.aws.amazon.com/apigateway/latest/developerguide/limits.html).
-   Fixed an issue where bots that only had a tag mask would not show up in the sheetPortal.

## V1.3.4

#### Date: 12/10/2020

### :rocket: Improvements

-   Added the `EXECUTE_LOADED_STORIES` environment variable to allow reducing server load due to story scripts.
    -   Defaults to `true`.
    -   Setting to `false` will disable all server-side story features except for webhooks and data portals.
        -   This means that some capabilities like `server.setupStory()` will not work when `EXECUTE_LOADED_STORIES` is false.
-   Added gzip compression for HTML, CSS, and JavaScript returned from the server.
-   Improved how some heavy assets are precached so that they can be loaded quickly.
-   Made the browser tab title use the story ID by default.

### :bug: Bug Fixes

-   Fixed an issue where some `.png` files would not load because they were bundled incorrectly.

## V1.3.3

#### Date: 12/10/2020

### :rocket: Improvements

-   Added support for the `apiary-aws` causal repo protocol.
    -   This enables the CasualOS frontend to communicate with instances of the [CasualOS Apiary AWS](https://github.com/casual-simulation/casual-apiary-aws) project.
    -   Use the `CAUSAL_REPO_CONNECTION_PROTOCOL` and `CAUSAL_REPO_CONNECTION_URL` environment variables to control which protocol and URL the frontend should connect to. See the [README in `aux-server`](./src/aux-server/README.md) for more info.
    -   Note that only the following features are supported for AWS Apiaries:
        -   `server.setupStory()`
        -   `server.totalPlayerCount()`
        -   `server.storyPlayerCount()`
        -   `server.players()`
    -   Webhooks are different when the story is hosted on an Apiary.
        -   They require at least one device to have the story loaded for webhooks to function correctly.
        -   They need to be sent to the Apiary host directly. Generally, this is not the same thing as `auxplayer.com` or `casualos.com` so you may need to ask the Apiary manager for it.
-   Added better support for static builds.
    -   Use the `PROXY_CORS_REQUESTS` environment variable during builds to disable support for proxying HTTP requests through the server.
    -   Use `npm run tar:client` after a build to produce a `./temp/output-client.tar.gz` containing all the client code and assets. This can be deployed to S3 or a CDN for static hosting.
    -   Use `npm run package:config` to produce a `./temp/config.json` which can be used for the `/api/config` request that the client makes at startup. Utilizes the environment variables from [the README in `aux-server`](./src/aux-server/README.md) to build the config.

### :bug: Bug Fixes

-   Fixed an issue where it was not possible to change the color of GLTF meshes that did not have a mesh in the GLTF scene root.
-   Fixed an issue where bots created by the ab1 installer would not receive the `@onStorySubscribed` shout.

## V1.3.2

#### Date: 11/17/2020

### :rocket: Improvements

-   Updated the ab-1 bootstrapper to point to AWS S3 for quick loading.

## V1.3.1

#### Date: 11/16/2020

### :rocket: Improvements

-   Added the ability to use the `color` tag on GLTF meshes to apply a color tint to the mesh.

### :bug: Bug Fixes

-   Fixed an issue that prevented deleting the first character of a script/formula in the multi-line editor.
-   Fixed an issue where tag edits on bots in the tempLocal and local spaces would be applied to the multi-line editor twice.

## V1.3.0

#### Date: 11/11/2020

### :rocket: Improvements

-   Added multi-user text editing.
    -   Work on shared bots when editing a tag value with the multi-line editor.
-   Added the cursor bot form.
    -   Used to add a cursor indicator to the multi-line editor.
    -   Works by setting the `form` tag to "cursor" and placing the bot in the corresponding tag portal dimension.
        -   For example, to put a cursor in the multi-line editor for the `test` tag on a bot you would set `{targetBot.id}.test` to true.
    -   Supported tags are:
        -   `color` - Specifies the color of the cursor.
        -   `label` - Specifies a label that should appear on the cursor when the mouse is hovering over it.
        -   `labelColor` - Specifies the color of the text in the cursor label.
        -   `{dimension}Start` - Specifies the index at which the cursor selection starts (Mirrors `cursorStartIndex` from the player bot).
        -   `{dimension}End` - Specifies the index at which the cursor selection ends (Mirrors `cursorEndIndex` from the player bot).
-   Added the `pageTitle`, `cursorStartIndex`, and `cursorEndIndex` tags to the player bot.
    -   `pageTitle` is used to set the title of the current browser tab.
    -   `cursorStartIndex` contains the starting index of the player's text selection inside the multi-line editor.
    -   `cursorEndIndex` contains the ending index of the player's text selection inside the multi-line editor.
    -   Note that when `cursorStartIndex` is larger than `cursorEndIndex` it means that the player has selected text from the right to the left. This is important because text will always be inserted at `cursorEndIndex`.
-   Added the `insertTagText()`, `deleteTagText()`, `insertTagMaskText()`, and `deleteTagMaskText()` functions to allow scripts to work with multi-user text editing.
    -   `insertTagText(bot, tag, index, text)` inserts the given text at the index into the given tag on the given bot.
    -   `insertTagMaskText(bot, tag, index, text, space?)` inserts the given text at the index into the tag and bot. Optionally accepts the space of the tag mask.
    -   `deleteTagText(bot, tag, index, deleteCount)` deletes the given number of characters at the index from the tag and bot.
    -   `deleteTagMaskText(bot, tag, index, deleteCount, space?)` deletes the given number of characters at the index from the tag and bot. Optionally accepts the space of the tag mask.
-   Added the ability to use the `transformer` tag on the player bot to parent the player to a bot.
-   Added the ability to edit tag masks in the tag portal by setting the `tagPortalSpace` tag on the player bot.

## V1.2.21

#### Date: 11/5/2020

### :rocket: Improvements

-   Updated the MongoDB driver to v3.6.2 and added the `MONGO_USE_UNIFIED_TOPOLOGY` environment variable to control whether the driver uses the new unified topology layer.

## V1.2.20

#### Date: 10/27/2020

### :rocket: Improvements

-   Added support for `@onPointerEnter`, `@onPointerExit`, `@onAnyBotPointerEnter` and `@onAnyBotPointerExit` for bots in the menu portal.

### :bug: Bug Fixes

-   Fixed the multiline code editor to not clip tooltips and the autocomplete box.
-   Fixed the menu portal to not break on Hololens (Servo-based browsers) when a progress bar is placed on a menu item.

## V1.2.19

#### Date: 10/22/2020

### :rocket: Improvements

-   Added the `egg` form for bots.
    -   Displays the bot as an egg like how ab-1 appears as an egg before being activated.
-   Added the `hex` form for bots.
    -   Displays the bot as a hexagon.
-   Added the `pagePixelWidth` and `pagePixelHeight` tags to the player bot.
    -   These indicate the size of the image rendered to the page portal in pixels.

### :bug: Bug Fixes

-   Fixed Draco compression support.

## V1.2.18

#### Date: 10/20/2020

### :bug: Bug Fixes

-   Fixed the code editor.

## V1.2.17

#### Date: 10/20/2020

### :rocket: Improvements

-   Improved bots in the menu portal to support additional tags.
    -   Added the ability to change the height of menu items by using `scale` and `scaleY`.
    -   Added the ability to set an icon for a menu item by using the `formAddress` tag.
    -   Added the ability to set arbitrary CSS styles on a menu bot by using the `menuItemStyle` tag.
        -   This lets you use margins and borders to indicate grouping.
    -   Added the ability to show a pie-chart progress bar on a menu item by using the `progressBar` tags.
    -   Added the ability to use `@onPointerUp` and `@onPointerDown` for menu.

## V1.2.16

#### Date: 10/16/2020

### :rocket: Improvements

-   Added the `transformer` tag.
    -   When set to a bot ID, the bot will inherit the position, rotation, and scale of the specified bot inside the page portal.
    -   This produces a "parenting" effect that is common in most 3D graphics engines.

## V1.2.15

#### Date: 10/12/2020

### :rocket: Improvements

-   Added the `experiment.getAnchorPointPosition()` and `math.getAnchorPointOffset()` functions.
    -   These are useful for determining where a bot would be placed if it had a particular anchor point.
    -   See the [docs](https://docs.casualsimulation.com/docs/actions) for more info.

## V1.2.14

#### Date: 10/7/2020

### :bug: Bug Fixes

-   Fixed an issue where calling `server.setupStory()` twice with the same story name would cause the story to be setup twice.
-   Fixed an issue where bots would be incorrectly removed from the menu portal if they existed in both the old and new dimensions.
-   Greatly reduced the number of scenarios where formulas would be recalculated after any change.

## V1.2.13

#### Date: 9/24/2020

### :boom: Breaking Changes

-   Renamed the `_editingBot` tag to `editingBot`.

### :rocket: Improvements

-   sheetPortal Improvements
    -   Added the `@onSheetTagClick` listener which is triggered when a tag name is clicked.
    -   Added the `@onSheetBotIDClick` listener which is triggered when a Bot ID is clicked.
    -   Added the `@onSheetBotClick` listener which is triggered when a bot visualization is clicked in the sheet.
    -   Added the `sheetPortalShowButton` config bot tag to control whether the button in the bottom right corner of the sheet is shown.
    -   Added the `sheetPortalButtonIcon` config bot tag to control the icon on the button in the bottom right corner of the sheet.
    -   Added the `sheetPortalButtonHint` config bot tag to control the tooltip on the button in the bottom right corner of the sheet.
    -   Added the `sheetPortalAllowedTags` config bot tag to control which tags are allowed to be shown and edited in the sheet portal.
    -   Swapped the position of the new bot and new tag buttons in the sheet.
    -   Added the `editingTag` tag which contains the tag that the player is currently editing.

### :bug: Bug Fixes

-   Fixed an issue where cells in the sheet portal would not cover the entire cell area.
-   Fixed an issue where `clearTagMasks()` would error if given a bot that had no tag masks.

## V1.2.12

#### Date: 9/22/2020

### :rocket: Improvements

-   Added the `helix` form.
    -   Displays a DNA strand mesh whose color can be customized.
-   Added tag masks.
    -   Tag masks are special tags that can live in a separate space from their bot.
    -   This makes it possible to create a temporary tag on a shared bot.
    -   Tag masks do not replace tags. Instead, they exist in addition to normal tags and can be used to temporarily hide a normal tag value.
    -   Like bots, tag masks live in a space. This means that a bot can have multiple masks for a particular tag. Currently the supported spaces are:
        -   `tempLocal`
        -   `local`
        -   `player`/`otherPlayers`
        -   `shared`
    -   New scripting features:
        -   All bots now have a `masks` property which works like `tags` except that it creates tag masks in the `tempLocal` space.
        -   All scripts also have a `masks` property which is a shortcut for `bot.masks`.
        -   `setTagMask(bot, tag, value, space?)` is a new function that is able to set the value of a tag mask on the given bot and in the given space. See the documentation for more info.
        -   `clearTagMasks(bot, space?)` is a new function that is able to clear all the tag masks in the given space from a given bot. See the documentation for more info.
    -   Example use cases:
        -   Local click/hover states.
        -   Animations.
        -   Storing decrypted data.

### :100: Other Changes

-   Pinned the Deno version to `v1.4` so that we can decide when to adopt future Deno updates.

### :bug: Bug Fixes

-   Fixed an issue where `server.setupStory()` would load a simulation and never dispose it.
-   Fixed an issue where wrist portals were not being anchored properly.
-   Fixed an issue where pressing enter to make a new tag would put a new line in the current tag value.

## V1.2.11

#### Date: 9/9/2020

### :bug: Bug Fixes

-   Fixed an issue where zooming was broken when the page portal is not anchored to the top left of the screen.

## V1.2.10

#### Date: 9/8/2020

### :bug: Bug Fixes

-   Fixed an issue with the multiline editor getting cut off inside the tag portal.

## V1.2.9

#### Date: 9/8/2020

### :rocket: Improvements

-   Changed the page portal to resize around the tag portal instead of being hidden behind it.

## V1.2.8

#### Date: 9/8/2020

### :boom: Breaking Changes

-   Changed `experiment.localPositionTween()` and `experiment.localRotationTween()` to take different arguments and return a promise.
    -   the 4th parameter is now an options object instead of the easing options.
    -   This options object is able to accept easing and duration values.
    -   Additionally the functions now return promises.
    -   See the docs for examples.

### :bug: Bug Fixes

-   Fixed an issue where `experiment.localPositionTween()` and `experiment.localRotationTween()` may not execute if triggered during `@onCreate()`.

## V1.2.7

#### Date: 9/4/2020

### :boom: Breaking Changes

-   Changed `@onListen` to only be sent to bots which have a listener for the shout/whisper.
    -   Previously `@onListen` would be sent to all bots that were targeted by the shout/whisper.
-   Changed `shout()` and `whisper()` to cost 1 energy point.
    -   This helps prevent infinite loops.
    -   The energy point is only deducted if a bot has a listener for the event.

### :bug: Bug Fixes

-   Fixed an issue where `onBotAdded`, `onAnyBotsAdded`, `onAnyBotsRemoved`, `onBotChanged`, and `onAnyBotsChanged` would reset the energy counter.

## V1.2.6

#### Date: 9/4/2020

### :bug: Bug Fixes

-   Fixed an issue where whispering to a bot that is null or undefined would end up sending a shout to all bots.

## V1.2.5

#### Date: 8/31/2020

### :rocket: Improvements

-   Added the `pageCameraPositionOffset[X,Y,Z]`, `inventoryCameraPositionOffset[X,Y,Z]`, `pageCameraRotationOffset[X,Y,Z]`, and `inventoryCameraRotationOffset[X,Y,Z]` tags.
    -   These can be used to move the camera apart from the player's input.
    -   The position offset tags are especially useful for warping the player around in VR.
-   Added the ability to use the dynamic `import()` keyword to import arbitrary JavaScript modules.
    -   Useful with https://www.skypack.dev/ to import modules from [NPM](https://www.npmjs.com/).
-   Added the ability to use `player.replaceDragBot()` even when not dragging.
-   Improved the camera zoom functionality to zoom the camera towards and away from the mouse.
-   Added the `experiment.localPositionTween()` and `experiment.localRotationTween()` functions.
    -   Locally animates a bot's position/rotation using the given easing type.
    -   During the animation, changes to the bot position will be ignored.
    -   Once the animation is done, changes to the bot will reset the position/rotation to the value that is currently stored.
    -   Check out the docs for detailed usage information and examples.

### :bug: Bug Fixes

-   Fixed the dataPortal to always return raw tag values unless they are formulas.
    -   Issue with returning incorrect JSON data was caused by the built-in CasualOS array parsing.
    -   This fixes it by skipping any parsing of the data.
-   Fixed an issue where keyboard states would not be reset when the player removed focus from the story.
-   Fixed an issue where `server.setupStory()` would crash the deno process due to incorrectly handling deserialized data.

## V1.2.4

#### Date: 8/26/2020

### :rocket: Improvements

-   Added the `tagPortalShowButton` tag to control whether a button should be shown in the tag portal.
    -   The button is placed at the lower right hand side of the tag portal.
    -   Clicking the button will trigger a `@onClick` on the tag portal config bot.
    -   Two additional tags can be used to customize the button:
        -   `tagPortalButtonIcon` is the icon that is shown on the button and can be set to any [Material Icon](https://material.io/resources/icons/?style=baseline).
        -   `tagPortalButtonHint` is the text that should be shown in the tooltip for the button.
-   Added the `frustum` form.
-   Improved `player.showInput()` to automatically save and close when a color is selected from the color picker.
    -   Applies to the `basic` and `swatch` subtypes but not `advanced`.
-   Improved the multiline editor to have a "Docs" button that links to the documentation for the current tag.
-   Improved the tag portal to support using `@` and `#` symbols at the beginning of the tag.
    -   Implemented for consistency with functions like `getBot()`, `getTag()`, etc.
-   Added the `@onAnyBotPointerEnter` and `@onAnyBotPointerExit` listen tags.
    -   These are shouts that happen whenever a `@onPointerEnter` or `@onPointerExit` whisper occurs.
-   Added the `player.getPointerDirection()`, `math.getForwardDirection()` and `math.intersectPlane()` functions.
    -   These are useful for calculating where a pointer is pointing.
-   Added the ability to store uncommitted atoms in MongoDB.
    -   Can be configred with the `STAGE_TYPE` environment variable. Can be set to either `redis` or `mongodb`. Currently defaults to `redis` until a migration path is implemented.
-   Added a bunch of extra GPIO-related functions.
    -   `server.rpioReadpad()`
    -   `server.rpioWritepad()`
    -   `server.rpioPud()`
    -   `server.rpioPoll()`
    -   `server.rpioI2CBegin()`
    -   `server.rpioI2CSetSlaveAddress()`
    -   `server.rpioI2CSetBaudRate()`
    -   `server.rpioI2CSetClockDivider()`
    -   `server.rpioI2CRead()`
    -   `server.rpioI2CWrite()`
    -   `server.rpioI2CEnd()`
    -   `server.rpioPWMSetClockDivider()`
    -   `server.rpioPWMSetRange()`
    -   `server.rpioPWMSetData()`
    -   `server.rpioSPIBegin()`
    -   `server.rpioSPIChipSelect()`
    -   `server.rpioSPISetCSPolarity()`
    -   `server.rpioSPISetClockDivider()`
    -   `server.rpioSPISetDataMode()`
    -   `server.rpioSPITransfer()`
    -   `server.rpioSPIWrite()`,
    -   `server.rpioSPIEnd()`

### :bug: Bug Fixes

-   Fixed to safely allow editing multiline scripts in the sheet cells.
-   Fixed an issue with the tag portal where it would not respond to changes with the `tagPortal` tag if it was already set.
-   Fixed an issue with the Deno sandbox where it wouldn't load due to missing dependencies.
-   Fixed an issue where 3D content would not occlude iframe forms.
    -   Only fixed for non-Safari web browsers.

## V1.2.3

#### Date: 8/20/2020

### :rocket: Improvements

-   Added the tag portal.
    -   The tag portal is similar to the sheet portal but it shows only the multiline editor for the specified bot ID and tag.
    -   Set the `tagPortal` tag on the player bot to a string with a Bot ID and a tag name separated by a period (`.`).
-   Improved `player.playSound(url)` to return a promise that resolves with a sound ID.
    -   This sound ID can be used with `player.cancelSound(soundID)` to stop the sound from playing.
-   Added the `player.bufferSound(url)` and `player.cancelSound(soundID)` functions.
    -   `player.bufferSound(url)` can be used to pre-load a sound so that there will be no delay when using `player.playSound()`.
        -   Returns a promise that resolves once the sound has been loaded.
    -   `player.cancelSound(soundID)` can be used to stop a sound that is already playing.
        -   Returns a promise that resolves once the sound has been canceled.

### :bug: Bug Fixes

-   Fixed an issue where actions that were created in an async script would not be dispatched until the script finished.

## V1.2.2

#### Date: 8/14/2020

### :boom: Breaking Changes

-   Changed `crypto.encrypt()` and `crypto.decrypt()` to return the result directly instead of returning a promise.

### :rocket: Improvements

-   Added the `crypto.createCertificate()`, `crypto.signTag()`, and `crypto.verifyTag()`, `crypto.revokeCertificate()` functions to help with creating certificate chains and signing and validating tag data. Check the docs for detailed usage information.
-   Added an indicator to the multi-line editor that is shown when a tag value is verified.
-   Added the ability to force all scripts to be verified in order to be executed using the `forceSignedScripts` query parameter.
    -   When the query param is set to `true`, all scripts must have a valid signature in order to be executed.
    -   This allows running in a trusted execution environment - thereby preventing unauthorized scripts from running.
-   Replaced builder with ab-1.
    -   ab-1 is a new version of builder which is designed to be easy to extend and improve.
-   Added the `adminSpace.setPassword(oldPassword, newPassword)` function.
    -   Allows changing the password that is used to unlock admin space.
    -   The first parameter is the old password that was used to unlock the space.
    -   The second parameter is the new password that should be used to unlock the space.
-   Added several functions to allow using the GPIO pins on Rasberry Pi.
    -   Currently, all of these functions are experimental and only work on Raspberry Pi.
    -   See the documentation for more information.
    -   `server.exportGpio(pin, mode)`
    -   `server.unexportGpio(pin, mode)`
    -   `server.setGpio(pin, value)`
    -   `server.getGpio(pin)`
    -   `server.rpioInit(options)`
    -   `server.rpioExit()`
    -   `server.rpioOpen(pin, mode, options)`
    -   `server.rpioMode(pin, mode, options)`
    -   `server.rpioRead(pin)`
    -   `server.rpioReadSequence(pin, length)`
    -   `server.rpioWrite(pin, value)`
    -   `server.rpioWriteSequence(pin, buffer)`
    -   `server.rpioClose(pin, options)`

### :bug: Bug Fixes

-   Fixed an issue where using `player.showInput()` with an existing value would not prefill the text box with the existing value.
-   Fixed a performance issue where formulas which were recalculated after every change had a factorial (!) performance cost.
    -   Was caused by two things:
        1.  Some formulas don't have enough information to determine what tags they are dependent on. In these cases, we callback to using an "all" dependency which means that the formula will be recalculated whenever any tag changes.
        2.  These "all" dependencies were included when searching for nested dependencies which meant that we were resolving every "all" dependency for every other "all" dependency. This gives us the effect of searching every possible combination of dependencies instead of only the ones we need, which has a factorial cost.

## V1.2.1

#### Date: 8/4/2020

### :rocket: Improvements

-   Added a server sandbox based on [Deno](https://deno.land/).
    -   Security feature to prevent scripts that are running on the server from harming the underlying system or other stories.
    -   It additionally prevents scripts from accessing random Node.js modules by using `require("module")`.
    -   Finally, it prevents a script from denying service to other stories because the sandbox is run inside a separate process.
-   Improved the sheet portal to display scripts with a monospace font in the sheet cells.
-   Improved the documentation to clarify some things and also mension that bots can be made transparent with the "clear" color.
-   Improved the multi-line text editor to support syntax highlighting for HTML, CSS, and JSON based on whether the tag ends with `.html`, `.css` or `.json`.

### :bug: Bug Fixes

-   Fixed the `lineTo` tag to support arrays of bots and arrays of bot IDs in addition to individual bots and bot IDs.
-   Fixed an issue where deleting a tempLocal bot that was updated in the same script would crash the runtime.
-   Fixed an issue with the `player.showInput()` modal where Android devices using the Google GBoard keyboard wouldn't send input correctly.
-   Fixed an issue where a `@onPlayerPortalChanged` event would be incorrectly triggered after reconnecting to the server.
-   Fixed an issue where the iframe form on iOS 14 Beta 3 would cause the entire scene to disappear.
-   Fixed an issue where loading an image could fail if `formAddress` tag was changed while the image was downloading.
-   Fixed an issue where submitting HTML forms from inside an iframe form was not allowed.

## V1.2.0

### Date: 7/17/2020

### Changes:

-   :rocket: Improvements

    -   Added the `MONGO_USE_NEW_URL_PARSER` environment variable parameter to control whether CasualOS uses the new MongoDB URL Parser. (Defaults to false)
    -   Added a popup to notify the user that data might be lost if they attempt to close the tab while not connected to the server.
    -   Added the following cryptographic functions:
        -   `crypto.sha256(data)`
            -   Calculates the [SHA-256](https://en.wikipedia.org/wiki/SHA-2) hash of the given data.
            -   `data` is the data to calculate the hash of.
            -   Supports strings, numbers, booleans, objects, arrays, and bots.
        -   `crypto.sha512(data)`
            -   Calculates the [SHA-512](https://en.wikipedia.org/wiki/SHA-2) hash of the given data.
            -   `data` is the data to calculate the hash of.
            -   Supports strings, numbers, booleans, objects, arrays, and bots.
        -   `crypto.hmacSha256(key, data)`
            -   Calculates the [HMAC](https://en.wikipedia.org/wiki/HMAC) [SHA-256](https://en.wikipedia.org/wiki/SHA-2) hash of the given data.
            -   `key` is the password that should be used for the message authentication code.
            -   `data` is the data to calculate the HMAC of.
            -   Supports strings, numbers, booleans, objects, arrays, and bots.
        -   `crypto.encrypt(password, data)`
            -   Encrypts the given data with the given password and returns the result as a promise.
            -   `password` is the password to use for encrypting the data.
            -   `data` is the data that should be encrypted.
        -   `crypto.decrypt(password, data)`
            -   Decrypts the given data with the given password and returns the result as a promise.
            -   Only works if the given data is the output of `crypto.encrypt()`.
            -   `password` is the password that was used to encrypt the data.
            -   `data` is the data that should be decrypted.

-   :bug: Bug Fixes
    -   Fixed a race condition where concurrently updating a tag in a script and triggering a dependency update on that same tag could cause the runtime to crash.

## V1.1.18

### Date: 7/10/2020

### Changes:

-   :rocket: Improvements

    -   Improved the `player.run()` function to return a promise that can be awaited to get the result of the script (or wait until the script has been executed).
    -   Improved the `server.loadErrors()` function to return a promise that can be awaited to get the list of bots that were loaded.
    -   Improved the `server.destroyErrors()` function to return a promise that resolves once the error bots are destroyed.
    -   Improved the `server.loadFile()` function to return a promise that resolves once the file is loaded.
    -   Improved the `server.saveFile()` function to return a promise that resolves once the file is saved.
    -   Improved the `server.setupStory()` function to return a promise that resolves once the story is setup.
    -   Improved the `server.browseHistory()` function to return a promise that resolves once the history is loaded.
    -   Improved the `server.markHistory()` function to return a promise that resolves once the history is saved.
    -   Improved the `server.restoreHistoryMark()` function to return a promise that resolves once the history is restored.
    -   Improved the `server.restoreHistoryMarkToStory()` function to return a promise that resolves once the history is restored.
    -   Added the `@onBotAdded` and `@onAnyBotsAdded` listen tags.
        -   These are triggered whenever a bot is added to the local story.
        -   Note that this is different from `@onCreate` because you will be notified whenever a bot is added to the state even if it has already been created.
        -   An example of this are bots in the `otherPlayers` space. You cannot create bots in this space but you will be notified via `@onBotAdded` and `@onAnyBotsAdded`.
        -   `@onBotAdded` is triggered on the bot that was added. There is no `that`.
        -   `@onAnyBotsAdded` is triggered on every bot whenever one or more bots are added.
            -   `that` is an object with the following properties:
                -   `bots` - The array of bots that were added.
    -   Added the `@onAnyBotsRemoved` listen tags.
        -   These are triggered whenever a a bot is removed from the local story.
        -   Note that this is different from `@onDestroy` because you will be notified whenever a bot is removed from the state even if it has not been explicitly destroyed.
        -   An example of this are bots in the `otherPlayers` space. When another player disconnects no `@onDestroy` is fired but you will get a `@onAnyBotsRemoved`.
        -   `@onAnyBotsRemoved` is triggered on every bot whenever one or more bots are removed.
            -   `that` is an object with the following properties:
                -   `botIDs` - The array of bot IDs that were removed.
    -   Added the `@onBotChanged` and `@onAnyBotsChanged` listen tags.
        -   These are triggered whenever a bot is changed in the local story.
        -   Note that you will be notified whenever a bot is changed in the state even if it was changed by another player.
        -   An example of this are bots in the `otherPlayers` space. You cannot update bots in this space but you will be notified via `@onBotChanged` and `@onAnyBotsChanged`.
        -   `@onBotChanged` is triggered on the bot that was changed.
            -   `that` is an object with the following properties:
                -   `tags` - The list of tags that were changed on the bot.
        -   `@onAnyBotsAdded` is triggered on every bot whenever one or more bots are added.
            -   `that` is an array containing objects with the following properties:
                -   `bot` - The bot that was updated.
                -   `tags` - The tags that were changed on the bot.
    -   Added several tags to the player bot:
        -   These tags are updated by CasualOS and can be used to query the current state of the input system.
        -   Camera Tags
            -   These tags contain the position and rotation of the player's camera.
            -   You can use this to communicate where the player is to other players.
            -   `pageCameraPositionX`
            -   `pageCameraPositionY`
            -   `pageCameraPositionZ`
            -   `inventoryCameraPositionX`
            -   `inventoryCameraPositionY`
            -   `inventoryCameraPositionZ`
            -   `pageCameraRotationX`
            -   `pageCameraRotationY`
            -   `pageCameraRotationZ`
            -   `inventoryCameraRotationX`
            -   `inventoryCameraRotationY`
            -   `inventoryCameraRotationZ`
        -   Pointer Tags
            -   These tags contain the position and rotation of the player's pointers.
            -   You can use this to tell where the VR controllers are or where the mouse is pointing.
            -   `mousePointerPositionX`
            -   `mousePointerPositionY`
            -   `mousePointerPositionZ`
            -   `mousePointerRotationX`
            -   `mousePointerRotationY`
            -   `mousePointerRotationZ`
            -   `mousePointerPortal`
            -   `rightPointerPositionX`
            -   `rightPointerPositionY`
            -   `rightPointerPositionZ`
            -   `rightPointerRotationX`
            -   `rightPointerRotationY`
            -   `rightPointerRotationZ`
            -   `rightPointerPortal`
            -   `leftPointerPositionX`
            -   `leftPointerPositionY`
            -   `leftPointerPositionZ`
            -   `leftPointerRotationX`
            -   `leftPointerRotationY`
            -   `leftPointerRotationZ`
            -   `leftPointerPortal`
        -   Button Tags
            -   These tags contain the state of the different buttons.
            -   Possible values are:
                -   `null` - Button is not pressed.
                -   `down` - Button was just pressed.
                -   `held` - Button is being held down.
            -   `mousePointer_left`
            -   `mousePointer_right`
            -   `mousePointer_middle`
            -   `leftPointer_primary`
            -   `leftPointer_squeeze`
            -   `rightPointer_primary`
            -   `rightPointer_squeeze`
            -   `keyboard_[key]`
                -   Replace `[key]` with the key that you want the state of.
                -   For example use `keyboard_a` to get the state of the `a` key.
    -   Added the `player.getCameraPosition(portal?)` function.
        -   `portal` is optional and is the portal (`page` or `inventory`) that the camera position should be retrieved for.
        -   Returns an object with the following properties:
            -   `x`
            -   `y`
            -   `z`
    -   Added the `player.getCameraRotation(portal?)` function.
        -   `portal` is optional and is the portal (`page` or `inventory`) that the camera rotation should be retrieved for.
        -   Returns an object with the following properties:
            -   `x`
            -   `y`
            -   `z`
    -   Added the `player.getPointerPosition(pointer?)` function.
        -   `pointer` is optional and is the pointer (`mouse`, `left` or `right`) that the position should be retrieved for.
        -   Returns an object with the following properties:
            -   `x`
            -   `y`
            -   `z`
    -   Added the `player.getPointerRotation(pointer?)` function.
        -   `pointer` is optional and is the pointer (`mouse`, `left` or `right`) that the rotation should be retrieved for.
        -   Returns an object with the following properties:
            -   `x`
            -   `y`
            -   `z`
    -   Added the `player.getInputState(controller, button)` function.
        -   `controller` is the controller (`mousePointer`, `leftPointer`, `rightPointer`, `keyboard` or `touch`) that the button state should be retrieved from.
        -   `button` is the name of the button that should be retrieved.
        -   Returns a string containing the state of the button or `null` if the button is not pressed.
            -   `"down"` means that the button just started to be pressed.
            -   `"held"` means that the button is being held down.
            -   `null` means that the button is not pressed.
    -   Added the `player.getInputList()` function.
        -   Returns a list of available inputs that can be used by the `player.getInputState()` function.

-   :bug: Bug Fixes
    -   Fixed an issue where toasting recursive objects could break CasualOS.
        -   Fixed by storing a map of previously converted objects to avoid reconverting them infinitely.
        -   Also improved to gracefully handle objects that are nested too deeply.
    -   Fixed an issue with the show input modal where it incorrectly errored sometimes.

## V1.1.17

### Date: 7/3/2020

### Changes:

-   :bug: Bug Fixes
    -   Fixed an issue where the web browser service worker would incorrectly intercept requests for data portals.

## V1.1.16

### Date: 7/2/2020

### Changes:

-   :rocket: Improvements
    -   Added the ability to respond to webhooks by returning data from `@onWebhook`.
        -   If the returned value is a string, then it will be used for the response.
        -   If the returned value is an object, then it should have the following properties:
            -   `data` - The value that should be used as the body of the response.
            -   `headers` - An object that contains the HTTP headers that should be set on the response. (Optional)
            -   `status` - The numerical status code that should be set on the response. (Optional) If omitted, status code 200 will be used.
    -   Added the `dataPortal`.
        -   This is a special portal that only works on web requests and must be specified in the URL.
        -   Setting it to a Bot ID will return the JSON of the bot with the given ID.
        -   Setting it to a tag will return all the values corresponding to the given tag.
        -   Using a tag with a common extension (like `.html`) will tag the data as the corresponding content type so that normal software know how to interpret the data.

## V1.1.15

### Date: 7/2/2020

### Changes:

-   :rocket: Improvements

    -   Added player space to the server.
        -   This lets you send remote whispers to the `server` player.
    -   Added the `server.storyStatuses()` function.
        -   Returns a promise that resolves with a list of stories and the last time each story was updated.
    -   Added the `@onRemotePlayerSubscribed` and `@onRemotePlayerUnsubscribed` listen tags.
        -   They are triggered on _every_ other player when a player joins or leaves the story.
        -   Additionally, they are triggered whenever connection to the other players is lost.
        -   `that` is an object with the following properties:
            -   `playerId` - The ID of the player that joined/left the story.
    -   Added the `uuid()` function.
        -   This function generates and returns a random [UUID](https://en.wikipedia.org/wiki/Universally_unique_identifier).
        -   Useful for creating unique identifiers.

-   Bug Fixes
    -   Fixed an issue where remote shouts would be sent to yourself twice.
    -   Fixed an issue where labels would not always follow the `labelAlignment` tag when the text in the label was small enough to fit within the bot.

## V1.1.14

### Date: 6/29/2020

### Changes:

-   :rocket: Improvements

    -   Improved how the meet portal, page portal, and sheet portal work together to make space for each other.
    -   Added the `left` and `right` options for `meetPortalAnchorPoint`.
    -   Changed the `top` and `bottom` options for `meetPortalAnchorPoint` to occupy half of the screen.
    -   Added the `server.players()` function to get the list of player IDs that are connected to the current story.
        -   Returns a promise that resolves with the list of player IDs.
    -   Added the `remoteWhisper(players, name, arg)` function to make sending messages to other players easy.
        -   Takes the following arguments:
            -   `players` is the player ID or list of player IDs that should receive the shout.
            -   `name` is the name of the message.
            -   `arg` is the data that should be included.
        -   This will trigger a `@onRemoteWhisper` shout on all the specified players.
    -   Added the `remoteShout(name, arg)` function to make sending messages to all players easy.
        -   Takes the following arguments:
            -   `name` is the name of the message.
            -   `arg` is the data that should be included.
    -   Added the `@onRemoteWhisper` listen tag that is shouted when a `remoteWhisper()` or `remoteShout()` is sent to the local player.
        -   `that` is an object with the following properties:
            -   `name` - The name of the shout that was sent.
            -   `that` - The data which was sent.
            -   `playerId` - The ID of the player that sent the shout.

-   Bug Fixes
    -   Fixed an issue that prevented using `lineStyle` in place of `auxLineStyle`.

## V1.1.13

### Date: 6/25/2020

### Changes:

-   :rocket: Improvements

    -   Added the `meetPortal`.
        -   This is a special portal that, instead of loading bots, loads a [Jitsi Meet](https://meet.jit.si/) meeting with the given room code.
        -   All rooms are publicly accessible (but not searchable), so longer room codes will be more private.
        -   You can use the `meetPortalConfigBot` option to reference the bot that should be used to configure the meet portal.
        -   The following options are available:
            -   `meetPortalVisible` - Whether the meet portal should be visible. This allows you to be joined to a meet while keeping your screen on the page portal. (Defaults to true)
            -   `meetPortalAnchorPoint` - The anchor point that the meet portal should use. Possible options are:
                -   `fullscreen` - The meet portal should take the entire screen. (Default)
                -   `top` - The meet portal should take the top of the screen.
                -   `topRight` - The meet portal should take the top-right corner of the screen.
                -   `topLeft` - The meet portal should take the top-left corner of the screen.
                -   `bottom` - The meet portal should take the bottom of the screen.
                -   `bottomRight` - The meet portal should take the bottom-right corner of the screen.
                -   `bottomLeft` - The meet portal should take the bottom-left corner of the screen.
                -   `[top, right, bottom, left]` - The meet portal should use the given values for the CSS top, right, bottom, and left properties respectively.
            -   `meetPortalStyle` - The CSS style that should be applied to the meet portal container.
                -   Should be a JavaScript object.
                -   Each property on the object will map directly to a CSS property.
                -   Useful for moving the meet portal to arbitrary positions.

-   :bug: Bug Fixes

    -   Fixed an issue where the Hololens 2 would not be able to enter AR/VR because a controller's (hand) position would sometimes be null.
    -   Fixed an issue where loading without a story would create a new random story but then immediately unload it.
    -   Fixed an issue where local bots from other stories would be loaded if the current story name happened to be a prefix of the other story name.
    -   Fixed the input modal background.
    -   Fixed the TypeScript definitions for the `player.showInput()` function.

## V1.1.12

### Date: 6/18/2020

### Changes:

-   :bug: Bug Fixes

    -   Fixed an issue where Servo-based browsers would run into a race condition during initialization.

## V1.1.11

### Date: 6/18/2020

### Changes:

-   :rocket: Improvements
    -   Added a reflog and sitelog for stories so that it is possible to track the history of a story branch and which sites have connected to it.
        -   This will make it easier for us to recover from data loss issues in the future since we'll be able to lookup data like the last commit that a branch pointed at or which atoms were added to a branch.
-   :bug: Bug Fixes

    -   Fixed an issue where all bots would appear to be in the `shared` space even though they were not.
    -   Fixed issues with loading on Servo-based browsers.
        -   The issues were mostly related to Servo having not implemented IndexedDB yet.
    -   Fixed an issue where some temporary branches would show up in `server.stories()`.

## V1.1.10

### Date: 6/16/2020

### Changes:

-   :bug: Bug Fixes

    -   Fixed an issue where an incorrectly formatted event would crash the server.
    -   Fixed an issue where the server would incorrectly store atoms added to a temporary branch.

## V1.1.9

### Date: 6/16/2020

### Changes:

-   :rocket: Improvements
    -   Added the `player` and `otherPlayers` spaces.
        -   These spaces are special and interact with each other.
        -   Both the `player` space and `otherPlayers` space are shared but the lifetime of the bots is temporary. In this sense, the bots act like temporary shared bots.
        -   However, bots created in the `player` space will show up in the `otherPlayers` space to other players and vice versa.
        -   This means you can share temporary bots with other players by using the `player` space and see the temporary bots shared by other players by inspecting the `otherPlayers` space.
        -   Important Notes:
            -   The `player` space only contains bots that you create while `otherPlayers` contains bots that other players have created.
            -   You can create, edit, and destroy bots in the `player` space, but not in the `otherPlayers` space.
            -   When you close your session (exit the browser or close the tab), all of your `player` bots will be automatically destroyed. This will also automatically remove them from any `otherPlayers` spaces that they may be in.
-   :bug: Bug Fixes

    -   Fixed an issue where using a single minus sign in a tag would be interpreted as a number.
    -   Fixed an issue where some tags would not be included in the JSON output of a bot.

## V1.1.8

### Date: 6/12/2020

### Changes:

-   :rocket: Improvements

    -   Changed what words the story name auto-generation will use.

## V1.1.7

### Date: 6/11/2020

### Changes:

-   :rocket: Improvements

    -   Added the ability to auto-generate a story name when loading CasualOS without a story.

-   :bug: Bug Fixes
    -   Fixed an issue where objects that have an `id` property that is not a string would break the sheet.

## V1.1.6

### Date: 6/11/2020

### Changes:

-   :boom: Breaking Changes

    -   Renamed all the history tags to not have the `aux` prefix.

-   :rocket: Improvements

    -   Added the `server.storyPlayerCount()` function.
        -   Returns a promise that resolves with the number of players currently connected to the current story.
        -   Optionally accepts a parameter which indicates the story to check.
    -   Added the `server.totalPlayerCount()` function.
        -   Returns a promise that resolves with the total number of players connected to the server.
    -   Added the `server.stories()` function.
        -   Returns a promise that resolves with the list of stories that are on the server.

-   :bug: Bug Fixes
    -   Removed the globals bot tags from the documentation since they no longer exist.

## V1.1.5

### Date: 6/9/2020

### Changes:

-   :boom: Breaking Changes

    -   The following tags have been renamed:
        -   Renamed all the tags so that they no longer have the `aux` prefix. However, any tag not listed below should continue to work with the `aux` prefix without any changes.
        -   Renamed `auxUniverse` to `story`.
        -   Renamed `auxCreator` to `creator`.
            -   Note that the `creator` variable in scripts remains the same.
        -   Renamed `auxConfigBot` to `configBot`.
            -   Note that the `config` variable in scripts remains the same.
        -   Renamed `auxGLTFVersion` to `gltfVersion`.
        -   Renamed `auxPagePortal` to `pagePortal`.
        -   Renamed `auxSheetPortal` to `sheetPortal`.
        -   Renamed `auxInventoryPortal` to `inventoryPortal`.
        -   Renamed `auxMenuPortal` to `menuPortal`.
        -   Renamed `auxLeftWristPortal` to `leftWristPortal`.
        -   Renamed `auxRightWristPortal` to `rightWristPortal`.
        -   Renamed `auxPagePortalConfigBot` to `pagePortalConfigBot`.
        -   Renamed `auxSheetPortalConfigBot` to `sheetPortalConfigBot`.
        -   Renamed `auxInventoryPortalConfigBot` to `inventoryPortalConfigBot`.
        -   Renamed `auxMenuPortalConfigBot` to `menuPortalConfigBot`.
        -   Renamed `auxLeftWristPortalConfigBot` to `leftWristPortalConfigBot`.
        -   Renamed `auxRightWristPortalConfigBot` to `rightWristPortalConfigBot`.
        -   Renamed `_auxEditingBot` to `_editingBot`.
    -   Renamed "universe" to "story". The following tags and functions have been affected:
        -   `auxUniverse` -> `story`
        -   `onUniverseAction` -> `onStoryAction`
        -   `onUniverseStreaming` -> `onStoryStreaming`
            -   The `universe` property has been renamed to `story`
        -   `onUniverseStreamLost` -> `onStoryStreamLost`
            -   The `universe` property has been renamed to `story`
        -   `onUniverseSubscribed` -> `onStorySubscribed`
            -   The `universe` property has been renamed to `story`
        -   `onUniverseUnsubscribed` -> `onStoryUnsubscribed`
            -   The `universe` property has been renamed to `story`
        -   `player.downloadUniverse()` -> `player.downloadStory()`
        -   `player.loadUniverse()` -> `player.loadStory()`
            -   The action type has been renamed from `load_universe` to `load_story`.
        -   `player.unloadUniverse()` -> `player.unloadStory()`
            -   The action type has been renamed from `unload_universe` to `unload_story`.
        -   `player.getCurrentUniverse()` -> `player.getCurrentStory()`
        -   `player.checkout()`
            -   The `processingUniverse` property has been renamed to `processingStory`.
        -   `player.showJoinCode()`
            -   The `universe` property on the `show_join_code` action has been renamed to `story`
        -   `server.restoreHistoryMark()`
            -   The `universe` property on the `restore_history_mark` action has been renamed to `story`.
        -   `server.restoryHistoryMarkToUniverse()` -> `server.restoreHistoryMarkToStory()`
        -   `server.setupUniverse()` -> `server.setupStory()`
            -   The action type has been renamed from `setup_universe` to `setup_story`.

-   :rocket: Improvements

    -   Improved MongoDB to store all atoms for a commit inside the same document. This should improve loading performance since MongoDB will only need to make 1 lookup per universe instead of 1 lookup per atom per universe.
    -   Added admin space.
        -   Admin space is a space that is shared between all universes on the same auxPlayer.
        -   It is locked by default, which means that bots that are in it cannot be created, updated, or destroyed.
        -   You can unlock admin space by using the `adminSpace.unlock(password)` function.
            -   It returns a Promise that resolves once the space is unlocked. If the space was unable to be unlocked, then the promise will reject with an error.
            -   `password` is the password that should be used to unlock the admin space. If incorrect, admin space will remain locked.
    -   Removed the CasualOS tagline from the loading popup.
    -   Improved the `webhook()` and `webhook.post()` functions to return promises.
        -   The promise can be awaited and resolves with the an an object with the following properties:
            -   `data` - The data returned from the webhook. If the returned data was JSON, then this will be an object. Otherwise, it will be a string.
            -   `status` - The numerical HTTP status code that was returned.
            -   `statusText` - The name of the HTTP status code that was returned.
            -   `headers` - The HTTP headers that were included in the response.
    -   Improved the `neighboring()` function to allow omitting the `direction` parameter.
        -   When omitted, all supported directions will be included.
        -   Currently, the supported directions are `front`, `right`, `back`, and `left`.
        -   If an unsupported direction is given, then no bots will be included.
    -   Updated the Documentation website to the [latest version of Docusaurus](https://github.com/facebook/docusaurus/releases/tag/v2.0.0-alpha.56).
    -   Added the `renameTag(bot, originalTag, newTag)` function which makes it easy to rename a tag on a bot or list of bots.
        -   `bot` is the bot or list of bots that should have the tag renamed.
        -   `originalTag` is the name of the tag that should be renamed.
        -   `newTag` is the new name that the tag should have.

-   :bug: Bug Fixes
    -   Fixed an issue where destroying an already destroyed bot would incorrectly destroy an unrelated bot.
    -   Fixed an issue where using `player.run()` to execute an invalid script would cause other actions to fail.
    -   Added some extra spacing to labels to help prevent Z-fighting.
    -   Fixed toasting bots by converting them to copiable values. This will also allow toasting unconventional arguments like function and error objects.
    -   Fixed an issue where the menu would stop repositioning after the inventory portal had been hidden.
    -   Fixed an issue where tapping on the screen while in AR would crash the session.
    -   Fixed an issue where labels would be positioned incorrectly if `#anchorPoint` was set to something other than `bottom`.

## V1.1.4

### Date: 5/18/2020

### Changes:

-   :bug: Bug Fixes
    -   Fixed an issue where Builder could not be created/updated due to being unable to load .aux files with a version field.

## V1.1.3

### Date: 5/18/2020

### Changes:

-   :bug: Bug Fixes
    -   Fixed inconsistent menu item names in Builder.

## V1.1.2

### Date: 5/18/2020

### Changes:

-   :rocket: Improvements

    -   Added the `#auxLabelFontAddress` tag to allow specifying a custom font for a label.
        -   Supports any URL and also the following values:
            -   `roboto` - Specifies that the Roboto font should be used. (default)
            -   `noto-sans-kr` - Specifies that the Noto Sans KR font should be used. This is a Korean-specific font.
        -   Supports [WOFF](https://en.wikipedia.org/wiki/Web_Open_Font_Format) and [OTF](https://en.wikipedia.org/wiki/OpenType) files.
    -   Sheet Changes
        -   Removed the tag filters.
        -   Moved the "Close Sheet" button to be a floating button that is at the lower right corner of the sheet.
        -   Changed the "Close Sheet" button icon and changed the tooltip text to "Page Portal".
        -   Made the `#id` tag not clickable.
    -   Builder Changes
        -   Renamed the "Sheet" and "Sheet New Tab" menu items to "Sheet Portal" and "Sheet Portal New Tab".
        -   Made the chat bar not automatically show when opening a menu.

-   :bug: Bug Fixes
    -   Fixed an issue where updating a bot would not update its raw tags.

## V1.1.1

### Date: 5/7/2020

### Changes:

-   :rocket: Improvements

    -   Added the `#auxPortalDisableCanvasTransparency` tag to allow choosing between transparency for iframes and more correct 3D rendering.

        -   Set this to `true` on the page portal config bot to disable transparency on the canvas element. This will make all 3D models that use alpha textures work better with alpha cutoff.
        -   Note that setting to `true` will make all iframe forms unusable.
        -   Defaults to `false`.

    -   Added the ability to store universe data in CassandraDB.

        -   Note that support for CassandraDB is experimental and probably won't be supported in the future.
        -   If the required environment variables are not specified, then Cassandra support will be disabled.
        -   Use the following environment variables to enable Cassandra support:
            -   `CASSANDRA_AWS_REGION` - This is the AWS region that the Amazon Keyspaces instance is hosted in.
            -   `CASSANDRA_CONTACT_POINTS` - This is the comma-separated list of hostnames that the Cassandra client to connect to on first load. (Required if `CASSANDRA_AWS_REGION` is not specified)
            -   `CASSANDRA_LOCAL_DATACENTER` - This is the name of the data center that the AUX Server is booting up in. (Required if `CASSANDRA_AWS_REGION` is not specified)
            -   `CASSANDRA_KEYSPACE` - This is the name of the keyspace that should be used by the client. (Required for Cassandra)
            -   `CASSANDRA_CREATE_KEYSPACE` - This is a `true`/`false` value indicating whether the client should create the keyspace if it doesn't exist. (Optional)
            -   `CASSANDRA_CERTIFICATE_AUTHORITY` - This is the path to the public key file (PEM format) that should be used. Only required if connecting to a Cassandra server which uses a self-signed certificate.

-   :bug: Bug Fixes
    -   Fixed an issue where loading a GLTF would error if the bot was destroyed while the GLTF was loading.

## V1.1.0

### Date: 4/27/2020

### Changes:

-   :rocket: Improvements

    -   Added the `autoSelect` property to the options in `player.showInput()` and `player.showInputForTags()`.
        -   When set to true, the text in the input box will be automatically selected when the box is displayed.
    -   Made the VR pointer line draw all the way to the bot or grid that it is pointing at.
    -   Changed the layout of sizing of the history bots so that they are easy to distinguish from each other and the labels fit on the bot.
    -   Added the `#auxScaleMode` tag to control how a custom mesh is scaled to fit inside a bot. It supports the following options:
        -   `fit` - The mesh is scaled to fit inside the bot's unit cube. (default)
        -   `absolute` - The mesh uses whatever scale it originally had.

-   :bug: Bug Fixes
    -   Fixed LODs in VR.
        -   There were two issues:
            -   The first was that we were using the incorrect camera for LOD calculations.
            -   The second was that Three.js's Sphere implementation incorrectly calculated the sphere size for perspective cameras.
    -   Fixed some issues with the `destroy()` function where it improperly handled non-bot objects.
    -   Fixed an issue with builder where extra tags would be added to new blank bots.
    -   Fixed an issue with menu bots where they would not send `@onAnyBotClicked` shouts.

## V1.0.27

### Date: 4/22/2020

### Changes:

-   :rocket: Improvements

    -   Added the `player.share(options)` function.
        -   This will trigger the device's social share capabilities to share the given URL or text.
        -   Note that this only works on Android and iOS phones and only works in response to some user action like a click.
        -   `options` is an object with at least one of the following properties:
            -   `url` - The URL to share. (optional)
            -   `text` - The text to share. (optional)
            -   `title` - The title of the document that is being shared. (optional)
    -   Added the `auxLabelAlignment` tag.
        -   Note that this value affects menu bots as well.
        -   Possible values are:
            -   `center` - Aligns the text in the center of the label. (default)
            -   `left` - Aligns the text to the left of the label.
            -   `right` - Aligns the text to the right of the label.
    -   Improved the `auxPointable` tag to affect whether iframes are interactable.

-   :bug: Bug Fixes

    -   Fixed an issue with the iframe form where non square scales would not resize the clickable area of the iframe.

## V1.0.26

### Date: 4/21/2020

### Changes:

-   :boom: Breaking Changes

    -   Changed how universes from other auxPlayers are specified.
        -   This affects the `player.loadUniverse()` function and the `BotManager` API.
        -   Previously, you could load a universe from a different auxPlayer by using a universe ID like:
            -   `otherAuxPlayer.com/*/universeToLoad`
        -   Now, you can load a universe by simply using its full URL. Like this:
            -   `https://otherAuxPlayer.com?auxUniverse=universeToLoad`
        -   Note that this does not affect loading universes from the same auxPlayer. If you pass a universe ID that is not a URL then it will load that particular universe from same auxPlayer.
            -   e.g. `player.loadUniverse("myUniverse")`

*   :rocket: Improvements

    -   Improved the `player.showInputForTag()` modal.
        -   Removed the "Save" and "Cancel" buttons. The tag will be saved automatically.
        -   Hid the modal title when none is provided in the options.
        -   Made the text box in the modal auto-focus.
        -   Made the show/hide animations happen quicker.
    -   Added the `player.showInput(value, options)` function.
        -   Shows an input modal but without requiring a bot and a tag.
        -   Returns a [Promise](https://web.dev/promises/) that resolves with the final value when the input modal is closed.
        -   The function accepts two arguments:
            -   `value` is a string containing the value that should
            -   `options` is an object that takes the same properties that the options for `player.showInputForTag()` takes.
    -   Added the ability to use the [`await` keyword](https://developer.mozilla.org/en-US/docs/Web/JavaScript/Reference/Operators/await) in scripts.
        -   `await` tells the system to wait for a promise to finish before continuing.
        -   This makes it easier to write scripts which deal with tasks that take a while to complete.
    -   Improved Builder to support opening a single bot in a new tab and changed its hover label from "menu" to "|||".

-   :bug: Bug Fixes

    -   Fixed an issue where it was impossible to load an AUX over HTTPS from a UI that was loaded over HTTP.

## V1.0.25

### Date: 4/15/2020

### Changes:

-   :boom: Breaking Changes

    -   Renamed the `billboardZ` auxOrientationMode option to `billboardTop`.

-   :rocket: Improvements

    -   Added the `server.loadErrors(bot, tag)` function to make loading error bots from the error space easy.
        -   `bot` is the bot or bot ID that the errors should be loaded for.
        -   `tag` is the tag that the errors should be loaded for.
    -   Added the `server.destroyErrors()` function to clear all the errors in the universe.
    -   Added the `billboardFront` auxOrientationMode option to billboard the front of a bot instead of its top.
    -   Added the ability to set `auxFormAnimation` to an array.
        -   When set, the list of animations will play in sequence.
        -   The last animation will loop forever until changed.
    -   Added the `experiment.localFormAnimation(bot, animation)` function to play an animation locally.
        -   It will interrupt and restore whichever animation is already playing on the bot.

-   :bug: Bug Fixes

    -   Fixed an issue where tags that were added via the sheet would not be recognized by the `getMod()` function.

## V1.0.24

### Date: 4/14/2020

### Changes:

-   :rocket: Improvements

    -   Added a button on the sheet code editor to show errors that the script has run into.
        -   It is very basic at the moment. There are no line/column numbers, no timestamps, and no way to clear the errors.
        -   Errors are automatically pulled from error space and queried based on the following tags:
            -   `auxError` must be `true`
            -   `auxErrorBot` must be the ID of the bot whose script is in the editor.
            -   `auxErrorTag` must be the name of the tag that is being edited.
        -   The following tags are displayed for each error:
            -   `auxErrorName` is the name of the error that occurred.
            -   `auxErrorMessage` is the message that the error contained.

-   :bug: Bug Fixes

    -   Fixed the color encoding of sprites to use sRGB instead of linear.
    -   Fixed an issue where atoms would be sorted improperly because their causes were improperly treated as different.

## V1.0.23

### Date: 4/12/2020

### Changes:

-   :rocket: Improvements

    -   Improved the handling of `setTimeout()` and `setInterval()` to support creating, updating, and deleting bots while in a callback.

-   :bug: Bug Fixes

    -   Fixed an issue that prevented events produced while in a task from being dispatched.

## V1.0.22

### Date: 4/11/2020

### Changes:

-   :boom: Breaking Changes

    -   The `player.inSheet()` function has been changed to return whether the player bot has a dimension in their `auxSheetPortal`.
        -   Previously, it was used to determine if the player was inside auxBuilder (which no longer exists).
    -   Removed assignment formulas.
        -   Assignment formulas were a special kind of formula where the tag value would be replaced with the result of the formula.
        -   They were removed due to lack of use in addition to other means of achieving the same result being available.
    -   Semantics of `@onUniverseAction` have changed.
        -   Previously, `@onUniverseAction` was run before any particular action was executed but the actions that were dispatched from `@onUniverseAction` were run after the evaluated actions. This led to a scenario in which a `@onUniverseAction` call could overwrite values that were updated by an action that had not been checked yet.
        -   Now, all actions dispatched by `@onUniverseAction` are executed before the action that is being evaluated. This makes the behavior of the data produced by `@onUniverseAction` mirror the runtime behavior of `@onUniverseAction`.

-   :rocket: Features

    -   Added a new runtime for scripts and formulas.
        -   This new runtime is much faster than the previous system and lets us provide features that were not possible before.
        -   _Should_ work exactly the same as the previous system. (There might be a couple of tricky-to-reproduce bugs)
        -   Now supports `setTimeout()` and `setInterval()`.
            -   This lets you write your own custom game loop if you want.
            -   Note that the script energy will only be restored if a user action triggers a shout.
        -   Paves the way for future functionality (not guarenteed):
            -   Change notifications (`@onBotChanged`, `@onBotTagChanged()`, etc.)
            -   Asynchronous functions instead of `responseShout`. (e.g. `const response = await webhook.post("https://example.com", data)`)
    -   Added the `error` space.
        -   The `error` space contains bots that represent errors that have occurred scripts in a universe.
        -   Unlike other spaces, the `error` space does not load all of its bots into the universe automatically.
        -   Instead, they have to be requested via a search query. These queries filter bots by tag/value pairs.
        -   Currently, `error` space is only used for storing errors and there is no way to load bots from the space.
        -   In the future, we will add the ability to load errors via scripts as well as display them in the sheet.
    -   Changed the renderer to output colors in the sRGB color space instead of linear.

-   :bug: Bug Fixes

    -   Fixed an issue where a shout argument might be recognized as a bot even though it isn't.
    -   Fixed an issue where a shout argument with a custom prototype would be overridden.
    -   Fixed a bug in three.js's LegacyGLTFLoader where it was using an old API.

## V1.0.21

### Date: 3/30/2020

### Changes:

-   :bug: Bug Fixes

    -   Fixed an issue where the proxy system would interfere with requests that specified custom HTTP headers.

## V1.0.20

### Date: 3/20/2020

### Changes:

-   :rocket: Improvements

    -   Added the `#auxPointable` tag to determine whether a bot can interact with pointers.
        -   Defaults to `true`.
        -   When `false`, the bot won't be clickable or hoverable and will not receive drop events.
        -   Depending on the `#auxPositioningMode` it is still possible to stack bots on top of it though.
    -   Added the `@onFocusEnter`, `@onFocusExit`, `@onAnyFocusEnter` and `@onAnyFocusExit` listen tags.
        -   These are triggered when a bot is directly in the center of the screen.
        -   Uses the `#auxFocusable` tag to determine whether a bot is focusable.
        -   `that` is an object with the following properties:
            -   `dimension` - The dimension that the the bot was (un)focused in.
            -   `bot` - The bot that was (un)focused.
    -   Added the `nothing` aux form.
        -   Does exactly what it seems. A bot with the `nothing` form has no shape and is unable to be clicked, hovered, or focused.
        -   Labels still work though which makes it convienent for adding extra labels around the dimension.
    -   Added the `#auxPortalShowFocusPoint` tag.
        -   Shows a small sphere in the portal where the portal camera will orbit around.

-   :bug: Bug Fixes

    -   Fixed an issue where LODs would flicker upon changing the bot form by ensuring consistent sizing for the related bounding boxes.
    -   Fixed an issue with panning that would cause the camera orbiting position to be moved off the ground.

## V1.0.19

### Date: 3/19/2020

### Changes:

-   :rocket: Improvements

    -   Added the ability to modify tags directly on bots in `that`/`data` values in listeners.
        -   Allows doing `that.bot.tags.abc = 123` instead of `setTag(that.bot, "abc", 123)`.
    -   Added the `@onGridUp` and `@onGridDown` listeners.
        -   `that` is an object with the following properties:
            -   `dimension` - The dimension that the grid was clicked in.
            -   `position` - The X and Y position that was clicked.
    -   Changed the Level-Of-Detail calculations to use the apparent size of a bot instead of its on-screen size.
        -   Apparent size is the size the bot would appear if it was fully on screen.
        -   Under the new system, the LOD of a that is on screen bot will only change due to zooming the camera. Bots that are fully off screen will always have the minimum LOD.
    -   Added the `@onFileUpload` listener.
        -   `that` is an object with the following properties:
            -   `file` is an object with the following properties:
                -   `name` - The name of the file.
                -   `size` - The size of the file in bytes.
                -   `data` - The data contained in the file.
        -   See the documentation for more information.
    -   Improved the `player.importAux()` function to support importing directly from JSON.
        -   If given a URL, then `player.importAux()` will behave the same as before (download and import).
        -   If given JSON, then `player.importAux()` will simply import it directly.

-   :bug: Bug Fixes
    -   Fixed an issue where the camera matrix was being used before it was updated.

## V1.0.18

### Date: 3/18/2020

### Changes:

-   :rocket: Improvements

    -   Added LOD triggers based on virtual distance.
        -   `@onMaxLODEnter`, `@onMinLODEnter`, `@onMaxLODExit`, `@onMinLODExit` are new listeners that are called when the Max and Min Level-Of-Detail states are entered and exited. There are also "any" versions of these listeners.
            -   `that` is an object with the following properties:
                -   `bot` - The bot that entered/exited the LOD.
                -   `dimension` - The dimension that the LOD was entered/exited in.
        -   The `#auxMaxLODThreshold` and `#auxMinLODThreshold` tags can be used to control when the LODs are entered/exited.
            -   They are numbers between 0 and 1 representing the percentage of the screen that the bot needs to occupy.
            -   The Max LOD is entered when the bot occupies a larger percentage of the screen than the max threshold value.
            -   The Min LOD is entered when the bot occupies a smaller percentage of the screen than the min threshold value.
        -   Only active on bots that specify a listener or threshold value for LODs.

-   :robot: Builder Improvements

    -   Changed the labeling and ordering of several menu items in the menus.
    -   Removed tips from the chat bar.
    -   Removed the "Apply Hover Mod" and "Apply Click Mod" menu items.
    -   Changed Builder to not move when clicking the grid to clear the menu.
    -   Added a "Clear Universe" option to the Builder Egg. Selecting this will create a history mark and then delete every bot in the universe. (it will even delete bots that are marked as not destroyable)

-   :bug: Bug Fixes

    -   Fixed an issue with hovering billboarded bots where their rotation would sometimes be reset which would cause the hover exit and enter events to be continually triggered.
    -   Fixed an issue where creating a history mark would clear changes that were made during the history mark creation.

## V1.0.17

### Date: 3/17/2020

### Changes:

-   :boom: Breaking Changes

    -   Renamed and removed several `auxAnchorPoint` values.
        -   Renamed `centerFront` to `front`.
        -   Renamed `centerBack` to `back`.
        -   Removed `bottomFront`, `bottomBack`, `topFront`, and `topBack`.

-   :rocket: Improvements

    -   Added the ability to specify an array of 3 numbers as the `#auxAnchorPoint` to use a custom offset.

-   :bug: Bug Fixes
    -   Fixed `billboardZ` to rotate with the Y axis of the bot facing upwards.

## V1.0.16

### Date: 3/16/2020

### Changes:

-   :boom: Breaking Changes

    -   Both sprites and iframes now face upwards by default.
    -   `#auxAnchorPoint` has been changed to move the bot form inside of its virtual spacing box.
        -   Previously, both the virtual box and the bot form was moved to try and preserve the absolute positioning of the bot form when changing anchor points.
        -   Now, only the bot form is moved to ensure the correctness of the resulting scale and rotation calculations.
    -   `#auxOrientationMode`
        -   Renamed the `billboardX` option to `billboardZ`.
    -   Changed iframes forms to not support strokes.

-   :rocket: Improvements

    -   Added the following options for `#auxAnchorPoint`
        -   `centerFront` - Positions the bot form such that the center of the form's front face is at the center of the virtual bot.
        -   `centerBack` - Positions the bot form such that the center of the form's back face is at the center of the virtual bot.
        -   `bottomFront` - Positions the bot form such that the bottom of the form's front face is at the center of the virtual bot.
        -   `bottomBack` - Positions the bot form such that the bottom of the form's back face is at the center of the virtual bot.
        -   `top` - Positions the bot form such that the top of the form is at the center of the virtual bot.
        -   `topFront` - Positions the bot form such that the top of the form's front face is at the center of the virtual bot.
        -   `topBack` - Positions the bot form such that the top of the form's back face is at the center of the virtual bot.

-   :bug: Bug Fixes
    -   Fixed issues with scale and rotation when `#auxAnchorPoint` is set to `center`.
    -   Fixed sprite billboarding issues when looking straight down at them.
    -   Fixed an issue where the wrong Z position tag of a bot was used for calculating how bots stack.
    -   Fixed an issue where the bot stroke was being considered for collision detection. This caused bots with strokes to have a much larger hit box than they should have had.

## V1.0.15

### Date: 3/13/2020

### Changes:

-   :boom: Breaking Changes

    -   Replaced all of the experimental iframe tags with the `iframe` `#auxForm`.
        -   `auxIframe`
        -   `auxIframeX`
        -   `auxIframeY`
        -   `auxIframeZ`
        -   `auxIframeSizeX`
        -   `auxIframeSizeY`
        -   `auxIframeRotationX`
        -   `auxIframeRotationY`
        -   `auxIframeRotationZ`
        -   `auxIframeElementWidth`
        -   `auxIframeScale`
    -   Sprites no longer automatically rotate to face the player. You instead have to set `#auxOrientationMode` to `billboard`.

-   :rocket: Improvements

    -   Improved `@onPlayerPortalChanged` to support `auxLeftWristPortal` and `auxRightWristPortal`.
    -   Moved the left and right wrist portals to the top of the wrist instead of the bottom.
    -   Added the `iframe` option for `#auxForm`.
        -   `iframe` has two subtypes:
            -   `html` - This `#auxFormSubtype` displays the HTML in `#auxFormAddress` in the iframe. (Default)
            -   `src` - This `#auxFormSubtype` displays the URL in `#auxFormAddress` in the iframe.
        -   In order to enable interactivity with the loaded website, the bot will only be draggable at the very bottom of the panel.
    -   Added the `#auxAnchorPoint` and `#auxOrientationMode` tags.
        -   Works on all bot forms.
        -   `#auxAnchorPoint` determines the point that the bot scales and rotates around.
            -   Possible values are:
                -   `bottom` - The bot rotates and scales around its bottom point. (Default)
                -   `center` - The bot rotates and scales around its center point.
        -   `#auxOrientationMode` determines how the bot rotates.
            -   Possible values are:
                -   `absolute` - Rotation is taken from the dimension rotation values. (Default)
                -   `billboard` - The bot rotates automatically to face the player.
                -   `billboardX` - The bot rotates left and right automatically to face the player.
                -   `billboardZ` - The bot rotates up and down automatically to face the player.
    -   Improved drag and drop interactions to calculate intersections with other bots instead of just using grid positioning.
        -   This makes it easier drop a bot onto another specific bot.
        -   Can be controlled with the `#auxPortalPointerCollisionMode` tag on a portal config.
            -   Possible values are:
                -   `world` - The mouse pointer collides with other bots in the world when being dragged. (Default)
                -   `grid` - The mouse pointer ignores other bots in the world when being dragged.
    -   Added the ability to animate meshes.
        -   By default the first animation will play if available.
        -   You can control which animation is played using the `#auxFormAnimation` tag.
            -   Set to a string to play an animation by name. (Case sensitive)
            -   Set to a number to play an animation by index.
            -   Set to `false` to stop animating.

-   :robot: Builder Improvements

    -   Added a "Scan" menu item to the builder menu that opens the QR Code scanner to let you import an AUX or mod.
        -   Scanning a URL that ends with `.aux` will try to download the file at the URL and import it as an AUX file.
        -   Scanning some JSON will put Builder into clone mode with the JSON as a mod.
    -   Added a hover state to Builder that changes its label to "menu".
    -   Changed the label of the Builder Egg to "ab-1 config".

-   :book: Documentation

    -   Added documentation for the wrist portals and their related config bot tags.

-   :bug: Bug Fixes
    -   Fixed `player.downloadUniverse()` to only include bots from the shared space.
    -   Fixed an issue where sprites were not clickable or draggable in VR.

## V1.0.14

### Date: 3/6/2020

### Changes:

-   :rocket: Features

    -   Added wrist portals for WebXR
        -   `#auxLeftWristPortal` is attached to the left controller and `#auxRightWristPortal` is attached to the right controller.
        -   You can configure these portals using the `#auxLeftWristPortalConfigBot` and `#auxRightWristPortalConfigBot` tags.
        -   The portals are hidden until you look at them. They are placed underneath your wrist like a wristwatch.
        -   The following tags are available for configuration:
            -   `#auxPortalGridScale` - Changes the size of the grid for the portal. (Defaults to `0.025` for wrist portals)
            -   `#auxWristPortalHeight` - The height of the portal in grid elements. (Defaults to `6`)
            -   `#auxWristPortalWidth` - The width of the portal in grid elements. (Defaults to `6`)
        -   There are a couple of known issues with wrist portals:
            -   3D Text is sometimes improperly aligned.
            -   Lines/Arrows/Walls also have alignment issues.

-   :bug: Bug Fixes
    -   Fixed an issue that caused the inventory to not appear if it was changed multiple times during the same frame.
    -   Fixed an issue that caused the `#auxPortalGridScale` tag to function improperly.

## V1.0.13

### Date: 3/2/2020

### Changes:

-   :bug: Bug Fixes
    -   Fixed an issue that caused all the input to not work.

## V1.0.12

### Date: 3/2/2020

### Changes:

-   :bug: Bug Fixes
    -   Fixed an issue with loading skinned meshes.
    -   Fixed an issue that prevented VR from working when sprites were in the scene.
    -   Fixed an issue where an error in one script would cause other scripts to be skipped.
    -   Fixed an issue where invisible bots are excluded from the colliders list.

## V1.0.11

### Date: 2/27/2020

### Changes:

-   :bug: Bug Fixes
    -   Fixed a configuration value that enabled the 3D debug mode by default.

## V1.0.10

### Date: 2/27/2020

### Changes:

#### :rocket: Improvements

-   Added Basic WebXR Support

    -   This replaces the original WebVR and WebXR support.
    -   Supports both the Oculus Quest and Chrome 80+ on Android.
    -   Supports all pointer events (click, drag, hover).
    -   The `player.device()` function returns whether AR/VR are supported.
    -   The `player.enableAR()` and `player.enableVR()` functions are used to jump into AR/VR.
    -   The world is placed on the ground (if supported by the device) and bots are 1 meter cubed by default.
    -   When using a controller, dragging a bot with `#auxPositioningMode` set to `absolute` will move it in free space.

-   :bug: Bug Fixes
    -   Fixed several issues with using numbers for the `auxUniverse` and `auxPagePortal` query parameters.
    -   Fixed an issue that would cause a service worker to fail to update because an external resource could not be fetched.
    -   Fixed an issue that would cause a stack overflow error when too many uncommitted atoms are loaded.

## V1.0.9

### Date: 2/21/2020

### Changes:

#### :rocket: Improvements

-   The "Create Empty Bot" button is now hidden when opening the sheet for a single bot.

#### :robot: Builder Improvements

-   Re-labeled the "Copy" menu item to "Copy to Clipboard".
-   Re-labeled the "Make Clone" menu item to "Clone".

#### :bug: Bug Fixes

-   Fixed an issue with `getBots(tag, value)` that caused falsy values (like `0` or `false`) to return all bots with the given tag.
-   Fixed an issue where the progress bar's position would only be updated if the progress bar value changed.

## V1.0.8

### Date: 2/20/2020

### Changes:

#### :rocket: Improvements

-   Added the `@onPaste` listener which is triggered when some text is pasted into an AUX.
    -   `that` is an object with the following properties:
        -   `text` - the text that was pasted.

#### :robot: Builder Improvements

-   Changed all the menu items to use normal labels instead of the chat commands.
-   Added a menu item to open a bot directly in the sheet.
-   Added a menu item to copy a bot to the clipboard.
-   Pasting a bot/mod when builder is in the dimension will now put builder into clone mode with the copied bot/mod.
-   Moving builder when builder is in clone mode will now also move the clone.
-   Cloning a bot with a custom scale will now make builder large enough to cover the entire bot.
-   Builder will now automatically hide when the sheet is opened.

## V1.0.7

### Date: 2/19/2020

### Changes:

#### :bug: Bug Fixes

-   Fixed an issue where the hint text for a function was being clipped.
-   Fixed an issue with uploading .aux files that were downloaded from a previous version.
-   Fixed an issue with downloading .aux files in the wrong format.

## V1.0.6

### Date: 2/19/2020

### Changes:

#### :boom: Breaking Changes

-   Renamed `auxLabelAnchor` to `auxLabelPosition`.
-   Renamed `auxProgressBarAnchor` to `auxProgressBarPosition`.
-   Removed the `config` bot.
-   Moved the `#stripePublishableKey` and `#stripeSecretKey` tags from the config bot to the `player.checkout()` and `server.finishCheckout()` function options.
-   `@onUniverseAction` is now a shout.
-   Removed [poly.google.com](https://poly.google.com) support.
    -   To load meshes from poly.google.com, you must make the API requests manually.
    -   See https://casualos.com/home/google-poly-example for an example.

#### :rocket: Improvements

-   Added the `config`, `configTag`, and `tagName` variables.
    -   These variables are useful for creating values and scripts that are shared across multiple bots.
    -   The `config` variable is a shortcut for `getBot("#id", tags.auxConfigBot)`.
    -   The `tagName` variable is the name of the tag that the script is running in.
    -   The `configTag` variable is a shortcut for `config.tags[tagName]`.
-   Made the player menu full width on mobile devices.
-   Improved the sheet portal to load all bots when set to `true`, `id`, or `space`.

#### :bug: Bug Fixes

-   Made bots be hidden while their images are loading.
-   Improved the image loading logic to cache requests for the same URL.

## V1.0.5

### Date: 2/14/2020

### Changes:

#### :book: Documentation

-   Added docs for the `polyApiKey`, `stripePublishableKey`, and `stripeSecretKey` tags.
-   Added a "Player Bot Tags" section with a description of what the player tags do.

#### Other Changes

-   Added support for the webkit-specific versions of the [`requestFullscreen()`](https://developer.mozilla.org/en-US/docs/Web/API/Element/requestFullscreen) function.
    -   This may enable support for fullscreen on iPad, but it also may do nothing.

## V1.0.4

### Date: 2/13/2020

### Changes:

#### :rocket: Features

-   Added the `player.requestFullscreenMode()` and `player.exitFullscreenMode()` functions.
    -   These functions allow jumping in and out of fullscreen, thereby hiding the browser UI controls.
-   Added the `apple-mobile-web-app-*` meta tags to support jumping into fullscreen mode when launching from a bookmark on the iOS home screen.
-   Added the ability to load GLTF and [poly.google.com](https://poly.google.com) meshes.
    -   To load a GLTF model from a URL:
        -   Set `#auxForm` to `mesh`.
        -   Set `#auxFormSubtype` to `gltf`.
        -   Set `#auxFormAddress` to the URL.
    -   To load a model from [poly.google.com](https://poly.google.com):
        -   Set `#auxForm` to `mesh`.
        -   Set `#auxFormSubtype` to `poly`.
        -   Set `#auxFormAddress` to the ID of the model.
-   Added the `face` property to the `@onDrag` and `@onAnyBotDrag` listen arguments.
    -   This is the same value that you would get in an `@onClick`.

#### :robot: Builder Improvements

-   Improved builder to draw a line to the selected bot.

#### :bug: Bug Fixes

-   Fixed positioning of `#auxLabelAnchor` and `#auxProgressBarAnchor` when the values were set to `left` or `right`.

## V1.0.3

### Date: 2/11/2020

### Changes:

#### :robot: Builder Improvements

-   Making a clone of a bot now puts builder into palette mode.
-   Dragging a bot into builder no longer changes builder's color to white.
-   Added the `.help` command to show a list of available commands.
-   Added the `.sleep` command to the helper builder menu.
-   Added the "Go to Builder Dimension` menu action.
-   Added a "Show Join Code" menu item to show a QR Code to quickly join.
-   Waking builder will automatically summon it to the current dimension.
-   Clicking in an empty space when builder is awake will summon him to the clicked space.
-   Made the main builder flat.
-   Builder is now enabled by default in new universes.
-   Added the "Restore Mark" menu item to restore history to the selected history mark.
-   Simplified a bunch of examples.

#### :rocket: Other Features

-   Added the `player.showJoinCode()` function to quickly show a QR Code to join a universe.
-   Made the chat bar auto-focus when it is first shown.

#### :bug: Bug Fixes

-   Fixed an issue that would cause the URL portal tag sync to break, this in turn also caused `@onPlayerPortalChanged` events to not be sent.
    -   This is also the issue that caused the inventory portal colors to not update.
-   Fixed an issue that would cause the tag autocomplete list to stop showing tags when an invalid tag was entered.

## V1.0.2

### Date: 2/10/2020

### Changes:

#### :bug: Bug Fixes

-   Fixed an issue where dragging normal bots was broken.

## V1.0.1

### Date: 2/10/2020

### Changes:

#### :bug: Bug Fixes

-   Fixed an issue with mouse input where dragging the mouse off the browser window would cause the dragging action to persist even when the mouse button is released.
-   Fixed an issue where sometimes a touch handler would be called twice due to event propagation. This would cause other touch events to be lost which would leave the input system in an unrecoverable state.
-   Fixed an issue where sometimes `player.replaceDragBot()` would not work for the entire session.

## V1.0.0

### Date: 2/7/2020

### Changes:

#### :robot: Builder Improvements

-   Renamed the `.summon` command to `.`.
-   Renamed the `.new builder` command to `.clone builder`
-   The Builder menu will now close automatically in the following scenarios:
    -   Any bot is clicked
    -   The grid is clicked
    -   A menu item is selected
    -   A chat command is sent
-   The Builder's cursor is now perfectly flat and is the same color as the Builder.
-   Renamed the default Builder to `ab-1`
-   Dragging a bot into Builder will cause Builder to expand to contain the bot and make Builder produce additional copies of the bot when dragged.
-   Added the `.list commands` command to show a HTML popup with a list of available commands.
-   Added the ability to change the color of the Builder.
-   Updated how hints are displayed in the chat bar.
-   Renamed several labels.

#### :rocket: Other Improvements

-   Moved the "Exit Sheet" button from the bottom of the sheet the top of the sheet. (next to the "Create Bot" button)
-   Added the ability to click a bot in the sheet to hide the sheet and warp to the clicked bot.
-   Added a notification that pops up when a bot ID is copied from the sheet.

#### :bug: Bug Fixes

-   Fixed an issue where destroying a bot during a shout would error if the destroyed bot also had a listener for the same shout.

## V0.11.27

### Date: 2/6/2020

### Changes:

#### :rocket: Features

-   Added an initial version of Builder.
    -   Builder is a bot that helps you build things in aux.
    -   Builder lives in the `auxBuilder` dimension and can be woken up by clicking it.
    -   Builder currently has the following chat commands:
        -   `.. [name]` - Wakes Builder with the given name. If the name is omitted, then the `b001` Builder will be woken.
        -   `.sleep` - Puts Builder to sleep.
        -   `.sheet [dimension]` - Opens the sheet to the given dimension. If the dimension is omitted, then the sheet will be opened for the current dimension.
        -   `.new bot` - Creates a new bot in the current dimension.
        -   `.download` - Downloads the entire universe.
        -   `.upload` - Shows the upload dialog.
        -   `.goto {dimension}` - Redirects the page portal to the given dimension.
        -   `.new universe {universeName}` - Creates a new universe with the given name and opens it in a new tab.
        -   `.show history` - Loads the history and goes to the `auxHistory` dimension.
        -   `.mark history` - Creates a new history mark for the current state.
        -   `.show docs` - Opens the documentation website in a new tab.
        -   `.summon` - Summons the Builder helper into the current dimension.
        -   `.new builder {name}` - Creates a clone of the current builder with the given name.
    -   Builder has a helper bot which will follow you around the universe.
        -   If you enter an empty dimension, the helper bot will automatically appear.
        -   If you enter a dimension that has a bot, you need to summon it using the `.summon` command.
        -   You can click on helper to show a menu of possible options.
        -   Dragging helper will give you a cursor that lets you teleport helper around or select other bots.
        -   Dragging another bot onto helper will turn helper into a pallete so when you drag helper it will make a clone of the other bot.
            -   Clicking helper will return it to normal.
-   Added hotkeys to show/hide the chat bar.
    -   Use the `~` key to show the char bar.
    -   Use the `3342` finger tap code on mobile to show the chat bar.
    -   Use a `5` finger tap on mobile to hide the chat bar.

#### :bug: Bug Fixes

-   Fixed an issue where creating a bot inside a shout would prevent the new bot from being modified by future shouts.
-   Fixed an issue where creating and then updating a bot that was not in the shared space would cause all the updates to be incorrectly routed to the shared space and dropped.

## V0.11.26

### Date: 2/4/2020

### Changes:

#### :book: Documentation

-   Added documentation for the following actions:
    -   `player.getCurrentUniverse()`
    -   `player.getCurrentDimension()`
    -   `player.getInventoryDimension()`
    -   `player.getMenuDimension()`
    -   `player.goToURL()`
    -   `player.openURL()`
    -   `player.getBot()`
    -   `player.playSound()`
    -   `player.showHtml()`
    -   `player.hideHtml()`
    -   `player.tweenTo()`
    -   `player.moveTo()`
    -   `player.openQRCodeScanner()`
    -   `player.closeQRCodeScanner()`
    -   `player.showQRCode()`
    -   `player.hideQRCode()`
    -   `player.openBarcodeScanner()`
    -   `player.closeBarcodeScanner()`
    -   `player.showBarcode()`
    -   `player.hideBarcode()`
    -   `player.loadUniverse()`
    -   `player.unloadUniverse()`
    -   `player.importAUX()`
    -   `player.hasBotInInventory()`
    -   `player.showInputForTag()`
    -   `player.checkout()`
    -   `player.openDevConsole()`
    -   `server.finishCheckout()`
    -   `server.loadFile()`
    -   `server.saveFile()`
    -   `server.shell()`
    -   `server.backupToGithub()`
    -   `server.backupAsDownload()`
    -   `superShout()`
    -   `action.perform()`
    -   `action.reject()`
    -   `getBotTagValues()`
    -   `remote()`
    -   `webhook()`
    -   `webhook.post()`
    -   `byMod()`
    -   `neighboring()`
    -   `either()`
    -   `not()`
    -   `removeTags()`
    -   `subtractMods()`
    -   `getTag()`
    -   `setTag()`
    -   `math.sum()`
    -   `math.avg()`
    -   `math.abs()`
    -   `math.sqrt()`
    -   `math.stdDev()`
    -   `math.randomInt()`
    -   `math.random()`
-   Removed the following functions:
    -   `renameTagsFromDotCaseToCamelCase()`
    -   `server.sayHello()`
    -   `server.echo()`

#### :bug: Bug Fixes

-   Fixed an issue that prevented `changeState()` from working on bots which were provided from a `that`/`data` argument.

## V0.11.25

### Date: 1/31/2020

### Changes:

#### :boom: **Breaking Changes**

-   Replaced the `@onPlayerEnterDimension` listener with `@onPlayerPortalChanged`.
    -   `@onPlayerPortalChanged` is called whenever any portal changes whereas `@onPlayerEnterDimension` was only called for `auxPagePortal`.
    -   Additionally, this fixes some of the issues that `@onPlayerEnterDimension` ran into.
-   Changed the Webhook URLs to the new URL scheme.
    -   Instead of `https://auxplayer.com/{dimension}/{universe}` you should use `https://auxplayer.com/webhook?auxUniverse={universe}`

#### :rocket: Features

-   Added the ability to click a Bot ID in the sheet to copy it.

#### :bug: Bug Fixes

-   Fixed an issue that prevented the portals from reverting to default values if the config bot for the portal was cleared.

## V0.11.24

### Date: 1/31/2020

### Changes:

#### :boom: **Breaking Changes**

-   Renamed the following tags:
    -   `_auxUserDimension` -> `auxPagePortal`
    -   `_auxUserInventoryDimension` -> `auxInventoryPortal`
    -   `_auxUserMenuDimension` -> `auxMenuPortal`
    -   `_auxUserUniverse` -> `auxUniverse`
    -   `auxDimensionColor` -> `auxPortalColor`
    -   `auxDimensionLocked` -> `auxPortalLocked`
    -   `auxDimensionRotatable` -> `auxPortalRotatable`
    -   `auxDimensionPannable` -> `auxPortalPannable`
    -   `auxDimensionPannableMaxX` -> `auxPortalPannableMaxX`
    -   `auxDimensionPannableMaxY` -> `auxPortalPannableMaxY`
    -   `auxDimensionPannableMinX` -> `auxPortalPannableMinX`
    -   `auxDimensionPannableMinY` -> `auxPortalPannableMinY`
    -   `auxDimensionZoomable` -> `auxPortalZoomable`
    -   `auxDimensionZoomableMax` -> `auxPortalZoomableMax`
    -   `auxDimensionZoomableMin` -> `auxPortalZoomableMin`
    -   `auxDimensionPlayerZoom` -> `auxPortalPlayerZoom`
    -   `auxDimensionPlayerRotationX` -> `auxPortalPlayerRotationX`
    -   `auxDimensionPlayerRotationY` -> `auxPortalPlayerRotationY`
    -   `auxDimensionGridScale` -> `auxPortalGridScale`
    -   `auxDimensionSurfaceScale` -> `auxPortalSurfaceScale`
    -   `auxDimensionInventoryHeight` -> `auxInventoryPortalHeight`
    -   `auxDimensionInventoryResizable` -> `auxInventoryPortalResizable`
    -   Removed all the inventory-specific dimension config tags in favor of the normal ones.
        -   e.g. `auxDimensionInventoryColor` is now just `auxPortalColor`
-   Removed the following tags:
    -   `aux._lastActiveTime`
    -   `_auxSelection`
    -   `aux.connected`
    -   `_auxUser`
    -   `auxUserUniversesDimension`
    -   `auxDimensionConfig`
-   Removed the following function:
    -   `player.isConnected()`
-   The `player.isInDimension()` function has been updated to check whether the page portal is showing the given dimension.
-   Dimensions can no longer be configured using the `auxDimensionConfig` tag.
    -   Instead of configuring dimensions, you must configure portals.
    -   Use the new `aux{type}PortalConfigBot` (like `auxPagePortalConfigBot`) tags to specify the bot that should configure the portal.
    -   The you can find a list of the possible tags under the "Portal Config Tags" header in the documentation.
-   Channel Designer is no more.
    -   In addition, the URL scheme has changed. Instead of `auxplayer.com/*{dimension}/{universe}` to get the sheet, you now have to specify the portals via URL query parameters. (e.g. `auxplayer.com?auxUniverse={universe}&auxSheetPortal={dimension}`)
    -   The possible portal values are:
        -   `auxSheetPortal` - Loads the sheet with the given dimension.
        -   `auxPagePortal` - Loads the normal 3D view with the given dimension.
        -   `auxMenuPortal` - Loads the menu with the given dimension.
        -   `auxInventoryPortal` - Loads the inventory with the given dimension.
    -   As a shortcut, you can go to `casualos.com/{dimension}/{universe}` and it will redirect you to `auxplayer.com?auxUniverse={universe}&auxPagePortal={dimension}` or `auxplayer.com?auxUniverse={universe}&auxSheetPortal={dimension}` depending on if you include the `*` for the dimension.

#### :rocket: Features

-   Added the `player.getPortalDimension(portal)` function.
    -   `portal` is a string with the name of the portal. Can be one of the following options:
        -   `page` - Gets the `auxPagePortal` tag.
        -   `inventory` - Gets the `auxInventoryPortal` tag.
        -   `menu` - Gets the `auxMenuPortal` tag.
        -   `sheet` - Gets the `auxSheetPortal` tag.
        -   `universes` - Gets the `auxUniversesPortal` tag.
        -   You can also give it a tag that ends with `"Portal"` to get that tag directly. (e.g. `auxPagePortal` will return `auxPagePortal`)
-   Added the `player.getDimensionalDepth(dimension)` function.
    -   `dimension` is the dimension that should be searched for.
    -   Returns the distance between the player bot and the given dimension.
        -   A return value of `0` means that the player bot is in the given dimension.
        -   A return value of `1` means that the player bot is viewing the given dimension through a portal.
        -   A return value of `-1` means that the player bot cannot access the given dimension at this moment.
-   Added the ability to show the sheet in auxPlayer by setting the `auxSheetPortal` tag on the player bot.

#### :bug: Bug Fixes

-   Fixed an issue where the inventory camera would be placed at an impossible location if the inventory was hidden during startup.
-   Fixed an issue with the inventory where setting `auxInventoryPortal` to null or `undefined` would not hide it.
-   Fixed an issue where setting a dimension tag to a number would place the bot in the dimension.
-   Fixed an issue where tag autocomplete results would become duplicated after closing and reopening the sheet.

## V0.11.23

### Date: 1/23/2020

### Changes:

#### :boom: **Breaking Changes**

-   Renamed the `player.inDesigner()` function to `player.inSheet()`.
-   Changed the `player.showChat(placeholder)` function to set the placeholder of the chat bar instead of the prefill.
-   Removed the ability to trigger a listener by clicking the play button in the code editor.
-   Removed the side menu from auxPlayer.
-   Removed [sharp](https://github.com/lovell/sharp) to allow us to make ARM builds on macOS.

#### :rocket: Features

-   Added the ability to specify an options object when calling `player.showChat(options)`.
    -   `options` is an object with the following properties:
        -   `placeholder` - The placeholder. Will override the existing placeholder. (optional)
        -   `prefill` - The prefill. Will only be set if there is no text already in the chat bar. (optional)
-   Added the ability to click the `id` tag in the sheet to load all the bots.
-   Added the ability to use the browser back button in the sheet.
-   Added the version number to the loading popup.
-   Added the `player.version()` function which gets information about the current version number.
    -   Returns an object with the following properties:
        -   `hash` - The Git hash that the build was made from.
        -   `version` - The Git tag that the build was made from.
        -   `major` - The major number of the build.
        -   `minor` - The minor number of the build.
        -   `patch` - The patch number of the build.
-   Improved the chat bar to remove focus from the input box when the "Send Message" button is clicked/tapped.
    -   This should cause the on-screen keyboard to automatically close.
-   Improved the menu positioning so that it will appear at the bottom of the screen when the inventory is hidden.
-   Added the ability to resize the code editor window.
-   Added the `player.device()` function which gets information about the current device.
    -   Returns an object with the following properties:
        -   `supportsAR` - Whether AR is supported.
        -   `supportsVR` - Whether VR is supported.
-   Added the `player.enableAR()` and `player.disableAR()` functions.
-   Added the `player.enableVR()` and `player.disableVR()` functions.

#### :bug: Bug Fixes

-   Fixed an issue where hidden tags would not get a button to toggle their visiblity in the sheet.
-   Fixed an issue where the `space` tag in the sheet would sometimes show an incorrect value.
-   Fixed an issue where sometimes AUX would crash when multiple tabs were open due to a race condition.
-   Fixed an issue where bots from the history space would not be findable in scripts.

## V0.11.22

### Date: 1/16/2020

### Changes:

-   **Breaking Changes**
    -   Changed player bots to use the `tempLocal` space.
        -   This means that refreshing the page won't pollute the universe with a ton of extra bots.
    -   `player.loadUniverse()` will now create bots in the `tempLocal` space.
        -   Previously they were created in the `shared` space.
-   Improvements
    -   Added the ability to create, load, and restore version marks.
        -   The `player.markHistory(options)` function creates a history mark for the current version.
            -   `options` is an object with the following properties:
                -   `message` - The message that the new mark should have.
        -   The `player.browseHistory()` function loads the `history` space with all the marks that the universe has.
        -   The `player.restoreHistoryMark(mark)` function restores the state in the given mark to the universe.
            -   `mark` - The bot or bot ID of the mark that should be restored.
        -   The `player.restoreHistoryMarkToUniverse(mark, universe)` function restores the state in the given mark to the given universe.
            -   `mark` - The bot or bot ID of the mark that should be restored.
            -   `universe` - The universe that the mark should be restored to.
    -   Changed the CORS settings to allow access from any origin.

## V0.11.21

### Date: 1/14/2020

### Changes:

-   **Breaking Changes**
    -   Renamed the `player.showUploadUniverse()` function to `player.showUploadAuxFile()`.
-   Improvements
    -   Added the `@onAnyCreate` shout listener.
        -   `that` is an object with the following properties:
            -   `bot` - The bot that was created.

## V0.11.20

### Date: 1/13/2020

### Changes:

-   **Breaking Changes**
    -   Renamed context to dimension.
        -   All the `auxContext*` tags have been renamed to `auxDimension*`.
        -   Listeners like `@onDrop`, `@onModDrop`, `@onClick`, etc. now have a `dimension` property in the `data` argument instead of `context`.
        -   The `@onPlayerEnterContext` listener has been renamed to `@onPlayerEnterDimension`.
        -   The `_auxUserContext`, `_auxUserMenuContext`, `_auxUserInventoryContext`, and `_auxUserChannelsContext` have been renamed to use dimension instead of context.
    -   Renamed channel to universe.
        -   All the `auxChannel*` tags have been renamed to `auxUniverse*`.
        -   The `_auxUserChannelsContext` tag has been renamed to `_auxUserUniversesDimension`.
        -   The `_auxUserChannel` tag has been renamed to `_auxUserUniverse`.
        -   The `player.setupChannel()` function has been renamed to `player.setupUniverse()`.
        -   The `player.loadChannel()` and `player.unloadChannel()` functions have been renamed to `player.loadUniverse()` and `player.unloadUniverse()`.
        -   The `player.getCurrentChannel()` function has been renamed to `player.getCurrentUniverse()`.
        -   The `setup_channel` action type has been renamed to `setup_universe`.
        -   The `@onChannel*` listen tags have been renamed to `@onUniverse*`.
            -   Also the `channel` property in the `data` argument has been renamed to `universe`.
    -   Renamed the `auxDimensionRotation` (`auxContextRotation`) tags to `auxDimensionOrientation`.
    -   You no longer need to define a dimension bot (context bot) in order to view a dimension in auxPlayer.
        -   You can still configure a dimension using the `auxDimensionConfig` tag (renamed from `auxContext`).
    -   Channel Designer is no more!
        -   It has been replaced with the "sheet dimension" (bot table).
        -   You can show _any_ dimension in the sheet by putting a `*` in front of the dimension name in the URL.
            -   e.g. `https://auxplayer.com/*home/example` if you wanted to view the `home` dimension in the sheet from the `example` universe.
            -   Going to just `*` will show all bots in the universe in the sheet. (which is very slow at the moment)
        -   You can also jump directly into auxPlayer by using the "Open dimension in auxPlayer" button that is next to the tag filters.
    -   Removed the `player.isDesigner()` function.
    -   Renamed `auxShape` to `auxForm`.
    -   Renamed `auxImage` to `auxFormAddress`.
-   Improvements
    -   Added the `player.showChat()` and `player.hideChat()` functions.
        -   These show/hide the chat bar in auxPlayer.
        -   Typing in the chat bar will trigger a `@onChatUpdated` shout with the text in the chat bar.
        -   Pressing Enter or clicking the send button on the chat bar will trigger a `@onChatEnter` shout with the text in the chat bar.
    -   Added the `@onChat` shout listener.
        -   Triggered when the user sends a message using the chat bar.
        -   `that` is an object with the following properties:
            -   `message` - The message that was sent.
    -   Added the `@onChatTyping` shout listener.
        -   Triggered when the user edits the text in the chat bar.
        -   `that` is an object with the following properties:
            -   `message` - The message that is in the chat bar after the user edited it.
    -   Added the `player.run(script)` function.
        -   `script` is the script text that should be executed.
        -   Works by sending a `run_script` action. This allows `@onUniverseAction()` listener to intercept and prevent scripts.
    -   Added the ability to click a tag in the bot table to teleport to that dimension.
    -   Added a play button to the right side of the code editor to run scripts for quick debugging.
    -   Added the `player.downloadBots(bots, filename)` function.
        -   The first parameter is an array of bots that should be downloaded.
        -   The second parameter is the name of the file that is downloaded.
    -   Added the `player.showUploadUniverse()` function.
        -   Shows a dialog that lets the user upload `.aux` files.
-   Other Changes
    -   Changed the "AUX Player" and "Channel Designer" tab titles to "auxPlayer".
    -   Removed the colored dots from tag labels in the bot table.
-   Bug Fixes
    -   `auxIframe` now supports URLs with `*` characters in them.
    -   Fixed an issue with the menu dimension that would cause items to remain even though a different dimension should be visible.

## V0.11.19

### Date: 12/31/2019

### Changes:

-   Bug Fixes
    -   Fixed an issue where the "Create Empty Bot" button in the bot table was hidden when a mod was selected.

## V0.11.18

### Date: 12/30/2019

### Changes:

-   Improvements
    -   Showing hidden tags in the bot table will now also show the `shared` tag.
    -   Removed the multi-select button from the bot table.
    -   Removed the create context button from the bot table.
    -   Removed the clear search button from the bot table.
    -   Removed the "create mod from selection" button from the bot table.
    -   Added the ability to click/tap on a bot preview in the bot table to select a mod of it.
    -   Added the ability to drag a bot preview in the bot table to drag a mod of it.
    -   Hid the ID tag when a mod is selected.
    -   Hid all other buttons when a mod is selected in the bot table.

## V0.11.17

### Date: 12/20/2019

### Changes:

-   **Breaking Changes**
    -   Changed `@onDrop`, `@onDropEnter`, and `@onDropExit` to use the same parameters.
        -   `that` is an object with the following properties:
            -   `dragBot` - The bot that is being dragged.
            -   `to` - an object with the following properties:
                -   `context` - The context the bot is being dragged into.
                -   `x` - The X grid position the bot is being dragged to.
                -   `y` - The Y grid position the bot is being dragged to.
                -   `bot` - The bot that the `dragBot` is being dragged onto.
            -   `from` - an object with the following properties:
                -   `context` The context the bot is being dragged from.
                -   `x` - The X grid position the bot is being dragged from.
                -   `y` - The Y grid position the bot is being dragged from.
-   Improvements
    -   `create()` will now automatically set the `auxCreator` tag to `null` if it references a bot that is in a different space from the created bot.
    -   Also `create()` will not set the `auxCreator` tag to `null` if it references a non-existent bot.
    -   Added the `changeState(bot, stateName, groupName)` function to help with building state machines.
        -   Sets the `[groupName]` tag to `[stateName]` on `bot` and sends "on enter" and "on exit" whispers to the bot that was updated.
        -   `groupName` defaults to `"state"` if not specified.
        -   If the state has changed, then a `@[groupName][previousStateName]OnExit()` and `@[groupName][stateName]OnEnter()` whispers are sent to the updated bot.
            -   `that` is a object with the following properties:
                -   `from` - The previous state name.
                -   `to` - The next state name.
        -   Example: Running `changeState(bot, "Running")` will set the `state` tag to `"Running"` and will send a `@stateRunningOnEnter()` whisper to the bot.

## V0.11.16

### Date: 12/19/2019

### Changes:

-   **Breaking Changes**
    -   Renamed `onBotDrag` and `onBotDrop` to `onDrag` and `onDrop` respectively.
    -   Renamed `onMod` to `onModDrop`.
    -   Removed `onCombine`, `onCombineEnter`, and `onCombineExit`.
    -   Dropping a mod in an empty space will no longer create a new bot.
    -   Setting `auxPositioningMode` to `absolute` will no longer prevent mods.
    -   Changed `applyMod()` and `subtractMods()` to not send `onMod()` events.
    -   Renamed the `diffs` property on the `onModDrop` argument to `mod`.
-   Improvements
    -   Added `onModDropEnter` and `onModDropExit` listeners for when a mod is dragged onto or off of a bot.
        -   The bot that the mod will be applied to recieves the `onModDropEnter` and `onModDropExit` events.
    -   If a custom `onModDrop` listener is provided, then the mod will not be applied. It is up to the `onModDrop` listener to apply the mod via `applyMod(this, that.mod)`.
    -   Added `onDropEnter` and `onDropExit` listeners for when a bot is dragged onto or off of another bot.
        -   Both the bot that is being dragged and the bot that they are on top of will recieve the `onDropEnter` and `onDropExit` events.
        -   Note that `onDropEnter` and `onDropExit` events will fire even if one of the bots is not stackable.
        -   They have the following parameters:
            -   `draggedBot` - the bot that is being dragged.
            -   `otherBot` - the bot that the dragged bot is on top of.
            -   `context` - the context that this is happening in.
    -   Improved `onDrop` to be sent to both the dragged bot and the bot that it is dropped on top of.
        -   The event will fire on the other bot even if it has `auxPositioningMode` set to `absolute`.
    -   Added the `player.setClipboard()` function that is able to set the user's clipboard to the given text.
        -   ex. `player.setClipboard("abc")` will set the user's clipboard to "abc".
        -   On Chrome and Firefox, the text will be copied directly to the user's clipboard.
        -   On Safari and all iOS browsers, a popup will be triggered with a copy button allowing the user to copy the text to their clipboard.
    -   Tags that contain listeners will now display with a @ symbol in front of the tag name.
    -   Tags that contain formulas will now display with a = sign after the tag name.
    -   Removed the @ symbol from the first line in the code editor when editing a script.
    -   Added the ability to use an @ symbol while creating a new tag to prefill the editor with an @.
    -   Added the ability to use @ symbols in tags in `getTag()`, `setTag()`, `getBot()`, `getBots()`, `byTag()`, `shout()`, and `whisper()`.
    -   Added tag filters for listener tags and formula tags to the bot table.
    -   Added the ability to detect the `tags` variable in scripts as a reference to tags.
        -   This is useful for knowing when to update a formula.
        -   Also works with the `raw` variable.
        -   Limitations:
            -   Does not detect references via the `bot` or `this` variables. (e.g. `bot.tags.abc`)
            -   Does not detect references via other bots. (e.g. `otherBot.tags.abc`)
            -   Does not detect references if a function is called on the tag. (e.g. `tags.name.toString()`)
        -   If you need to work around the limitations, use the `getTag()` function.

## V0.11.15

### Date: 12/17/2019

### Changes:

-   Bug Fixes
    -   Fixed an issue where `player.replaceDragBot()` actions were not getting processed because some data was improperly formatted.
    -   Resolved issue with inventory not remaining in place on resizing.

## V0.11.14

### Date: 12/16/2019

### Changes:

-   **Breaking Changes**

    -   Removed `auxStackable` and replaced it with `auxPositioningMode`.
        -   `auxPositioningMode` has two possible values:
            -   `stack` - Indicates that the bot will stack on top of other bots (default)
            -   `absolute` - Indicates that the bot will ignore other bots when positioning.
    -   Removed the `createTemp()` function.
        -   It has been replaced with the `{ space: "value" }` mod.
        -   e.g. Instead of `createTemp()` you should use `create({ space: "tempLocal" })`.
    -   Removed the `cookie` bot. It has been replaced with the `local` space.
    -   Removed the following functions:
        -   `addToContextMod()`
        -   `removeFromContextMod()`
        -   `addToMenuMod()`
        -   `removeFromMenuMod()`
        -   `setPositionMod()`
        -   `from()`
            -   You can use a mod declaration with the new `getID()` function to achieve the same functionality:
            -   `{ auxCreator: getID(bot) }`
    -   Renamed the `createdBy()` filter function to `byCreator()`.

-   Improvements
    -   Added the `space` tag which indicates where a bot will be stored.
        -   The following spaces are currently available:
            -   `shared` - This space is shared among multiple users and is persistent. This is the default space for bots if not specified.
            -   `tempLocal` - This space is not shared and is cleared every time the browser refreshes.
            -   `local` - This space is kept on your device and is persistent.
        -   When creating a bot, you can set the space that it will be stored in using a `{ space: "value" }` mod.
            -   e.g. `create({ space: "local" })` will create a new bot in the `local` space.
            -   Creating a bot from another bot will inherit spaces. So cloning a `tempLocal` bot will produce another `tempLocal` bot. You can of course override this using a mod.
        -   You can search for bots in a specific space using the `bySpace()` filter function.
            -   e.g. `getBots(bySpace("local"))` will get all the bots in the `local` space.
            -   It is simply an alternative way to do `getBots(byTag("space", value))`.
    -   Added the following functions:
        -   `getID(bot)` gets the ID of a bot. If given a string, then that will be returned instead.
        -   `getJSON(data)` gets a JSON string for the given data.
-   Bug Fixes
    -   Resolved issue of orientation inverting then attepting to resize the inventory once the viewport has beeen panned.

## V0.11.13

### Date: 12/13/2019

### Changes:

-   Bug Fixes
    -   Fixed an issue where having duplicate bot atoms could cause the bot values to be locked because it would chose the wrong bot to update.

## V0.11.12

### Date: 12/12/2019

### Changes:

-   Bug Fixes
    -   Fixed an issue where script bots were not being converted back into normal bots correctly.

## V0.11.11

### Date: 12/12/2019

### Changes:

-   **Breaking Changes**

    -   Changed `create()` and `createTemp()` to automatically set `auxCreator` to the current `this` bot.
        -   `create()` no longer takes a bot/bot ID as the first parameter. Instead, you need to use the `from()` function to set the creator ID.
        -   e.g. `create(from(bot))`.
    -   Renamed all listen tags to not use the `()` at the end.
        -   Every tag is now the same. This means that `()` to the end of a tag does nothing special.
        -   i.e. There is no difference between a "normal" tag and a "listen" tag.
        -   Instead, tags can listen by prefixing their script with a `@` symbol.
        -   e.g. `player.toast("Hi!")` becomes `@player.toast("Hi!")`.
    -   Renamed `mod()` to `applyMod()`.
    -   Renamed `mod.addToMenu()` to `addToMenuMod()`.
    -   Renamed `mod.removeFromMenu()` to `removeFromMenuMod()`.
    -   Renamed `mod.addToContext()` to `addToContextMod()`.
    -   Renamed `mod.removeFromContext()` to `removeFromContextMod()`.
    -   Renamed `mod.setPosition()` to `setPositionMod()`.
    -   Renamed `mod.subtract()` to `subtractMods()`.
    -   Renamed `mod.import()` to `getMod()`.
    -   Removed `mod.export()`.

-   Improvements
    -   Added a `creator` variable to scripts and formulas which gets the bot that created the `this` bot.
        -   `creator` is null if the current bot has no creator.
    -   Added a `raw` variable to scripts and formulas which gets direct access to the `this` bot's tag values.
        -   This is similar to the `tags` variable but does not do any pre-processing on the tag value. This means you will get formula scripts back instead of the calculated formula values.
    -   Improved the `tags` variable to handle setting tag values on it.
        -   This lets you write scripts like `tags.name = "joe"` or `bot.tags.myContext = true`.
        -   Also works with the `raw` variable.
    -   Improved bots returned from `getBots()` and `getBot()` to support setting tag values on their `tags` property.
        -   This lets you write things like `myBot.tags.name = "bob"`.
        -   Should also work with bots in the `that` variable.
    -   Added a `data` variable which equals `that`.
    -   Added the `player.hideHtml()` function which hides the HTML modal.
    -   Added in inventory tags to limit panning movements on the inventory context: `auxContextInventoryPannableMinX`, `auxContextInventoryPannableMaxX`, `auxContextInventoryPannableMinY`, `auxContextInventoryPannableMaxY`.
    -   Reformatted new selection id logic by removing the `._` character from its return.

## V0.11.10

### Date: 12/9/2019

### Changes:

-   Bug Fixes
    -   Resolved issue of hidden tags showing up when no filter has been selected on the table.

## V0.11.9

### Date: 12/6/2019

### Changes:

-   **Breaking Changes**
    -   `removeTags()` now checks if a tag starts with the given search value.
        -   Previously it would check if the search value matched the first part of a tag up do the dot (`.`).
        -   Now, it will remove all tags that start with the given search value.
        -   e.g. `removeTags(bot, "hello")` will remove `hello`, `helloAbc`, and `helloX`.
    -   The bot table tag blacklist has been updated to support camel cased tags.
    -   Renamed several functions:
        -   Renamed `onAnyAction()` to `onChannelAction()`.
        -   Renamed `player.currentChannel()` to `player.getCurrentChannel()`.
        -   Renamed `player.currentContext()` to `player.getCurrentContext()`.
        -   Renamed `mod.apply()` to `mod()`.
            -   All the other `mod.` functions remain the same.
            -   ex. `mod.export()` still works.
    -   Renamed all of the built-in tags to use `camelCase` instead of `dot.case`.
        -   Renamed all the scene tags to channel tags.
            -   `aux.scene.color` is now `auxChannelColor`
            -   `aux.scene.user.player.color` is now `auxChannelUserPlayerColor`
            -   `aux.scene.user.builder.color` is now `auxChannelUserBuilderColor`
        -   Renamed `aux.inventory.height` to `auxInventoryHeight`.
        -   Renamed `aux.channel` to `auxChannel`.
        -   Renamed `aux.connectedSessions` to `auxConnectedSessions`.
        -   Renamed `aux.color` to `auxColor`.
        -   Renamed `aux.creator` to `auxCreator`.
        -   Renamed `aux.draggable` to `auxDraggable`.
        -   Renamed `aux.draggable.mode` to `auxDraggableMode`.
        -   Renamed `aux.stackable` to `auxStackable`.
        -   Renamed `aux.destroyable` to `auxDestroyable`.
        -   Renamed `aux.editable` to `auxEditable`.
        -   Renamed `aux.stroke.color` to `auxStrokeColor`.
        -   Renamed `aux.stroke.width` to `auxStrokeWidth`.
        -   Renamed `aux.line.to` to `auxLineTo`.
        -   Renamed `aux.line.width` to `auxLineWidth`.
        -   Renamed `aux.line.style` to `auxLineStyle`.
        -   Renamed `aux.line.color` to `auxLineColor`.
        -   Renamed `aux.label` to `auxLabel`.
        -   Renamed `aux.label.color` to `auxLabelColor`.
        -   Renamed `aux.label.size` to `auxLabelSize`.
        -   Renamed `aux.label.size.mode` to `auxLabelSizeMode`.
        -   Renamed `aux.label.anchor` to `auxLabelAnchor`.
        -   Renamed `aux.listening` to `auxListening`.
        -   Renamed `aux.shape` to `auxShape`.
        -   Renamed `aux.scale` to `auxScale`.
        -   Renamed `aux.scale.x` to `auxScaleX`.
        -   Renamed `aux.scale.y` to `auxScaleY`.
        -   Renamed `aux.scale.z` to `auxScaleZ`.
        -   Renamed `aux.image` to `auxImage`.
        -   Renamed `aux.iframe` to `auxIframe`.
        -   Renamed `aux.iframe.x` to `auxIframeX`.
        -   Renamed `aux.iframe.y` to `auxIframeY`.
        -   Renamed `aux.iframe.z` to `auxIframeZ`.
        -   Renamed `aux.iframe.size.x` to `auxIframeSizeX`.
        -   Renamed `aux.iframe.size.y` to `auxIframeSizeY`.
        -   Renamed `aux.iframe.rotation.x` to `auxIframeRotationX`.
        -   Renamed `aux.iframe.rotation.y` to `auxIframeRotationY`.
        -   Renamed `aux.iframe.rotation.z` to `auxIframeRotationZ`.
        -   Renamed `aux.iframe.element.width` to `auxIframeElementWidth`.
        -   Renamed `aux.iframe.scale` to `auxIframeScale`.
        -   Renamed `aux.progressBar` to `auxProgressBar`.
        -   Renamed `aux.progressBar.color` to `auxProgressBarColor`.
        -   Renamed `aux.progressBar.backgroundColor` to `auxProgressBarBackgroundColor`.
        -   Renamed `aux.progressBar.anchor` to `auxProgressBarAnchor`.
        -   Renamed `aux._selection` to `_auxSelection`.
        -   Renamed `aux._user` to `_auxUser`.
        -   Renamed `aux.user.active` to `auxUserActive`.
        -   Renamed `aux.version` to `auxVersion`.
        -   Renamed `aux._userChannel` to `_auxUserChannel`.
        -   Renamed `aux._userContext` to `_auxUserContext`.
        -   Renamed `aux._userInventoryContext` to `_auxUserInventoryContext`.
        -   Renamed `aux._userMenuContext` to `_auxUserMenuContext`.
        -   Renamed `aux._userSimulationsContext` to `_auxUserChannelsContext`.
        -   Renamed `aux._editingBot` to `_auxEditingBot`.
        -   Renamed `aux._selectionMode` to `_auxSelectionMode`.
        -   Renamed `aux.runningTasks` to `auxRunningTasks`.
        -   Renamed `aux.finishedTasks` to `auxFinishedTasks`.
        -   Renamed `aux.task.output` to `auxTaskOutput`.
        -   Renamed `aux.task.error` to `auxTaskError`.
        -   Renamed `aux.task.time` to `auxTaskTime`.
        -   Renamed `aux.task.shell` to `auxTaskShell`.
        -   Renamed `aux.task.backup` to `auxTaskBackup`.
        -   Renamed `aux.task.backup.type` to `auxTaskBackupType`.
        -   Renamed `aux.task.backup.url` to `auxTaskBackupUrl`.
        -   Renamed `aux.context` to `auxContext`.
        -   Renamed `aux.context.color` to `auxContextColor`.
        -   Renamed `aux.context.locked` to `auxContextLocked`.
        -   Renamed `aux.context.grid.scale` to `auxContextGridScale`.
        -   Renamed `aux.context.visualize` to `auxContextVisualize`.
        -   Renamed `aux.context.x` to `auxContextX`.
        -   Renamed `aux.context.y` to `auxContextY`.
        -   Renamed `aux.context.z` to `auxContextZ`.
        -   Renamed `aux.context.rotation.x` to `auxContextRotationX`.
        -   Renamed `aux.context.rotation.y` to `auxContextRotationY`.
        -   Renamed `aux.context.rotation.z` to `auxContextRotationZ`.
        -   Renamed `aux.context.surface.scale` to `auxContextSurfaceScale`.
        -   Renamed `aux.context.surface.size` to `auxContextSurfaceSize`.
        -   Renamed `aux.context.surface.minimized` to `auxContextSurfaceMinimized`.
        -   Renamed `aux.context.surface.defaultHeight` to `auxContextSurfaceDefaultHeight`.
        -   Renamed `aux.context.surface.movable` to `auxContextSurfaceMovable`.
        -   Renamed `aux.context.player.rotation.x` to `auxContextPlayerRotationX`.
        -   Renamed `aux.context.player.rotation.y` to `auxContextPlayerRotationY`.
        -   Renamed `aux.context.player.zoom` to `auxContextPlayerZoom`.
        -   Renamed `aux.context.devices.visible` to `auxContextDevicesVisible`.
        -   Renamed `aux.context.inventory.color` to `auxContextInventoryColor`.
        -   Renamed `aux.context.inventory.height` to `auxContextInventoryHeight`.
        -   Renamed `aux.context.inventory.pannable` to `auxContextInventoryPannable`.
        -   Renamed `aux.context.inventory.resizable` to `auxContextInventoryResizable`.
        -   Renamed `aux.context.inventory.rotatable` to `auxContextInventoryRotatable`.
        -   Renamed `aux.context.inventory.zoomable` to `auxContextInventoryZoomable`.
        -   Renamed `aux.context.inventory.visible` to `auxContextInventoryVisible`.
        -   Renamed `aux.context.pannable` to `auxContextPannable`.
        -   Renamed `aux.context.pannable.min.x` to `auxContextPannableMinX`.
        -   Renamed `aux.context.pannable.max.x` to `auxContextPannableMaxX`.
        -   Renamed `aux.context.pannable.min.y` to `auxContextPannableMinY`.
        -   Renamed `aux.context.pannable.max.y` to `auxContextPannableMaxY`.
        -   Renamed `aux.context.zoomable` to `auxContextZoomable`.
        -   Renamed `aux.context.zoomable.min` to `auxContextZoomableMin`.
        -   Renamed `aux.context.zoomable.max` to `auxContextZoomableMax`.
        -   Renamed `aux.context.rotatable` to `auxContextRotatable`.
        -   Renamed `stripe.publishableKey` to `stripePublishableKey`.
        -   Renamed `stripe.secretKey` to `stripeSecretKey`.
        -   Renamed `stripe.charges` to `stripeCharges`.
        -   Renamed `stripe.successfulCharges` to `stripeSuccessfulCharges`.
        -   Renamed `stripe.failedCharges` to `stripeFailedCharges`.
        -   Renamed `stripe.charge` to `stripeCharge`.
        -   Renamed `stripe.charge.receipt.url` to `stripeChargeReceiptUrl`.
        -   Renamed `stripe.charge.receipt.number` to `stripeChargeReceiptNumber`.
        -   Renamed `stripe.charge.description` to `stripeChargeDescription`.
        -   Renamed `stripe.outcome.networkStatus` to `stripeOutcomeNetworkStatus`.
        -   Renamed `stripe.outcome.reason` to `stripeOutcomeReason`.
        -   Renamed `stripe.outcome.riskLevel` to `stripeOutcomeRiskLevel`.
        -   Renamed `stripe.outcome.riskScore` to `stripeOutcomeRiskScore`.
        -   Renamed `stripe.outcome.rule` to `stripeOutcomeRule`.
        -   Renamed `stripe.outcome.sellerMessage` to `stripeOutcomeSellerMessage`.
        -   Renamed `stripe.outcome.type` to `stripeOutcomeType`.
        -   Renamed `stripe.errors` to `stripeErrors`.
        -   Renamed `stripe.error` to `stripeError`.
        -   Renamed `stripe.error.type` to `stripeErrorType`.
-   Improvements
    -   Added the `renameTagsFromDotCaseToCamelCase()` function to help with updating bots from the old tag style to the new tag style.
        -   Use this function on bots that were using the old tag naming style but you want to use the new style.
        -   Note that this only renames the tags already existing on the bot. It does not fix any code that might be stored in the bot.
        -   Usage: `renameTagsFromDotCaseToCamelCase(bot)`
    -   Added the `bot` variable to all functions and formulas.
        -   Replacement for `this`.
    -   Added the `getMod()` function to be able to get all the tags on a bot.
        -   Returns a mod containing all the tag values on the bot.
        -   The returned mod is always up to date with the bot's current values.
        -   Calling `mod.export()` on the returned mod will save the tag code to JSON.
            -   For example, if you have a formula `=123`, then `mod.export(getMod(bot))` will return JSON containing `tag: "=123"` instead of `tag: 123`.
    -   Added the `tags` variable to all functions and formulas.
        -   This is a quick shortcut for `let tags = getMod(bot)` at the beginning of a script/formula.
        -   The `tags` variable has some caveats when used in formulas. Namely that the formulas won't be automatically updated when another tag referenced from the formula is updated. (Use `getTag()` for full support)
        -   Supports autocomplete for all tags.

## V0.11.8

### Date: 12/3/2019

### Changes:

-   Improvements
    -   Added a new system for managing causal trees.
        -   This new system has improvements for performance and reliability.
        -   It also adds support for revision history. (The controls will be coming in a future update)
        -   Every new channel will use the new system while old channels will continue to use the old one.
        -   Everything should function exactly the same as before.
    -   Changed the .aux file format.
        -   The new format is based on the bots state and is easily human readable/writable.
        -   This is different from the old format where a list of atoms was stored.
        -   Downloading a channel will give you a .aux file with the new format.
        -   Uploading a channel supports both the old format and the new format.

## V0.11.7

### Date: 11/27/2019

### Changes:

-   Improvements
    -   Changed the functionality of the table view's filterying system to be inverted.
    -   Attempting to drag a bot onto a bot with `aux.stackable` set to false will now cause the dragged bot to pass through the other bot as if it was not there.
-   Bug Fixes
    -   Resolved issue of player inventory resizing showing a reset on each change.
    -   Tag values that are objects are displayed as JSON.Stringified text. ie `{ field: "myValue" }`
        -   Known Issue: Modifying these displayed strings will convert the tag value to a string
    -   When Moving the camera via `player.MoveTo()`, the pan distance is now set correctly so pan limits are absolute.

## V0.11.6

### Date: 11/6/2019

### Changes:

-   Improvements
    -   Added the `server.setupChannel(channel, botOrMod)` function.
        -   This sends a `setup_channel` action to the server which, if executed using `action.perform()`, will create a channel if it doesn't already exist and place a clone of the given bot or mod in it.
        -   Takes 2 parameters:
            -   `channel` - The channel that should be created.
            -   `botOrMod` - (Optional) The bot or mod that should be cloned and placed inside the new channel. `onCreate()` is triggered after the bot or mod is created so you can use that to script custom setup logic.
        -   As mentioned above, you have to receive the `device` action in `onAnyAction()` and do an `action.perform(that.action.event)` to allow channels to be setup via this function.

## V0.11.5

### Date: 10/31/2019

### Changes:

-   Improvements
    -   Added the `player.replaceDragBot(botOrMod)` function.
        -   When used inside of `onBotDrag()` or `onAnyBotDrag()`, it will set the bot/mod that the user is dragging.
        -   Use this to implement clone or cloneAsMod style functionality.
    -   Added the ability to create temporary bots using the `createTemp()` function.
        -   This function behaves exactly the same as `create()` but the created bot is temporary, which means it won't be shared and will be deleted upon refresh.
-   Changes
    -   Renamed `aux.movable` to `aux.draggable`.
        -   `aux.draggable` now only woks with `true` and `false` values.
        -   The `pickup` and `drag` options have been moved to a new tag `aux.draggable.mode`.
        -   The `clone` and `cloneMod` options have been removed.
            -   You will need to use the new `player.replaceDragBot()` API to replicate `clone` and `cloneMod` behavior.
    -   Removed the `aux.mergeable` tag.
        -   It has been replaced with the `aux.stackable` tag.
    -   Removed the `aux.mod` and `aux.mod.mergeTags` tags.
    -   Renamed the `local` bot to the `cookie` bot.
        -   This is supposed to help make it clear that the bot data is stored in the browser and will be cleared when the browser's data is cleared.
    -   Renamed the `aux.users` context to `aux-users`.
    -   Added the `aux.inventory.height` tag which controls the default height of the inventory on all contexts when set of the config bot.
        -   The `aux.context.inventory.height` tag has been updated to only work on the context bot.
    -   Removed names from the other player frustums.
    -   Removed `aux.whitelist`, `aux.blacklist`, and `aux.designers`.
-   Bug Fixes
    -   Fixed an issue that would cause duplicate users to be created all the time.
    -   Fixed an issue that prevented other users from being rendered.
    -   Fixed an issue that caused all users to use channel designer colors.

## V0.11.4

### Date: 10/29/2019

### Changes:

-   Bug Fixes
    -   Fixed an issue in production builds that pre-processed the QR Code scanner code with babel. As a result, async code in the QR Code scanner failed because the babel polyfill is not being used.

## V0.11.3

### Date: 10/28/2019

### Changes:

-   Improvements
    -   Improved the vendor JavaScript bundle size by removing unused code.
        -   Refactored `three-vrcontroller-module` to use the `three` package instead of `three-full` so we don't duplicate Three.js.
        -   Removed unused shims (PEP.js, `webrtc-adapter`).
        -   Refactored `lodash` imports to directly import the modules that are used.
            -   This helps with dead code eliminiation.
    -   Added the ability to save and load files.
        -   New functions:
            -   `server.saveFile(filename, data, options)`
                -   `filename` is a string and should start with `/drives/`.
                -   `data` is a string of the data to store.
                -   `options` is an object with the following properties:
                    -   `callbackShout` A shout that should happen on the server when the file is done saving.
                    -   `overwriteExistingFile` A boolean that indicates if existing files should be overwritten. (defaults to false)
            -   `server.loadFile(filename, options)`
                -   `filename` is a string and should start with `/drives/`.
                -   `options` is an object with the following properties:
                    -   `callbackShout` A shout that should happen on the server when the file is done loading.
        -   Note that the save file and load file tasks must be enabled via the `onAnyAction()` listener.
            -   You can enable it via using this code:
            ```javascript
            if (that.action.type === 'device') {
                if (
                    ['save_file', 'load_file'].indexOf(
                        that.action.event.type
                    ) >= 0
                ) {
                    action.perform(that.action.event);
                }
            }
            ```
        -   All files from USB drives are stored under the `/drives` directory and the USB drives themselves are numbered starting with 0.
            -   To load a file from USB drive #1, use `server.loadFile("/drives/0/myFile")`.
            -   To save a file to USB drive #2, use `server.saveFile("/drives/1/myFile", data)`.
    -   Removed several options from the side menu:
        -   Removed the channel name from the top of the menu.
        -   Removed the login status from the top of the menu.
        -   Removed the login/logout options from the menu.
            -   The "Logout" option will still be available if you are logged in as a non-guest.
            -   Once you are logged out, then the option will dissapear.
        -   Removed the "Add Channel" option from the menu in AUXPlayer.
-   Bug Fixes
    -   Fixed an issue that prevented the `removeTags()` function from working when given an array of bots.

## V0.11.2

### Date: 10/23/2019

### Changes:

-   Improvements
    -   Improved initial loading time by up to 70%.
    -   Added the ability to choose which camera is used for QR and Barcode scanning.
        -   The following functions have been improved:
            -   `player.openQRCodeScanner(camera)`
            -   `player.openBarcodeScanner(camera)`
        -   The `camera` parameter is optional and takes 2 values: `"front"` or `"rear"`.
    -   Add the `LOCAL_IP_ADDRESS` environment variable which controls the private IP Address that the directory client reports.
    -   Added the ability to serve files from an external folder.
        -   Makes it easy for us to map USB drives into the folder and have them be automatically served to AUX users.
-   Changes
    -   User bots no longer register their own context. Instead, a new bot has been created to host the `aux.users` context.
        -   Improves performance of AUXes with many user bots with the same username.
        -   Existing user bots are not affected. They will be deleted automatically if given enough time. Alternatively, you can delete them using `destroy(getBots("#aux._user"))`.
-   Bug Fixes
    -   Fixed an issue where bots would have the incorrect height because of conflicts in a caching mechanism.
    -   Audio will now trigger on ios devices and on the safari browser.

## V0.11.1

### Date: 10/21/2019

### Changes:

-   Improvements
    -   Added in `player.playSound()` function, will play a sound, given by the url path, once.
-   Bug Fixes
    -   Fixed issue where default panning tag locked the vertical movement in player.

## V0.11.0

### Date: 10/18/2019

### Changes:

-   Improvements
    -   Made the menu item count badge a lighter gray.
    -   Removed the item count badge from the menu.
    -   Removed the dropdown aspect of the menu.
-   Changes

    -   Made the menu item count badge a lighter gray.
    -   Removed the admin channel and admin-channel specific functionality.
        -   This means that there are no more user account bots or channel bots.
            -   You can login as anyone from any device without requiring additional authentication.
            -   You can access any channel. No need to create a channel first. (because there are no channel bots anymore)
            -   The connection counts are now stored in the config bot of the channel.
            -   Connection limits no longer work since they were set on the channel bot in the admin channel.
            -   Username whitelists and blacklists still work, but they rely on client-side script execution instead of server-side execution.
        -   It also means there is no admin role. For now, everyone has admin permissions.
        -   `action.perform()` now needs to be used to run actions on the server.
            -   You can send an action to the server using the `remote()` function.
            -   The server will receive the action in its `onAnyAction()` as `that.action.type === "device"`
            -   `onAnyAction()` has to detect remove events and execute the inner action via `action.perform(that.action.event)`.
        -   The following functions have been removed:
            -   `server.grantRole()`
            -   `server.revokeRole()`
        -   The following functions are not executed by default and require a custom `onAnyAction()` to handle them.
            -   `server.backupAsDownload()`
            -   `server.backupToGithub()`
            -   `server.shell()`
        -   `server.backupAsDownload()` has been updated to accept a "session selector" which determines which session the ZIP file should be sent to.
            -   ex. `server.backupAsDownload({ username: getTag(player.getBot(), "#aux._user") })`
        -   Removed the `aux._lastEditedBy` tag.
            -   This tag was automatically set to the ID of the user whenever a bot was edited.
            -   Currently, it is extra cruft that is not needed and could be easily implemented via `onAnyAction()`.
    -   Centered the menu above the player inventory.
    -   Increased menu text size.
    -   Added in new camera range tags: `aux.context.zoomable.min`, `aux.context.zoomable.max` `aux.context.pannable.min.x`, `aux.context.pannable.max.x`, `aux.context.pannable.min.y`, `aux.context.pannable.max.y`.

-   Bug Fixes
    -   Removed hidden inventory dragging hitboxes when inventory is set to non-visible.

## V0.10.10

### Date: 10/11/2019

### Changes:

-   Bug Fixes
    -   Fixed an issue where sometimes DependencyManager would be given a bot that was undefined which would crash the simulation.

## V0.10.9

### Date: 10/11/2019

### Changes:

-   Bug Fixes
    -   Fixed the ability to make other users admins.

## V0.10.8

### Date: 10/09/2019

### Changes:

-   Improvements
    -   Added a Content-Security-Policy to HTML Modals which prevents them from including scripts of any kind.
        -   This prevents malicious users from executing cross-channel scripting attacks.
        -   Scripts are still allowed in iframes loaded from external domains. (like youtube)
-   Bug Fixes
    -   Disabled the site-wide Content-Security-Policy.
        -   Many devices enforce Content-Security-Policy differently and so it is difficult to find an option which is secure and compatible.

## V0.10.7

### Date: 10/09/2019

### Changes:

-   Bug Fixes
    -   Added a workaround for an issue with Amazon Kindle tablets that caused the Content-Security-Policy to not work correctly.
        -   Downside is that security is less effective since now HTML modals can load whatever scripts they want. (XSS threat)
        -   As a result, this workaround is only applied to Kindle devices.

## V0.10.6

### Date: 10/08/2019

### Changes:

-   Bug Fixes
    -   Fixed labels.

## V0.10.5

### Date: 10/08/2019

### Changes:

-   Improvements
    -   Added the `player.showHtml(html)` function that shows a modal with the given HTML.
        -   Optimized for embedding YouTube videos but works with any arbitrary HTML.
        -   Embedding JavaScript is not supported.
-   Bug Fixes
    -   Fixed an issue that prevented tabs with the same URL from seeing each other's changes to the local bot.

## V0.10.4

### Date: 10/08/2019

### Changes:

-   Improvements
    -   Added `onAnyAction()` action tag to intercept and change actions before they are executed.
        -   `onAnyAction()` runs for every action, including when a bot is created, changed, or deleted.
        -   Every action is an object with a `type` property.
            -   The `type` property is a string that indicates what the action does.
            -   Here is a partial list of types:
                -   `add_bot`: A bot should be added (i.e. created).
                -   `remove_bot`: A bot should be removed (i.e. deleted).
                -   `update_bot`: A bot should be updated.
                -   `apply_state`: The given bot state should be applied. (i.e. a set of bots should be created/updated)
                -   `shout`: A shout should be executed.
                -   `show_toast`: A toast message should be shown on the device.
                -   `show_barcode`: A barcode should be shown.
                -   `tween_to`: The camera should be tweened to show a bot.
        -   `that` is an object with the following properties:
            -   `action`: The action that is going to be executed.
        -   Forking a channel clears the `onAnyAction()` on the config bot.
            -   This is so that you can recover from broken states and also gives the person who forked the AUX full control over the fork.
    -   Added two new script functions:
        -   `action.reject(action)`: Prevents the given action from being performed. Returns the rejection action.
        -   `action.perform(action)`: Adds the given action to the performance queue so it will be performed. This can be used to re-enable an action after it has been rejected (you can also reject the rejection action). Returns the action that will be performed.
    -   Added a `local` bot which is stored in the browser's local storage.
        -   The `local` bot is a bot that is unique to the device and channel.
        -   You can access the bot by querying for it: `getBot("#id", "local")`.
    -   Renamed `onShout()` to `onAnyListen()`.
    -   Added `onListen()` which is an alternative to `onAnyListen()` that is only called on the targeted bots.
    -   Added ability to set duration of toast, `plater.toast("message", durationNum)`.
    -   Made the background for the menu label gray.

## V0.10.3

### Date: 10/04/2019

### Changes:

-   Improvements
    -   Added tags to control panning, zooming, and rotating the main camera.
        -   `aux.context.pannable`: Controls whether the main camera is able to be panned.
        -   `aux.context.zoomable`: Controls whether the main camera is able to be zoomed.
        -   `aux.context.rotatable`: Controls whether the main camera is able to be rotated.
    -   Added `player.moveTo()` to instantly tween the camera to a bot.
        -   In the future, custom tween durations will be supported.
    -   Changed the low camera angle limit to 32 degrees from 10 degrees.
    -   `onCombineExit` action will now fire alongside the `onCombine` action.
    -   Newly created contexts will no longer be autoselected.
    -   Toast messages will now only remain on screen for 2 seconds.
    -   Added the ability to send webhooks from the server.
        -   You can also tell the server to send a webhook via `remote(webhook())`.
        -   This is useful for getting around CORS issues.
-   Bug Fixes
    -   Fixed `player.tweenTo()` to not change the zoom level when it is not specified.
    -   Tweens will now work better with the `onPlayerEnterContext` action.

## V0.10.2

### Date: 09/27/2019

### Changes:

-   Bug Fixes
    -   Resolved issues with context changing affecting base simulation identifier.
    -   Invoke a camera reset upon changing contexts via `player.goToContext()`.

## V0.10.1

### Date: 09/26/2019

### Changes:

-   Improvements
    -   Browser tab will now update to correct context when switched to with `player.goToContext()`.
-   Bug Fixes
    -   Resolved error in inventory setup causing runtime issues.

## V0.10.0

### Date: 09/25/2019

### Changes:

-   Improvements
    -   Added the ability to send and receive webhooks.
        -   Send webhooks using the following functions:
            -   `webhook(options)` - options is an object that takes the following properties:
                -   `method` - The HTTP Method that should be used for the request.
                -   `url` - The URL that the request should be made to.
                -   `responseShout` - (Optional) The shout that should happen when a response is received from the server.
                -   `headers` - (Optional) The HTTP headers that should be sent with the request.
                -   `data` - (Optional) The data that should be sent with the request.
            -   `webhook.post(url, data, options)` - Sends a HTTP Post request.
                -   `url` - The URL that the request should be made to.
                -   `data` - (Optional) The data that should be sent with the request.
                -   `options` - (Optional) An object that takes the following properties:
                    -   `responseShout` - (Optional) The shout that should happen when a response is received from the server.
                    -   `headers` - (Optional) The headers that should be sent with the request.
        -   Receive webhooks by registering a handler for the `onWebhook()` action and send requests to `https://auxplayer.com/{context}/{channel}/whatever-you-want`.
            -   `onWebhook()` is shouted to the channel that the request was made to and `that` is an object with the following properties:
                -   `method` - The HTTP Method that the request was made with.
                -   `url` - The URL that the request was made to.
                -   `data` - The JSON data that the request included.
                -   `headers` - The HTTP headers that were included with the request.
    -   Added the ability to spy on shouts and whispers via the `onShout()` event.
        -   `onShout()` is executed on every bot whenever a shout or whisper happens.
            -   It is useful for tracking what shouts are being made and modifying responses.
            -   Also useful for providing default behaviors.
            -   `that` is an object with the following properties:
                -   `name` is the name of the action being shouted.
                -   `that` is the argument which was provided for the shout.
                -   `targets` is an array of bots that the shout was sent to.
                -   `listeners` is an array of bots that ran a script for the shout.
                -   `responses` is an array of responses that were returned from the listeners.
    -   Added events to notify scripts when channels become available.
        -   The following events have been added:
            -   `onChannelSubscribed()` - happens the first time a channel is loaded. Sent to every channel that is currently loaded.
            -   `onChannelUnsubscribed()` - happens when a channel is unloaded. Sent to every channel that remains after the channel is unloaded.
            -   `onChannelStreaming()` - happens when a channel is connected and fully synced. Sent to every channel that is currently loaded.
            -   `onChannelStreamLost()` - happens when a channel is disconnected and may not be fully synced. Sent to every channel that is currently loaded.
            -   For all events, `that` is an object with the following properties:
                -   `channel` - The channel that the event is for.
        -   The following events have been removed:
            -   `onConnected()`
            -   `onDisconnected()`
    -   Added in tags to change the state of the inventory's camera controls:
        -   `aux.context.inventory.pannable` enables and disables the inventory's ability to pan, off by default.
        -   `aux.context.inventory.resizable` enables and disables the inventory's drag to resize functionality, on by default.
        -   `aux.context.inventory.rotatable` enables and disables the inventory's ability to rotate, on by default.
        -   `aux.context.inventory.zoomable` enables and disables the inventory's ability to zoom, on by default.
-   Bug Fixes
    -   Resolved issue with the near cliiping plane for the sheet's minifile image.
    -   Resolved issues with the create empty bot button not functioning sometimes on mobile.

## V0.9.40

### Date: 09/20/2019

### Changes:

-   Improvements
    -   Reworked the login functionality to use popups instead of dedicated pages.
        -   The login page has been split into two popups:
            -   The login popup (account selector).
            -   The authorization popup (QR Scanner).
        -   The login popup has the following functions:
            -   It can be opened by the "Login/Logout" button in the menu.
            -   It will display a list of accounts that can be used to login.
            -   If no accounts are available, then a username box will be shown.
            -   If accounts are available, a new account can be added by clicking the "+" button at the bottom of the list.
            -   At any time, the user can close the popup to keep their current login.
            -   They can also select the "Continue as Guest" option to login as a guest.
        -   The authorization popup has the following functions:
            -   It is opened automatically when the user needs to scan an account code.
            -   It contains the QR Code scanner to scan the account code.
            -   It also contains an input box to manually enter the code.
            -   Closing the popup automatically logs the user in as a guest.
    -   Made the account QR Code blue.
    -   Added the ability to click the account QR Code to copy it to the clipboard.
-   Bug Fixes
    -   Fixed a couple communication issues between the server and client during login.
        -   One such issue could potentially leave the client in state where future changes would not be synced to the server.

## V0.9.39

### Date: 09/19/2019

### Changes:

-   Improvements
    -   Added support for accepting payments via Stripe.
        -   To get started with Stripe, first register for an account on [their website](https://dashboard.stripe.com/register).
        -   Second, copy your publishable key from the stripe dashboard and add it to the channel's config file in the `stripe.publishableKey` tag.
        -   Third, make a new channel. This will be the "processing" channel which will contain all the information actually needed to charge users for payments. And contain the code to actually complete a charge.
            -   In this channel, add your Stripe secret key to the config file in the `stripe.secretKey` tag.
        -   At this point, you are all setup to accept payments. Use the following functions:
            -   `player.checkout(options)`: Starts the checkout process for the user. Accepts an object with the following properties:
                -   `productId`: The ID of the product that is being purchased. This is a value that you make up to distinguish different products from each other so you know what to charge.
                -   `title`: The title message that should appear in the checkout box.
                -   `description`: The description message that should appear in the checkout box.
                -   `processingChannel`: The channel that payment processing should happen on. This is the channel you made from step 3.
                -   `requestBillingAddress`: Whether to request billing address information with the purchase.
                -   `paymentRequest`: Optional values for the "payment request" that gives users the option to use Apple Pay or their saved credit card information to checkout. It's an object that takes the following properties:
                    -   `country`: The two-letter country code of your Stripe account.
                    -   `currency`: The three letter currency code. For example, "usd" is for United States Dollars.
                    -   `total`: The label and amount for the total. An object that has the following properties:
                        -   `label`: The label that should be shown for the total.
                        -   `amount`: The amount that should be charged in the currency's smallest unit. (cents, etc.)
            -   `server.finishCheckout(options)`: Finishes the checkout process by actually charging the user for the product. Takes an object with the following properties:
                -   `token`: The token that was produced from the `onCheckout()` call in the processing channel.
                -   `amount`: The amount that should be charged in the currency's smallest unit.
                -   `currency`: The three character currency code.
                -   `description`: The description that should be included in the receipt.
                -   `extra`: Extra data that should be sent to the `onPaymentSuccessful()` or `onPaymentFailed()` actions.
        -   Additionally, the following actions have been added:
            -   `onCheckout()`: This action is called on both the normal channel and the processing channel when the user submits a payment option to pay for the product/service. `that` is an object with the following properties:
                -   `token`: The Stripe token that was created to represent the payment details. In the processing channel, this token can be passed to `server.finishCheckout()` to complete the payment process.
                -   `productId`: The ID of the product that is being purchased. This is useful to determine which product is being bought and which price to charge.
                -   `user`: (Processing channel only) Info about the user that is currently purchasing the item. It is an object containing the following properties:
                    -   `username`: The username of the user. (Shared for every tab & device that the user is logged into)
                    -   `device`: The device ID of the user. (Shared for every tab on a single device that the user is logged into)
                    -   `session`: The session ID of the user. (Unique to a single tab)
            -   `onPaymentSuccessful()`: This action is called on the processing channel when payment has been accepted after `server.finishCheckout()` has completed. `that` is an object with the following properties:
                -   `bot`: The bot that was created for the order.
                -   `charge`: The info about the charge that the Stripe API returned. (Direct result from [`/api/charges/create`](https://stripe.com/docs/api/charges/create))
                -   `extra`: The extra info that was included in the `server.finishCheckout()` call.
            -   `onPaymentFailed()`: This action is called on the processing channel when payment has failed after `server.finishCheckout()` was called. `that` is an object with the following properties:
                -   `bot`: The bot that was created for the error.
                -   `error`: The error object.
                -   `extra`: The extra info that was included in the `server.finishCheckout()` call.
    -   Added the ability to send commands directly to users from the server via the `remote(command, target)` function.
        -   For example, calling `remote(player.toast("hi!"), { username: 'test' })` will send a toast message with "hi!" to all sessions that the user "test" has open.
        -   This is useful for giving the user feedback after finishing the checkout process.
        -   Currently, only player commands like `player.toast()` or `player.goToURL()` work. Shouts and whispers are not supported yet.

## V0.9.38

### Date: 09/16/2019

### Changes:

-   Improvements
    -   Added the ability for the directory client to automatically connect to an AUX Proxy.
        -   Can be controlled by using the `PROXY_TUNNEL` environment variable which should be set to the WebSocket URL that the client should try to tunnel to.
        -   Also needs to have the `UPSTREAM_DIRECTORY` environment variable set to the URL of the directory that the client should register with and get its tokens from.
        -   The `casualsimulation/aux-proxy` docker image is a tunnel server that can handle automatically accepting and managing tunnels for directory clients.
        -   For example, you can get a basic tunnel system going by setting up the `casualsimulation/aux-proxy` docker image at a URL like `proxy.auxplayer.com` and setting the `PROXY_TUNNEL` environment variable for the `casualsimulation/aux` image to `wss://proxy.auxplayer.com`.
            -   When the client grabs a token from the configured `UPSTREAM_DIRECTORY`, it will then try to connect to `wss://proxy.auxplayer.com` to establish a tunnel for the `external-{key}` subdomain.
            -   Once the tunnel is established, any traffic directed at `external-{key}.auxplayer.com` which is routed to the same server that hosts `proxy.auxplayer.com` will be forwarded onto the tunnel client which will then server the AUX experience.
            -   In effect, this lets a AUXPlayer experience hosted from an internal network be accessible from outside the network via using a reverse tunnel server. (This lets us get around NAT without things like UPNP)
-   Bug Fixes
    -   Copying the workspace will now copy the context bot as well.
    -   Removing a bot via code it should no longer set the selection to a mod.

## V0.9.37

### Date: 9/13/2019

### Changes:

-   Improvements
    -   Added an AUX Proxy web service that can temporarilly authorize a proxy connection for a local AUX.
    -   Added a package that provides the ability to create tunnels via websockets.

## V0.9.36

### Date: 9/13/2019

### Changes:

-   Bug Fixes
    -   Fixed an issue with dragging files on a non-default grid scale in AUXPlayer.

## V0.9.35

### Date: 9/11/2019

### Changes:

-   Improvements
    -   Changing the player inventory's height via the height slider will now set the inventory items to be correctly bottom aligned.
-   Bug Fixes
    -   Resolved issues with dragging bots and minimized contexts onto the background in builder.
    -   Resolved issues with sizing differences of the player inventory between pc and mobile platforms.
    -   Fixed the directory client to send the correct IP Address.
    -   Fixed the directory service to handle errors when sending webhooks.

## V0.9.34

### Date: 9/10/2019

### Changes:

-   Improvements
    -   Added the ability to set which IP Addresses should be trusted as reverse proxies.
        -   Setting this value will allow the server to determine the actual IP Address of visiting users and which protocol they are actually using to load data.
        -   Can be controlled with the `PROXY_IP_RANGE` environment variable.
            -   Supports a single IP Address, or a CIDR IP Address range.

## V0.9.33

### Date: 9/10/2019

### Changes:

-   Improvements
    -   Added a service which can send information to the configured directory at periodic intervals.
        -   By default, the information gets sent on startup and every 5 minutes afterwards.
            -   `key`: The SHA-256 hash of the hostname plus the loopback interface's MAC address.
            -   `password`: The password that was generated on the device to authenticate to the directory.
            -   `publicName`: The hostname of the device.
            -   `privateIpAddress`: The IPv4 Address of the first non-loopback interface sorted by interface name. This is supposed to be the LAN IP that the device has.
        -   The directory that the client reports to (the upstream) can be configured using the `UPSTREAM_DIRECTORY` environment variable. If it is not set, then the client is disabled in production.

## V0.9.32

### Date: 9/10/2019

### Changes:

-   Improvements
    -   Changed and condensed the action tags: `onDropInContext()`, `onAnyDropInContext()`, `onDropInInventory()`, `onAnyDropInInventory()`, `onDragOutOfContext()`, `onAnyDragOutOfContext()`, `onDragOutOfInventory()` and `onAnyDragOutOfInventory()` to `onBotDrop()`, `onAnyBotDrop()`, `onBotDrag()`, `onAnyBotDrag()`.
    -   Setup new 1x7 player inventory layout, works with dynamic changes to width, currently not working with dynamic changes to height.
    -   Changed range of `aux.context.inventory.height` from 0 to 1 to instead be 1 to 10 defining the default number of rows to view in the inventory on page load.
    -   Added an API for the AUX Directory.
        -   Stores a list of AUXes and their IP addresses to make it easy to discover AUXPlayers that share the same public IP address with you.
        -   Controllable with the `DIRECTORY_TOKEN_SECRET` and `DIRECTORY_WEBHOOK` environment variables.
        -   If the `DIRECTORY_TOKEN_SECRET` environmenv variable is not specified, then the directory API will not be enabled.
        -   Make sure to use a long secure random value for the `DIRECTORY_TOKEN_SECRET`.
        -   The `DIRECTORY_WEBHOOK` variable specifies the URL that updated entry information should be POSTed to.
            -   The message contains a JSON object with the following data:
                -   `key`: The key/hash that the uniquely identifies the AUX that was updated.
                -   `externalIpAddress`: The external (public facing) IP Address that the AUX is using.
                -   `internalIpAddress`: The internal (non-public facing) IP Address that the AUX is using.
        -   The following API Endpoints have been added:
            -   `GET /api/directory`
                -   Gets a list of AUXPlayers that share the same public IP Address as you.
                -   Each entry in the list contains the name of the AUXPlayer and the URL that it can be accessed at.
            -   `PUT /api/directory`
                -   Creates / Updates the entry for an AUXPlayer.
                -   The request must contain the following values as a JSON object:
                    -   `key`: The unique key identifying the AUXPlayer. Recommended to use a hash of the MAC address and hostname.
                    -   `privateIpAddress`: The local network IP Address that has been assigned to the AUXPlayer.
                    -   `publicName`: The name that can be shown to other users publicly.
                    -   `password`: The password that is required to update the record. If this is the first request for the `key` then the password will be saved such that the record can only be updated in the future when given the same password.
-   Bug Fixes
    -   Unbound `aux.context.player.rotation.x` and `aux.context.player.rotation.y` from one another to let the user only need to fill in one of the fields for player's initial rotation to work.

## V0.9.31

### Date: 9/05/2019

### Changes:

-   Improvements
    -   Added in a `mod.subtract` function to removed certain tags defined by a mod.
    -   Added the ending grid position to the drag and drop context actions.
    -   Added the new `createdBy()` function that get the filter of bots that have been created by another bot.
    -   Set the drag and drop actions to return more consistant variables.
    -   Removed the hamburger menu icon and the menu text from the player's menu.
    -   Player's menu will now open then items are added to it from an empty state.
    -   Removed unneeded function from the project: `getBotsInContext`, `getBotsInStack`, `getFilessAtPosition`, `getNeighboringBots`.
-   Bug Fixes
    -   Set the bot in the drag and drop actions to no longer return multiple bots.
    -   Cleaned up missed text artifact on the loading popup in player.
    -   Setting the initial zoom of the player in the context without setting anything for the rotation will no longer rotate the initial player.
    -   Resolved issue with wall height not getting set correctly when the context the bot is on is moved vertically.
    -   Fix issue with the bot returned from a drag and drop action.
    -   Sheet will now remain open when deleting a bot.
    -   Fixed `onCombine()` actions to pass the other bot as `that.bot`.

## V0.9.30

### Date: 08/28/2019

### Changes:

-   Improvements
    -   Split the player inventory's resizing bar into two and placed them at the top corners of the inventory.
    -   Halved the inventory's gap spacing when on moble for a larger inventory.
    -   Improved the label textbox to resize to fix bot that have a high width value.
    -   The drop action tags: `onDropInContext()`, `onAnyDropInContext()`, `onDropInInventory()` and `onAnyDropInInventory()` now return the previous context the bots were in before the drop.
    -   Allow the context to set the player's default zoom with the tag `aux.context.player.zoom` and its rotation with the tags `aux.context.player.rotation.x` and `aux.context.player.rotation.y`.
    -   Changed the loading popup to have improved readability and removed wanted information from the player's loading popup.
    -   Added the ability to show and scan barcodes.
        -   Barcodes can be shown via the `player.showBarcode(code, format)` function.
            -   The `format` parameter accepts the following options:
                -   [`code128`](https://en.wikipedia.org/wiki/Code_128) (Code 128) (default)
                -   [EAN](https://en.wikipedia.org/wiki/International_Article_Number)
                    -   `ean13` (EAN-13)
                    -   `ean8` (EAN-8)
                    -   `upc` (UPC-A)
                -   [`itf14`](https://en.wikipedia.org/wiki/ITF-14) (ITF-14)
                -   [`msi`](https://en.wikipedia.org/wiki/MSI_Barcode) (MSI)
                -   [`pharmacode`](https://en.wikipedia.org/wiki/Pharmacode) (Pharmacode)
                -   [`codabar`](https://en.wikipedia.org/wiki/Codabar) (Codabar)
        -   The barcode scanner can be opened via the `player.openBarcodeScanner()` function.
            -   The following barcode types can be scanned:
                -   Code 128
                -   Code 39
                -   Code 93
                -   EAN-13
                -   EAN-8
                -   UPC-A
                -   UPC-C
                -   Codeabar
            -   When a barcode is scanned the `onBarcodeScanned()` event will be sent containing the barcode that was detected.
            -   Also supports `onBarcodeScannerOpened()` and `onBarcodeScannerClosed()`.
    -   Added menus back to AUXPlayer.
    -   Added `byMod()` as an additional way to query bots.
        -   Convienent way to query bots by multiple tags at once.
        -   Usage:
            -   `getBots(byMod({ "aux.color": "red", "aux.scale": 2 }))` gets all the bots with `aux.color` set to `"red"` and `aux.scale` set to `2`.
            -   `getBots(byMod({ "aux.color": null, "aux.label": "Hi!" }))` gets all the bots without an `aux.color` but with `aux.label` set to `"Hi!"`.
-   Bug Fixes
    -   Resolved issue with new contexts adding an incorrect tag to the sheet.
    -   Changed the dynamic aspect ratio to a stable one for the inventory scaling.

## V0.9.29

### Date: 08/23/2019

### Changes:

-   Improvements
    -   Changed `hasFileInInventory()` function to `hasBotInInventory()`.
    -   Changed `onMerge()` action tag to `onMod()`.
    -   Changed `aux._editingFile` hidden tag to `aux._editingBot`.
    -   Gave the player inventory an offset from the bottom of the window so that it is floating.
    -   Deselecting one of 2 bots in multiselection mode will return the the sheet to single selection mode.
    -   Removed the direct aux view for now.
    -   Added new feature in sheet where clicking on a bot's tag will select all bots with that tag.
    -   Added a code editor.
        -   Loads only on desktop/laptop.
        -   For the best experience, use with the full size sheet.
        -   Features:
            -   Syntax highlighting for action tags and formulas.
                -   Normal tags don't get syntax highlighting.
            -   Syntax checking.
            -   Autocomplete for tags.
                -   Triggered by typing `#` or by pressing `Ctrl+Space`.
            -   Autocomplete for formula/action API functions.
                -   Triggered by typing or by pressing `Ctrl+Space`.
            -   Find references to API functions across actions/formulas.
                -   Trigger by putting the cursor on the tag and press `Shift+F12`.
            -   Find references to tags across actions/formulas.
                -   Trigger by putting the cursor on the tag and press `Shift+F12`.
            -   Auto formatting
                -   Trigger by typing `Alt+Shift+F`.
            -   Find & Replace
                -   Open the find tool by pressing `Ctrl+F`.
                -   Go to replace mode by toggling the arrow on the left side of the find tool.
        -   Other notes
            -   It is not currently possible to remove formulas using the code editor. Instead, you have to use the small tag input in the table to completely remove formulas.
    -   Changed menu button text of: `Channel doesn't exist. Do you want to create it?` to `Channel doesn't exist. Click here to create it.` for better user direction.
-   Bug Fixes
    -   Resolved issue of the `getBot()` function not working in the search bar.
    -   Allow the use of a channelID made up entirely of numbers.
    -   Resolved issue of `setTag()` not working with multiple files when fed a false or null value to set.
    -   Deleting a bot when in multiselection mode will no longer close the sheet.
    -   The `onPointerExit()` function will now execute before an `onPointerEnter()` function when hovering over multiple bots.
    -   Fixed issue in the `RemoveTags()` function where providing a string with a `.` in its tag section failed to remove the correct tags.
    -   The tag `aux.context` can now be set to a value type of boolean or number.
    -   Increased the timeout time on the `Create Channel` toast message to give it more processing time so it works more consistently.
    -   Fixed inconsistency between actual action tag `onAnyDropInContext` and what was appearing in the tag dropdown `onDropAnyInContext` to read correctly, and other similar cases of this.
    -   Changed the tag `aux.context.inventory.height` to work in the context bot's tag list.

## V0.9.28

### Date: 08/16/2019

### Changes:

-   Improvements
    -   Added the `onPointerUp()` action tag to fire on button release.
-   Bug Fixes
    -   Resolved issue where creating a new tag on one bot, deselecting all bots and attempting to add that same tag to a different bot resulted in a warning.
    -   Resolved issue stopping VR from functioning on Occulus Quest.

## V0.9.27

### Date: 08/14/2019

### Changes:

-   Improvements
    -   Added the context to the `that` of the `onAnyBotClicked()` action tag.
    -   Added the context to the `that` of the `onKeyDown()` and `onKeyUp` action tags.
    -   Removed the trashcan area that appears when dragging a bot.
    -   Added the bot and context to the `that` of the `onPointer` action tags.
    -   Improved the functionality of `getBots()` and `getBot()` by adding the ability to search by multiple parameters.
        -   [Github Issue](https://github.com/casual-simulation/aux/issues/8)
        -   The following functions have been added:
            -   `byTag(tag, value)`: Filters for bots that have the given tag and value.
            -   `inContext(context)`: Filters for bots that are in the given context.
            -   `inStack(bot, context)`: Filters for bots that are in the same stack as the given bot in the given context.
            -   `atPosition(context, x, y)`: Filters for bots that are at the given position in the given context.
            -   `neighboring(bot, context, direction)`: Filters for bots that are neighboring the given bot in the given context in the given direction.
            -   `either(filter1, filter2)`: Filters for bots that match either of the given filters.
            -   `not(filter)`: Filters for bots that do not match the given filter.
        -   As a result, it is now possible to use `getBots()` like this:
            -   `getBots(byTag("abc", 123), byTag("name", "test"))`
            -   `getBots(not(inContext("hello")))`
            -   `getBots(inContext("hello"), not(inStack(this, "hello")))`
            -   `getBots(atPosition("test", 1, 2))`
            -   `getBots(either(byTag("abc", true), byTag("def", true)))`
        -   You can still use the old syntax like `getBot("name", "bob")`.
    -   Improved the server to update a tag indicating whether a user is active or not.
        -   The tag is `aux.user.active` and is on every player bot.
        -   The user frustums have been updated to use this value for detecting if a player is active or not.
    -   Removed the depreciated tags: `aux.context.surface.grid`, `aux.context.surface.defaultHeight`, `aux.input`, `aux.input.target`, and `aux.input.placeholder`.
    -   Made the text editor in sheet go all way to the bottom of the screen when the sheet is toggled to fullscreen mode.
    -   Removed the `event()` function from action scripts.
-   Bug Fixes
    -   Destroying a bot will no longer keep a mod of the bot in the selection.
    -   Modballs will no longer appear as the file rendered when searching for bots.
    -   Added the missing `onPointerDown()` tag to the tag dropdown list.
    -   Fixed an issue that would cause the browser to be refreshed while in the process of Forking an AUX.
    -   The `player.currentChannel()` function will now work in builder.
    -   Fixed actions to be able to support using comments at the end of scripts.
    -   When clicking off of a search for config it will no longer show a mod being selected briefly.

## V0.9.26

### Date: 08/09/2019

### Changes:

-   Improvements
    -   Changed the "Subscribe to Channel" text to "Add Channel" in AUXPlayer.
    -   Changed the "powered by CasualOS" tagline to "CasualOS ☑️".
    -   Added the ability to copy/paste bots directly onto surfaces.
    -   Control clicking a bot and attempting to drag it will now result in cloning the bot.
    -   Removed the outline bars on the player inventory.
    -   Dragging files in AUXPlayer now pulls the selected bot out of the stack.
    -   Updating the `aux.scale.z` or `{context}.z` values on bots now updates the other bots in the same stack.
    -   Improved the sheet to show the filter buttons for every tag namespace.
    -   Added the ability to undo destroying a bot from the sheet.
    -   Changed the "channel does not exist" message to include a better call to action.
    -   Zooming and rotation from a `player.tweenTo()` call can now be canceled by user input.
-   Bug Fixes
    -   The zoom value and orbital values of the `player.tweenTo()` function have been clamped to their set limits to avoid issues.
    -   The inconsistancy of zoom number input between perspective and orthographic cameras with the `tweenTo` function has been fixed.
    -   Fixed the create channel button to refresh the page so that the channel is properly loaded.

## V0.9.25

### Date: 08/08/2019

### Changes:

-   Bug Fixes
    -   Fixed a spelling error in the hamburger menu.
    -   Fixed an issue that would cause recursive formulas to lock-up the channel.

## V0.9.24

### Date: 08/08/2019

### Changes:

-   Improvements
    -   Changed `onPlayerContextEnter()` to `onPlayerEnterContext()`.
    -   Added `player.currentChannel()` for users to query the channel id in player.
-   Bug Fixes
    -   Dragging a mod should no longer show a change in the scale.
    -   Fixed an issue that would show the wrong username if logging in as a guest.
    -   Fixed the "Fork Channel" button to create the new channel.
    -   Changed the "Fork Channel" and "Clear Channel" buttons to only allow admins to run them.
    -   Fixed an issue that would cause the tag input boxes to not accept typing an `=` sign as the first character.
    -   Fixed the `Destroyed {bot ID}` messages to not show when the bot doesn't actually get destroyed.
    -   Getting the mod of a recently changed file will no longer be missing tags.
    -   Fixed isse with new tag input remaining open when verifying a tag vai the enter key.
    -   Fixed issue where `aux.stackable` being false stopped mods from being applied to the bot, mods can now be applied.

## V0.9.23

### Date: 08/06/2019

### Changes:

-   Improvements
    -   Changed `Clear Mod` to `Reset` in the sheet.
    -   Allow the clicking on a bot in the sheet in single selection mode to deselect the bot.
    -   Changed `onCombine()` action tag to `onCombine(#tag:"value")` and set the autofill to not auto add this tag to the sheet.
    -   Added the `aux.context.devices.visible` to allow the hiding of user bots in the player.
-   Bug Fixes
    -   Dragging a bot with no bot selected will no longer select a mod of the dragged bot.

## V0.9.22

### Date: 08/06/2019

### Changes:

-   Improvements
    -   Changed `{context}.index` to `{context}.sortOrder`.
    -   Added another variable to `onClick()` action tag to return a context.
    -   Added another variable to `onCombineEnter()` and `onCombineExit()` action tags to return a context.
    -   Added `onAnyPlayerContextEnter` to trigger on every bot when a player joins a context and changed `onPlayerContextEnter` to trigger on the player bot that joins a context.

## V0.9.21

### Date: 08/05/2019

### Changes:

-   Improvements
    -   Improved the `server.shell()` command to output a bot to the `aux.finishedTasks` channel with the results of the command.
    -   Added the ability to backup channels to Github using Gists.
        -   You can trigger a backup by running `server.backupToGithub(token)` as an admin from the admin channel.
        -   The `token` parameter should be replaced with a string containing a [personal access token](https://help.github.com/en/articles/creating-a-personal-access-token-for-the-command-line) from the account you want the backup to upload to.
        -   During upload a bot will be added to the `aux.runningTasks` context with a progress bar indicating the status of the operation.
        -   When the task is completed the bot will be moved to the `aux.finishedTasks` context and will contain tags indicating the result of the operation.
        -   After finishing the bot will contain a link to the uploaded data.
    -   Added the ability to backup channels as a zip file.
        -   Triggered by running `server.backupAsDownload()` as an admin from the admin channel.
        -   Similar to the Github backup but the zip file is downloaded to your device.
    -   `setTag` function will now accept an array of bots as it's first paramater.
    -   Removed the white circle background from the player's menu button.
    -   Changed `Fork/Upload/Download AUX` to `Fork/Upload/Download Channel`.
    -   Updated connection message.
    -   Allow the deselection of files by clicking on the bot in the sheet during multiselection.
    -   Greatly improved the performance of dragging stacks of bots in AUXPlayer.
    -   Added the `onCombineEnter()` and `onCombineExit()` action tags to fire on all bots being interacted with during a drag operation with combine action tags involved.
-   Bug Fixes
    -   Removed mouse pointer change on player inventory side bars.
    -   Made the multiselect button ui consistant colors.
    -   Made the multiselect button hide itself in multiselect mode.
    -   `aux.label` will now accept numbers as a tag value.
    -   Further restrict the add tag setup to stop unwanted warning popups.
    -   Fixed to let admin users be designers even if the designers list says otherwise.

## V0.9.20

### Date: 07/31/2019

### Changes:

-   Improvements
    -   Increased the Socket.io ping interval and timeout values to better support sending large causal trees.
    -   Updated `aux.inventory.height` to `aux.context.inventory.height`.
    -   Removed the raise and lower option in the context dropdwon menu.
    -   Changed player menu's `Add Channel` to `Subscribe to Channel`.
    -   Set mobile and desktop's default player inventory height to be consistent.
    -   Added a basic console that can be used to view logs from scripts and formulas.
        -   The console can be opened via the `player.openDevConsole()` script function.
    -   Changed the toggle size button's image.
    -   Moved multiselection button to the top right, added new icon for the button.
    -   Added bot image to top of sheet.
    -   Removed deslection button, the minus icon, from the sheets.
    -   Changed destroy bot button text to the trash can icon.
    -   Allow the user to drag bots from the bot image at the top of the sheet section.
-   Bug Fixes
    -   Improved centering of loading popup's `powered by CasualOS` text.
    -   Fixed an issue that would cause `player.currentContext()` to not update until after the `onPlayerContextEnter()` event was fired.
    -   Fixed some issues with the login flow for AUXPlayer.

## V0.9.19

### Date: 07/29/2019

### Changes:

-   Improvements
    -   Added the ability for shouts and whispers to return values.
        -   `shout()` returns a list of results from every bot that ran a script for the shout ordered by bot ID.
        -   `whisper()` returns a list of results from every bot that ran a script for the whisper ordered by the input bot array.
        -   To return a value from a shout/whisper handler, use `return` statements. For example, to return `10` from a shout you would simply write `return 10`.
    -   Changed the tag suggestion list to only show when there are tags that match the input.
    -   Changed the create surface popup's header text to read: `Create Context from Selection`.
    -   Added show surface checkbox to the create context popup.
    -   Removed the text on the sheet's bottom left add tag button.
    -   Added the phrase `powered by CasualOS` to bthe hamburger menu and loading popup.
    -   Removed `Unselect All` from the sheets.
-   Bug Fixes
    -   Fixed an issue that would let users load the admin channel because no file specified session limits for it.
    -   Fixed an issue that would cause formulas which contained indexer expressions to fail.
    -   Fixed the server to not overwrite broke Causal Trees.
    -   Stopped incorrect empty tag warning when attempting to add in a new tag.
    -   Fixed there not being a visible right bar on the player inventory.
    -   Fixed dependency tracking for formulas which get bots by ID. (like `getBots("id")`)

## V0.9.18

### Date: 07/25/2019

### Changes:

-   Bug Fixes
    -   Reverted a change that had the potential to corrupt a tree upon load.

## V0.9.17

### Date: 07/25/2019

### Changes:

-   Improvements
    -   Added the ability to execute remote events on the server.
        -   This lets us do all sorts of administrative tasks while keeping things secure.
        -   These events are sent via scripts.
        -   Depending on the action, it may only be possible to execute them in the correct channel. For example, executing admin tasks is only allowed in the admin channel to help prevent things like clickjacking.
        -   The following functions are supported:
            -   Admin channel only
                -   `server.grantRole(username, role)`: Grants the given role to the user account with the given username if the current player is an admin.
                -   `server.revokeRole(username, role)`: Revokes the given role from the user account with the given username if the current player is an admin.
                -   `server.shell(script)`: Runs the given shell script on the server if the current player is an admin.
    -   Improved the login system to dynamically update based on changes to the admin channel.
        -   This lets us do things like lock user accounts or tokens and have the system automatically handle it.
        -   It even supports formulas!
        -   The login system uses the following tags on bots in the admin channel:
            -   `aux.account.username`: This tag indicates that the bot is a "user account" bot for the given username.
            -   `aux.account.roles`: This tag indicates which roles an account should be granted.
            -   `aux.account.locked`: This tag indicates whether the account is locked and that logging in using it should not be allowed.
            -   `aux.token`: This tag indicates that the bot is a "token" which can be used to login to a user account.
            -   `aux.token.username`: This tag indicates the username of the user account that the token is for.
            -   `aux.token.locked`: This tag indicates whether the token is locked and therefore cannot be used to login to the account.
    -   Improved the login system to automatically give guests the `guest` role.
        -   This allows blocking guests via the `aux.blacklist.roles` tag on the channel config file.
    -   Improved the channel system to only allow loading a channel if it has been created via a bot in the admin channel.
        -   This lets admins control which channels are accessible.
        -   The admin channel is always accessible, but only to admins. This is a safety measure to prevent people from locking themselves out.
        -   To make a channel accessible, load the admin channel and create a bot with `aux.channel` set to the channel you want and `aux.channels` set to `true`.
        -   Alternatively, load the channel you want and click the `Create Channel` toast that pops up. (only works if you're an admin)
    -   Added the ability to view and control how many sessions are allowed.
        -   Allows setting a max sessions allowed value for channels and the entire server.
        -   Per-Channel settings go on the channel file in the admin channel.
            -   The `aux.channel.connectedSessions` tag indicates how many sessions are active for the channel.
            -   The `aux.channel.maxSessionsAllowed` tag specifies how many sessions are allowed for the channel. Admins are not affected by this setting. If this value is not set then there is no limit.
        -   Global settings go on the `config` file in the admin channel.
            -   The `aux.connectedSessions` tag indicates how many sessions are active for the server.
            -   The `aux.maxSessionsAllowed` tag specifies how many sessions are allowed for the entire server. Admins are not affected by this setting. If this value is not set then there is no limit.
    -   Added the ability to query the status information from the server.
        -   Requests to `/api/{channelId}/status` will return a JSON object containing the current number of active connections for the channel.
        -   Requests to `/api/status` will return a JSON object containing the current number of active connections for the server.
    -   Changed `aux.inventory.color` tag to `aux.context.inventory.color`, and allowed the editing of the invenroty color to be done in the context bot's tags.
    -   Added an `aux.context.inventory.visible` tag to toggle the player inventory on and off, it will default to visible.
    -   Reduced width of player inventory and added a left alligned line to it's left side.
    -   Gave the player inventory the ability to be set by a user set inventory context tag.
    -   Added a width maximum to the player inventory.
    -   Added in the `onAnyBotClicked()` function to fire an event when any bot in the scene has been clicked.
-   Bug Fixes
    -   The player's background context color can now be set via fomula.
    -   Fixed scripts to remove deleted files from queries like `getBots()` or `getBot()`.
    -   Fixed the login screen to hide the loading progress when the user needs to scan the token from their other device.
    -   Improved the JavaScript sandbox to prevent common infinite loops.
        -   Loops in JavaScript code now have an energy cost of 1 per iteration.
        -   By default, each formula/action has an energy of `100,000`.
        -   Shouts get their own energy value set at `100,000`. (for now - so it's still possible to get around the energy limit by shouting back and forth)
        -   Exceeding the energy limit causes the formula/action to be terminated so that the application doesn't get locked up.
    -   Corrected misspelled tag name in the tag dropdown list.
    -   Fixed positioning issue with setting `aux.label.anchor` via an interaction.

## V0.9.16

### Date: 07/22/2019

### Changes:

-   Improvements

    -   Added ability to use the enter key on the new tag dropdown to autofill the tag.
    -   The webpage's tab name will now display the channel's ID in designer and the Context name and ID in Player.

-   Bug Fixes
    -   Added another Wall3D optimization with a geometry disposal.
    -   Added a null check to stop an error when trying to drag specifically removed bots.
    -   A mod object will no longer change it's mesh scale while being dragged.
    -   Fixed an issue that would happen if a file was updated and deleted in the same script.

## V0.9.15

### Date: 07/18/2019

### Changes:

-   Improvements
    -   Selecting a tag from the tag suggestions list will now automatically add the tag on click.
    -   Added a plus sign to the `Make mod from selection` butotn's icon.
-   Bug Fixes
    -   Improved Wall3D performance, should no longer take up most memory allocation.
    -   Clicking on a bot will no longer have the mereg ball appear for a second in the file count.

## V0.9.14

### Date: 07/17/2019

### Changes:

-   Improvements
    -   Added a login system
        -   Users are first-come first-serve.
            -   Upon login your device will generate a token that is used to authenticate the device for that user account.
                -   Because this token is unique and secret you must use the new "Login with Another Device" feature in the side menu.
                -   This will show a QR code that can be scanned after trying to login with the same username.
            -   Users can be granted roles via their bot in the `admin` channel.
                -   These roles can be used to allow or deny access to channels.
                -   Users that have the `admin` role are allowed access to every channel. (and bypass the blacklist and whitelist)
        -   The server now decides if a user is able to load an aux.
            -   This means that the server checks `aux.blacklist` and `aux.whitelist` before sending the data.
            -   The following tags have been added to check whether a user is allowed access based on their roles.
                -   `aux.whitelist.roles`: Specifies the list of roles that users must have all of in order to access the channel.
                -   `aux.blacklist.roles`: Specifies the list of roles that users must not have any of in order to access the channel.
            -   By default, the `admin` channel is set to allow only users with the `admin` role.
    -   The login screen now remembers which users you have logged in with previously.
        -   Because tokens are saved on the device it is important to save users and only remove them if explicitly requested by the user.
    -   The `aux.line.style` tag's wall settting will now dynamically scale with bot height and bot stacking.
    -   The inventory viewport now no longer accepts panning input, it will now only zoom and rotate.
    -   Added in an `aux.line.style` tag that changes the design of the `aux.line.to` line.
    -   Added in a resize sheets button to set sheet's to full page width at all times.
    -   Added in an `aux.line.width` tag that changes the width of the `aux.line.to` but only the wall style for now.
    -   Resize the sheets button is now on the far left of the sheets buttons.
    -   Added a new `Make mod from selection` button to the sheet's buttons.
    -   Clicking off of the sheets will now always revert the selected item to an empty bot.
    -   Clicking the `enter` key on a selected tag will automatically open up the `new tag` input section.
    -   Clicking the `escape` key when the `new tag` input section is up will close the input section.
    -   The `new tag` input section will now be left alligned in the sheets.
    -   The tag section buttons will now appear below the bot content in the sheets.
    -   Moved the sheet's `Toggle Size` button to the right side of the sheet.
-   Bug Fixes
    -   Fixed `create()` to dissallow overriding `aux.creator` when a creator is specified.
    -   The center button will no longer effect the rotation in channel designer's viewport.
    -   'Enable AR' button no longer shows up in iOS Chrome which is currently unsupported.
    -   Fixed AR rendering for both AUX Designer and AUX Player.
    -   Fixed the login page to redirect to Channel Designer if the user refreshes the page while on the login screen.
    -   Fixed an issue that would cause `player.currentContext()` to be undefined if it was accessed inside `onConnected()`.
    -   Fixed the link to the `aux-debug` page in Channel Designer.
    -   Fixed an issue where formulas which had circular dependencies would cause other tags referencing the circular tag to not update.
    -   Fixed the parsing logic for filter tags to support curly quotes. (a.k.a. "Smart Quotes" that the iOS keyboard makes)
    -   Adding a new tag to a bot will now automatically focus the new tag whereas before it would not focus it.
    -   Fixed the file table to not interrupt the user's typing when tag value updates are processed.
-   Security Fixes
    -   Updated the `lodash` NPM package to `4.17.14` to mitigate [CVE-2018-16487](https://nvd.nist.gov/vuln/detail/CVE-2018-16487).

## V0.9.13

### Date: 07/10/2019

### Changes:

-   Improvements
    -   Reordered the context menu list to new specifications.
    -   Renamed several items in the context menu list: `Open Context` to `Go to Context` and `Select Context Bot` to `Edit Bot`.
-   Bug Fixes
    -   The `aux.context.locked` will now be properly initially set via the create context popup's tick box.

## V0.9.12

### Date: 07/09/2019

### Changes:

-   Improvements
    -   Added a rotation option to `player.tweenTo`, users can now define an `x` and `y` rotation to define which way the camera views the bot.
    -   New context popup opens with`aux.context.locked` set to false and the text has been change to `Lock Context`.
    -   Changed `aux.mod.tags` to `aux.mod.mergeTags`.
    -   Renamed `aux.movable="mod"` to `aux.movable="cloneMod"`.
    -   `isDiff` function no longer checks for `aux.mod.mergeTags` when determining weather a bot is a diff or not.
    -   Added the `aux.listening` tag to disable, a bot will accept shouts or whispers if this tage is set to true but ignore them it `aux.listening` is set to false.
    -   Removed the `context_` prefix of the default generated name of new contexts.
-   Bug Fixes
    -   The cube that appears on empty bot will now be properly sized.
    -   The center inventory button will now appear when intended.
    -   Fixed typo on the `Requesting site ID` text.
    -   First entered letter on a new bot's label not appearing had been resolved.
    -   The function `onCombine` should not trigger when dragging on a stack of bots but a warning message explaining this has been added it this is attempted.
    -   Dragging the inventory top to change its size will no longer cause the Google Chrome mobile app to refresh the page.
    -   Added in a tween override when user attempts input during a tween that will stop the tween immediately.

## V0.9.11

### Date: 07/01/2019

### Changes:

-   Improvements
    -   Added two new functions that can be used to open URLs.
        -   `player.goToURL(url)`: Redirects the user to the given URL in the same tab/window.
        -   `player.openURL(url)`: Opens the given URL in a new tab/window.
-   Bug Fixes
    -   Fix actions that edit files which get destroyed to not error and cause the rest of the action to fail.

## V0.9.10

### Date: 06/29/2019

### Changes:

-   Bug Fixes
    -   Make the sandboxed iframe fix check if the OS is iOS in addition to checking for Safari. This detects Chrome iOS and therefore applies the workaround.

## V0.9.9

### Date: 06/28/2019

### Changes:

-   Bug Fixes
    -   Make our minifier output ASCII so that Safari can load the web worker from a blob. (which apparently requires ASCII)

## V0.9.8

### Date: 06/28/2019

### Changes:

-   Improvements
    -   Can now click on and drag multiple files at a time, one for each VR controller.
-   Bug Fixes
    -   Fixed loading on Firefox browsers.
        -   Added special case for Firefox browsers to ignore the use of browser crypto since it seems to cause errors despite it being supported.
    -   Always render VR controllers, even if they are not in view of the camera.
        -   This makes sure that you can still see controller pointer lines and cursors even if you are holding the controller out of view.
    -   Fixed loading on Safari by allowing the sandboxed iframe to do more than it should be able to.
        -   Related Bug: https://bugs.webkit.org/show_bug.cgi?id=170075

## V0.9.7

### Date: 06/28/2019

### Changes:

-   Bug Fixes
    -   Inventory camera updates properly again in AUXPlayer.
    -   Added some basic regex URL validation to `aux.iframe` tag.

## V0.9.6

### Date: 06/28/2019

### Changes:

-   **Breaking Changes**
    -   Removed `@` and `#` expressions.
        -   This means that `@id` and `#id` will no longer work.
        -   Instead, use `getBots("#id")` and `getBotTagValues("#id")`.
-   Improvements
    -   The inventory now begins with a top down view.
    -   The center viewport button will now set the rotation to be top down.
    -   Inventory now begins with an increased zoom value.
    -   Manually control when we submit the frame to the VRDisplay
        -   This allows us to be able to do multiple rendering passes on the WebGL canvas and have them all appear in VR correctly.
        -   Before this fix, any elements that were rendered onto the WebGL canvas after the first pass were absent from VR. This was because the `THREE.WebGLRenderer` prematurely submitted the frame to the `VRDisplay`. This was a problem because it appears that the WebVR API ignores subsequent calls to the `VRDisplay.submitFrame` function until the current frame has passed.
    -   Added the `hasTag` function to allow users to check if the file has a specific tag on it.
    -   Moved formula calculations to a background thread.
        -   This helps get a more consistent framerate by running formulas in the background while the scene is rendering.
        -   As a result, the `window` global variable will not be available formulas.
            -   This means formulas like `window.alert()` or `window.location` or `window.navigator.vibrate()` will not work anymore.
            -   This also means that channels are more secure since you should no longer be able to write a formula that directly modifies bots in another channel. (no crossing the streams)
        -   The new system works by tracking dependencies between formulas.
            -   It looks for calls to `getTag()`, `getBot()`, `getBots()` and `getBotTagValues()` to track dependencies.
            -   It is fairly limited and does not yet support using variables for tag names. So `getTag(this, myVar)` won't work. But `getTag(this, "#tag")` will work.
            -   There are probably bugs.
        -   Additional improvements include showing the error message produced from a formula.
            -   If the formula throws an error then it will show up instead of the formula text.
            -   The UI has not been updated so you cannot scroll to read the full error message.
    -   Improved line performance.
    -   Improved label positioning to be more consistent.
    -   Improved users to share inventories, menus, and simulations when they are logged in with the same username.
    -   Old inactive users will now be deleted automatically to keep the data model clear of unused users.
        -   This only affects bots that have the `aux._user` tag set.
    -   Improved our usage of Vue.js to prevent it from crawling the entire game tree to setup property listeners.
        -   This reduces rendering overhead significantly.
    -   Changed the size of the inventory's dragging bar.
-   Bug Fixes
    -   Fixed rendering warning that was caused by `aux.line.to` if the line was too short.
    -   The context will now no longer allow for bot placement if it is not being visualized.
    -   The bot's label should now always appear on page reload.
    -   The bot sheet should now no longer have an incorrect layout upon adding a new bot.
    -   The config ID in sheets will now read as `config` and not `confi`.
    -   Switching contexts in AUXPlayer will now add the old context to the browser history so you can use the back and forward buttons to go back and forth.

## V0.9.5

### Date: 6/19/2019

### Changes:

-   Improvements
    -   `onGridClick()` is now supported in VR.
    -   Changed `mergeBall` tag to `mod`.
    -   Changed `tags` staring tag to `mod`.
    -   Changed `Clear Tags` to `Clear Mod`.
    -   Stop users from adding a blank or only whitespace tag.
    -   Changed `tags.remove()` back to `removeTags()`.
-   Bug Fixes
    -   All camera tweens will now snap to their final (and literal) target destination at the end of the tween.
    -   Bots will get destroyed when dragged over the trashcan in AUX Builder even if it is still on a context surface.
    -   `aux.context.rotation` tags are now being used in AUX Builder to apply rotation to contexts.
    -   Tags starting with `_user` and all other appropriate hidden tags will now correctly sort into the hidden tags section in sheets.
    -   Clearing an empty mod with an added tag on it now clears the added tag.
    -   `aux.label.size.mode` set to `auto` now sizes properly with the orthographic camera.
    -   The inventory in player will now no longer reset it's scale upon resizing the inventory.

## V0.9.4

### Date: 06/18/2019

### Changes:

-   Improvements
    -   Label rendering is now longer overdrawn on the main scene.
        -   This fixes issues with rendering labels in VR.
-   Bug Fixes
    -   Labels are now rendered in both the left and right eye in VR.
    -   Fixed flickering labels due to z-fighting with the geometry it was anchored to

## V0.9.3

### Date: 06/18/2019

### Changes:

-   Improvements
    -   Changed labels to read "Bot" instead of "File".

## V0.9.2

### Date: 06/18/2019

### Changes:

-   **Breaking Changes**
    -   We changed how tags are used in formulas. Now, instead of using the dot (`.`) operator to access a tag in a file, you must use the new `getTag(file, tag)` and `setTag(file, tag)` functions.
        -   For example, instead of:
            -   `this.aux.color = "red"`
        -   You would use:
            -   `setTag(this, "#aux.color", "red")`
        -   Likewise for getting tags:
            -   `alert(this.aux.color)`
        -   You should now use:
            -   `alert(getTag(this, "#aux.color"))`
-   Improvements
    -   Added several functions indended to replace the @ and # expression syntax.
        -   `getBot(tag, value)`, Gets the first file with the given tag and value.
        -   `getBots(tag, value (optional))`, Gets all files with the given tag and optional value. This replaces the `@tag(value)` syntax.
        -   `getBotTagValues(tag)`, Gets all the values of the given tag. This replaces the `#tag` syntax.
        -   `getTag(file, tag)`, Gets the value stored in the given tag from the given file. This replaces using dots (`.`) to access tags.
        -   `setTag(file, tag, value)` Sets the value stored in the given tag in the given file. This replaces using dots (`.`) to set tag values.
    -   Renamed several functions to use the "bots" terminology instead of "files".
        -   `getFilesInContext() -> getBotsInContext()`
        -   `getFilesInStack() -> getBotsInStack()`
        -   `getNeighboringFiles() -> getNeighboringBots()`
        -   `player.getFile() -> player.getBot()`

## V0.9.1

### Date: 06/13/2019

### Changes:

-   Improvements
    -   VR mode is reimplemented.
        -   On a VR device, you can enter VR mode by clicking on `Enter VR` in the menu.
        -   VR controllers can be used to click on files as well as drag them around in both AUX Player and AUX Builder.
        -   `onPointerEnter()` and `onPointerExit()` work for VR controllers in AUX Player.
    -   AR mode is back to its previous working state (along with inventory!)
    -   Changed the function tag `player.isBuilder()` to `player.isDesigner()`.
    -   Clicking on the same file as the selected file will now open the sheet if it has been closed.
    -   Added a `Select Context File` seciton in the workspace dropdown. This will select the file responsible for the workspace and open up it's sheet.
    -   Added ability to drag to change the height of the inventory viewport in the player.
    -   Added a new `aux.inventory.height` tag that when applied to the config file will set a default height of the player's inventory.
-   Bug Fixes
    -   Clicking on the same file as the selected file will no longer deselect the file in single selection mode.
    -   Fixed accidental double render when running in AUX Builder.

## V0.8.11

### Date: 06/07/2019

### Changes:

-   Improvements
    -   Removed unused top grid spaces of empty an empty file.
    -   The tag autocomplete is now in alphabetical order.
    -   The id tag value is now centered in the sheets.
    -   The `Clear Diff` section of the sheets has been renamed `Clear Tags`.
    -   The tooltip for the surface button has been changed from `create surface from selection` to `create surface` in mergeBall mode.
-   Bug Fixes
    -   Changed the resulting `diff-` id of file to `merge` when adding tag to empty file.
    -   Changed header of the create worspace popup from `Create Surface from Selection` to `Create Surface` when opened on a merge file.

## V0.8.10

### Date: 06/07/2019

### Changes:

-   Improvements
    -   Change `diff` key word to `merge` or `mergeBall`.
        -   EX: The tag function `aux.diff` has been changed to `aux.mergeBall` and `aux.diffTags` has been changed to `aux.mergeBall.tags` and the `diff` id tag value has been changed to `merge`.

## V0.8.9

### Date: 06/06/2019

### Changes:

-   Improvements
    -   Changed `diff.save` and `diff.load` to `diff.export` and `diff.import` respectfully.
    -   Changed function `saveDiff` to automatically include the `loadDiff` function within it to clean up the resulting output.
    -   `diff.save` will now return a cleaner JSON than it was before.
-   Bug Fixes
    -   Duplicate tags will now not show up in a closed tag section's tag count.
    -   Stopped additon of extra whitespace on left side of screen when multi selecting too many files.

## V0.8.8

### Date: 06/05/2019

### Changes:

-   Improvements
    -   Improved how diffs are created from files so that they don't contain any tags which are for contexts.
        -   This means that moving a file will only give you a diff of tags that are not related to a context.
        -   Examples are `aux.color`, `aux.label`, etc.
        -   As a result, applying the diff to a file won't cause it to be moved.
    -   The hidden tag section has been changed from `aux._` to `hidden`.
    -   The action and hidden tag sections will now appear when only one tag meets the criteria for the section.
    -   The add tag auto complete will now check for a match of the start if the string and not a substring.
    -   The add tag autocomplete will hide the `aux._` tags until `aux._` is input.
    -   When clicking the background in multi-file selection mode, it will deselect the files and keep a diff of the last selected.
    -   Improved file diffs to keep the existing diff selected after merging it into a file.
    -   Added tag `aux.inventory.color` to global file that allows the user to set the inventory background color in player.
-   Bug Fixes
    -   Fixed an issue that would cause file diffs to apply their context positions to other files.
    -   Clicking the `minus` button of the final file in sheets will now switch to diff without the `minus` or `unselect all` buttons that don't do anything.

## V0.8.7

### Date: 06/05/2019

### Changes:

-   Improvements
    -   Added the ability to show hidden tags by toglging hidden tag section instead of the hidden tags button which has been removed.
    -   Edited hexagon button to be filled and have a larger plus icon to improve uniformity.
-   Bug Fixes
    -   Tag `#` section will no longer remain if there are no tags fitting the criteria.

## V0.8.6

### Date: 06/05/2019

### Changes:

-   Improvements
    -   Added the ability to automatically convert curly quotes (`U+2018`, `U+2019`, `U+201C`, `U+201D`) into normal quotes (`U+0008`, `U+0003`).
-   Bug Fixes
    -   Fixed an issue where tag diffs would appear like normal files.
    -   Fixed an issue that prevented users from moving the camera when tapping/clicking on a worksurface.

## V0.8.5

### Date: 06/04/2019

### Changes:

-   Bug Fixes
    -   Fixed an issue that caused diffs to not be draggable from the mini file in the upper right hand corner of the screen.
    -   Fixed some conflicts between the default panel opening logic and the new dragging logic on mobile.
    -   Fixed an issue that prevented users from dragging file IDs out from the file panel on mobile.

## V0.8.4

### Date: 06/04/2019

### Changes:

-   Improvements
    -   Made AUX Builder remove any context-related tags when cloning/duplicating a file.
        -   This prevents diff files from magically appearing in other contexts when dragging them.
        -   It is accomplished by deleting any tag that is hidden (starts with an underscore) or is related to a context made by an `aux.context` tag in another file.
    -   Added `diff.save()` and `diff.load()` AUX Script functions.
        -   `diff.save(diffToSave)`: Takes the given diff and returns JSON that can be stored in a tag.
        -   `diff.load(diffToLoad)`: Renamed from `diff.create()`, `diff.load()` is now able to take some JSON and returns a diff that can be applied to a file using `applyDiff()`.
    -   Numbers in tags can now start with a decimal instead of having to start with a digit.
        -   For example, `.0123` is now allowed and equals `0.0123`.
    -   Added the ability to customize user colors via the following tags:
        -   `aux.color`: Setting this tag on a user's file will cause that user to be the given color.
        -   `aux.scene.user.player.color`: Setting this tag on the globals file will cause all users in AUX Player to appear as the given color.
        -   `aux.scene.user.builder.color`: Setting this tag on the globals file will cause all users in AUX Builder to appear with the given color.
    -   Made AUX Player users default to a yellow color instead of blue.
    -   Renamed the `globals` file to `config`.
    -   Renamed the following tags/actions:
        -   `aux.context.surface.{x,y,z}` -> `aux.context.{x,y,z}`
        -   `aux.context.surface.rotation.{x,y,z}` -> `aux.context.rotation.{x,y,z}`
        -   `aux._creator` -> `aux.creator`
        -   `aux.builders` -> `aux.designers`
        -   `onSave()` -> `onSaveInput()`
        -   `onClose()` -> `onCloseInput()`
    -   Changed the `"Switch to Player"` button text to be `"Open Context in New Tab"`.
    -   Changed the title of AUX Builder to `"Channel Designer"`.
    -   Improved the file table to automatically focus the first input for newly added tags.
    -   Added an `onDiff()` event that is triggered on the file that a diff was applied to.
        -   The `that` parameter is an object with the following properties:
            -   `diffs`: The array of diffs that were applied to the file.
-   Bug Fixes
    -   Fixed the color picker input to not error when the edited tag doesn't have a value.
    -   Fixed the color picker basic input subtype to have the correct width so that the colors line up properly.
    -   Fixed an issue with showing an input box during the `onSaveInput()` or `onCloseInput()` callback from another input.
    -   Added in ability to drag file or diff out of file selection dropdown button.
    -   The sheet section will now hide itself when dragging a file from it and reopen itself when the drag is completed.
    -   Changed `Create Workspace` button tooltip to `Create Surface from Selection`.
    -   Removed the `Destroy File` and `Clear Diff` buttons from an empty diff sheet.
    -   Removed the `Destroy File` and replaced it with the `Clear Diff` button on a non-empty diff sheet.
    -   Fixed `player.tweenTo()` from affecting the inventory camera if the target file doesnt exist in it.

## V0.8.3

### Date: 06/03/2019

### Changes:

-   Improvements
    -   Replaced `aux.context.surface` with `aux.context.visualize`
        -   This allows specifying how a context should be visualized in AUX Builder.
        -   The previous option only allowed specifying whether a context is visualized, not how.
        -   There are currently 3 possible options:
            -   `false`: Means that the context will not be visible in AUX Builder. (default)
            -   `true`: Means that the context will be visible in AUX Builder but won't have a surface.
            -   `surface`: Means that the context will be visible with a surface in AUX Builder.

## V0.8.2

### Date: 05/31/2019

### Changes:

-   Improvements
    -   Added `onGridClick()`
        -   Triggered when the user clicks on an empty grid space in AUX Player.
        -   Runs on every simulaiton.
        -   The `that` parameter is an object with the following properties:
            -   `context`: The context that the click happened inside of. If the click occurred in the main viewport then this will equal `player.currentContext()`. If the click happened inside the inventory then it will equal `player.getInventoryContext()`.
            -   `position`: The grid position that was clicked. Contains `x` and `y` properties.
    -   Added the `aux.builders` tag which allows setting a whitelist for AUX Builder.
        -   `aux.whitelist` and `aux.blacklist` still exist and can be used to whitelist/blacklist users across both AUX Builder and AUX Player.
        -   If `aux.builders` is present then only users in the builder list can access AUX Builder.
        -   If `aux.builders` is not present then AUX Builder falls back to checking the whitelist and blacklist.
    -   Added support for `aux.movable=diff`.
        -   This mode acts like `clone` but the cloned file is a diff.
        -   You can control the tags that are applied from the diff by setting the `aux.movable.diffTags` tag.
    -   Added `player.isBuilder()` function for AUX Script.
        -   Determines if the current player is able to load AUX Builder without being denied. For all intents and purposes, this means that their name is in the `aux.builders` list or that there is no `aux.builders` list in the globals file.
    -   Added `player.showInputForTag(file, tag, options)` function for AUX Script.
        -   Shows an input dialog for the given file and tag using the given options.
        -   Options are not required, but when specified the following values can be used:
            -   `type`: The type of input dialog to show.
                -   Supported options are `text` and `color`.
                -   If not specified it will default to `text`.
            -   `subtype`: The specific version of the input type to use.
                -   Supported options are `basic`, `advanced`, and `swatch` for the `color` type.
                -   If not specified it will default to `basic`.
            -   `title`: The text that will be shown as the title of the input box.
            -   `foregroundColor`: The color of the text in the input box.
            -   `backgroundColor`: The color of the background of the input box.
            -   `placeholder`: The placeholder text to use for the input box value.
    -   Added autofill feature to the add tag input box for improved tag adding.
    -   Center camera button is only shown when at a specified distance from the world center.
    -   Placed camera type toggle back inside the menu for both AUX Builder and AUX Player.
    -   Changed hexagon image to include a plus sign to make is match with other 'add item' buttons.
    -   Added ability to remove files from a search, will convert any remaining files into a multiselected format.
    -   Removed bottom left diff brush from builder. Diffs need to be dragged from their file ID in the sheets menu now.
    -   Changed the default placholder in the search bar from `search`, `[empty]`, and `[diff-]` to just be `search / run`.
    -   Edited the `RemoveTags()` function to allow it to use Regular Expressions to search for the tag sections to remove.

## V0.8.1

### Date: 05/29/2019

### Changes:

-   Improvements

    -   Added in the `RemoveTags(files, tagSection)` function to remove any tag on the given files that fall into the specified tag section. So triggering a `RemoveTags(this, "position")` will remove all tags such as `position.x` and `position.random.words` on this file.
    -   Added the `aux.destroyable` tag that prevents files from being destroyed when set to `false`.
    -   Made the globals file not destroyable by default.
    -   Reimplemented ability to click File ID in the sheet to focus the camera on it.
    -   Added the `aux.editable` tag that can be used to prevent editing a file in the file sheet.
    -   Added events for `onKeyDown()` and `onKeyUp()`.
        -   These are triggered whenever a key is pressed or released.
        -   The `that` parameter is an object containing the following fields:
            -   `keys` The list of keys that were pressed/released at the same time.
        -   See https://developer.mozilla.org/en-US/docs/Web/API/KeyboardEvent/key/Key_Values for a list of possible key values.
    -   Added new formula functions:
        -   `getFilesInStack(file, context)` gets the list of files that are in the same position as the given file.
        -   `getNeighboringFiles(file, context, direction)` gets the list of files that are next to the given file in the given direction.
            -   Possible directions: `left`, `right`, `front`, `back`.
            -   If a direction is not specified, then the function returns an object containing every possible direction and the corresponding list of files.
        -   `player.importAUX(url)` loads an .aux file from the given URL and imports it into the current channel.
    -   Improved the `whisper()` function to support giving it an array of files to whisper to.
    -   Set an empty diff file as the selected file if no other files are selected, this will allow new files to be dragged out drom this diff's id as a new file.
        -   Selection count is set to 0 in this instance as not files are meant to be shown as selected.
    -   Added a "Create Worksurface" button to the file sheet.
        -   This will create a new worksurface and place all the selected files on it.
        -   The worksurface will use the given context name and can be locked from access in AUX Player.
        -   The new worksurface file will automatically be selected.
        -   The system will find an empty spot to place the new worksurface.
    -   Added camera center and camera type buttons to lower right corner of AUX Builder and AUX Player.
        -   Inventory in AUX Player also has a camera center button.
        -   Camera center will tween the camera back to looking at the world origin (0,0,0).
        -   Camera type will toggle between perspective and orthographic cameras. The toggle button that used to do this has been removed from the main menus.

-   Bug Fixes
    -   Fixed `tweenTo` function not working after changing the camera type.
    -   Fixed the file sheet to not have a double scroll bar when the tags list becomes longer than the max height of the sheet.
    -   Fixed an issue that would add a file to the "null" context when dragging it out by it's ID.

## V0.8.0

### Date: 05/25/2019

### Changes:

-   Improvements
    -   Replaced 2D slot-based inventory with a full 3D inventory context view on the lower portion of the screen.
        -   You can drag files seamlessly in and out of the inventory and current player context.
        -   Inventory has seperate camera control from the player context.
        -   Inventory is now unlimited in capacity as it is just another 3d context to place files in and take with you.
    -   Added a tag section check for multiple action tags, will now compress them into the `actions()` section.
    -   Add a docker-compose file for arm32 devices.
    -   Add the ability to execute a formula and get file events out of it.
    -   Add a play button to the search bar that executes the script.
-   Bug Fixes
    -   Fixed ability to click on files with `aux.shape` set to `sprite`.
    -   Hide the context menu on mobile when clicking the background with it open.
    -   Refactored progress bars to be more performant.
    -   Progress bars no longer interfere with input.
    -   Allow queries to return values that are not null or empty strings.
    -   Remove context menu on mobile when clicking on background.
    -   Make users that are in AUX Player appear blue.

## V0.7.8

### Date: 05/23/2019

### Changes:

-   Bug Fixes
    -   Made adding a tag put the new tag in the correct position in the sheet so it doesn't jump when you edit it.
    -   Fixed the ability to see other players.

## V0.7.7

### Date: 05/23/2019

### Changes:

-   Improvements
    -   The show hidden tag button and new tag button have swapped places.
    -   The sheets section will automatically appear when the search bar is changed.
    -   New create new file button art has been implemented.
    -   Several tags have changed:
        -   `aux.context.movable` -> `aux.context.surface.movable`
        -   `aux.context.x` -> `aux.context.surface.x`
        -   `aux.context.y` -> `aux.context.surface.y`
        -   `aux.context.z` -> `aux.context.surface.z`
        -   `aux.context.grid` -> `aux.context.surface.grid`
        -   `aux.context.scale` -> `aux.context.surface.scale`
        -   `aux.context.minimized` -> `aux.context.surface.minimized`
    -   Added `aux.context.surface` as a way to determine if a surface should show up in AUX Builder.
        -   Defaults to `false`.
    -   Changed how contexts are configured:
        -   You can now configure a context by setting `aux.context` to the context.
        -   Previously, this was done by creating a special tag `{context}.config`.
    -   Added `aux.context.locked` as a way to determine if a context should be able to be loaded in AUX Player.
        -   Defaults to `true` for contexts that do not have a file that sets `aux.context` for it.
        -   Defaults to `false` for contexts that have a file that sets `aux.context` for it and do not have a `aux.context.locked` tag.
    -   Changed how the globals file is created:
        -   It no longer has a label.
        -   It is now movable by default. (but you have to put it in a context first)
        -   It now defines the "global" context instead of a random context.
        -   It is not in the "global" context by default. (so there's just a surface with no files)
-   Bug Fixes
    -   The tags in sheets will now be sorted aplhabetically on show/hide tag sections.

## V0.7.6

### Date: 05/21/2019

### Changes:

-   Improvements
    -   Tag compression now happens when there are at least 2 similar starting sections.
    -   Tag sections now begin with or are replaced by `#`.
    -   Tag sections now truncate if they are over 16 characters.
    -   Tag sections now begin all turned on when opening the sheets.
    -   Tag sections now account for hidden tags and only show a tag section button if the amount of visible hidden tags is greater than 2.
    -   Made the channel ID parsing logic follow the same rules we use for the URLs.
    -   Added a toast message that will be shown whenever a file is deleted via the file table or the trash can.
-   Bug Fixes
    -   Fixed the `isBuilder` and `isPlayer` helper variables.

## V0.7.5

### Date: 05/21/2019

### Changes:

-   Improvements
    -   Tag compression to the table for tags with 3 or more similar starting sections(The series of characters before the first period in the tag).
    -   Made switching contexts in AUX Player via `player.goToContext()` fast by not triggering a page reload.
    -   Forced each channel in AUX Player to display the same context as the primary context.
    -   Added in ability to drag a block out of the sheet's ID value.
    -   Added the `diff.create(file, ...tags)` function.
        -   This creates a diff that takes the specified tags from the given file.
        -   Tags can be strings or regex.
        -   The result can be used in `applyDiff()` or in `create()`.
        -   Example:
            -   `diff.create(this, /aux\..+/, 'fun')`
            -   Creates a new diff that copies all the `aux.*` and `fun` tags.
    -   Added the `player.currentContext()` function.
        -   This returns the context that is currently loaded into AUX Player.
    -   Added the `onPlayerContextEnter()` event.
        -   This is triggered whenever AUX Player loads or changes a context.
        -   The `that` variable is an object containing the following properties:
            -   `context` - the context that was loaded.
    -   Added convenience functions for accessing the first and last elements on an array.
        -   `array.first()` will get the first element.
        -   `array.last()` will get the last element.
-   Changes
    -   Changed the @ and # formula expressions to always return a list of values.
        -   The values will always be sorted by the ID of the file that it came from.
            -   For @ expressions this means that the files will be sorted by ID.
            -   For # expressions this means that the values will be sorted by which file they came from.
        -   Because of this change, users should now use the `.first()` function to get the first file returned from a query.
-   Bug Fixes
    -   Fixed the wording when adding and removing channels.

## V0.7.4

### Date: 05/20/2019

### Changes:

-   Improvements
    -   Added the `NODE_PORT` environment variable to determine which port to use for HTTP in production.
-   Bug Fixes
    -   Fixed SocketManager to build the connection url correctly.

## V0.7.3

### Date: 05/20/2019

### Changes:

-   Bug Fixes
    -   Updated sharp to v0.22.1

## V0.7.2

### Date: 05/20/2019

### Changes:

-   Bug Fixes
    -   Fixed an issue where the server would return the wrong HTML page for AUX Player.

## V0.7.1

### Date: 05/20/2019

### Changes:

-   Bug Fixes
    -   Fixed an issue with running AUX on a .local domain that required HTTPs.

## V0.7.0

### Date: 05/20/2019

### Changes:

-   Improvements
    -   Search bar will now always remain across the top of builder.
    -   Made the `aux.context.grid` tag not use objects for hex heights.
    -   Made `auxplayer.com/channel` load AUX Builder and `auxplayer.com/channel/context` load AUX Player.
    -   Added `onConnected()` and `onDisconnected()` events to notify scripts when the user becomes connected for disconnected from the server.
    -   Added `player.isConnected()` to help formulas easily determine if the player is currently connected.
        -   Works by checking the `aux.connected` tag on the user's file.
-   Bug Fixes
    -   Allow for the expansion and shrinking of hexes after they have been raised or lowered.
    -   Clicking on the diff bursh in builder will now make the sheets appear correctly.
    -   Selecting the file ID in builder will now no longer change the zoom that sent the camera too far away.
    -   Upon shrinking the hex grid, hexes will now remain if a file is on top of it.
    -   Clicking on a non centeral hex did not show correct raise and lower options, now it does.
    -   Fixed an issue that would cause a formula to error if evaluating an array which referenced a non-existant tag.
        -   In the test scenario, this made it appear as if some blocks were able to be moved through and other blocks were not.
        -   In reality, the filter was breaking before it was able to evaluate the correct block.
        -   This is why re-creating a file sometimes worked - because the new file might have a lower file ID which would cause it to be evaluated before the broken file was checked.
    -   Fixed an issue that would cause the formula recursion counter to trigger in non-recursive scenarios.

## V0.6.5

### Date: 05/10/2019

-   Improvements
    -   Added `aux.iframe` tag that allows you to embed HTML pages inside an AUX.
        -   Related iframe tags:
            -   `aux.iframe`: URL of the page to embed
            -   `aux.iframe.x`: X local position
            -   `aux.iframe.y`: Y local position
            -   `aux.iframe.z`: Z local position
            -   `aux.iframe.size.x`: Width of the iframe plane geometry
            -   `aux.iframe.size.y`: Height of the iframe plane geometry
            -   `aux.iframe.rotation.x`: X local rotation
            -   `aux.iframe.rotation.y`: Y local rotation
            -   `aux.iframe.rotation.z`: Z local rotation
            -   `aux.iframe.element.width`: The pixel width of the iframe DOM element
            -   `aux.iframe.scale`: The uniform scale of the iframe plane geometry

## V0.6.4

### Date: 05/09/2019

### Changes:

-   Changes
    -   Made cloned files **not** use the creation hierarchy so that deleting the original file causes all child files to be deleted.
-   Bug Fixes
    -   Fixed the "Destroy file" button in the file sheet to allow destroying files while searching.

## V0.6.3

### Date: 05/09/2019

### Changes:

-   Improvements
    -   Made cloned files use the creation hierarchy so that deleting the original file causes all child files to be deleted.
-   Bug Fixes
    -   Fixed an issue that caused clonable files to not be cloned in AUX Player.

## V0.6.2

### Date: 05/09/2019

### Changes:

-   Improvements
    -   Allow users to determine which side of the file they have clicked on by using `that.face` variable on an `onClick` tag.
    -   Removed `aux.pickupable` and replaced it with special values for `aux.movable`.
        -   Setting `aux.movable` to `true` means it can be moved anywhere.
        -   Setting `aux.movable` to `false` means it cannot be moved.
        -   Setting `aux.movable` to `clone` means that dragging it will create a clone that can be placed anywhere.
        -   Setting `aux.movable` to `pickup` means it can be moved into any other context but not moved within the context it is currently in (only applies to AUX Player).
        -   Setting `aux.movable` to `drag` means it can be moved anywhere within the context it is currently in but not moved to another context. (only applies to AUX Player).
    -   Added the ability to destroy files from the file sheet.
    -   Added the ability to display a QR Code from formula actions.
        -   Use `showQRCode(data)` and `hideQRCode()` from formula actions.
    -   Added the ability to create a new empty file from the file sheet.
        -   Doing so will automatically select the new file and kick the user into multi-select mode.
    -   Added the ability to whitelist or blacklist users by using `aux.whitelist` and `aux.blacklist`.
        -   For example, setting `aux.whitelist` to `Kal` will ensure that only users named `Kal` can access the session.
        -   Similarly, setting `aux.blacklist` to `Kal` will ensure that users named `Kal` cannot access the session.
        -   In the case of a name being listed in both, the whitelist wins.
-   Bug Fixes
    -   Fixed an issue where long tapping on a file would register as a click on mobile.
    -   Dragging a minimized workspace will no longer change its z value for depth, only its x and y.

## V0.6.1

### Date: 05/07/2019

### Changes:

-   Bug Fixes
    -   Fixed the Copy/Paste shortcuts to make `Cmd+C` and `Cmd+V` work on Mac.

## V0.6.0

### Date: 05/07/2019

### Changes:

-   Improvements

    -   Added an `aux.progressBar` tag that generates a progressbar above the file, this tag can be set to any value form 0 to 1.
        -   This new tag also has additionally: `aux.progressBar.color` and `aux.progressBar.backgroundColor` to color the progressbar's components.
        -   This tag also has: `aux.progressBar.anchor` to set the facing direction of the progress bar relative to the file.
    -   Added `aux.pickupable` to control whether files can be placed into the inventory in the player or not, will be true (able to be put in inventory) by default.
        -   If `aux.pickupable` is true but `aux.movable` is false, the file can still be dragged into the inventory without moving the file position. It can also be dragged out of the inventory by setting the file position only until is is placed, then not allowing position changes again as `aux.movable` is still false.
    -   Added the ability to load additional channels into an AUX Player channel.
        -   Channels can be loaded from any reachable instance of AUX Server. (auxplayer.com, a boobox, etc.)
        -   To add a channel to your AUX Player, simply open the hamburger menu and click "Add Channel".
            -   Enter in the ID of the channel you want to load.
            -   There are several options:
                -   A URL (`https://auxplayer.com/channel/context`)
                -   A remote context ID (`auxplayer.com/channel/context`)
                -   A local context ID (`channel/context`)
                -   A local channel ID (`channel`)
        -   To remove a channel, open the hamburger menu and click on the one you want to remove.
        -   Channels can also be loaded by putting them in the query string of the URL.
            -   This is done by adding a parameter named `channels` set to the ID of the channel that you want to load.
            -   For example, `channels=abc/test` will load the `abc/test` channel.
            -   As a result, the URL ends up looking something like this `https://auxplayer.com/channel/context?channels=abc/test&channels=other/channel`.
            -   Note that you can only add channels this way. You must go to the hamburger menu to remove a channel.
                -   Sharing URLs will cause all the channels you have loaded to show up for someone else but it won't remove any channels they already have loaded.
        -   Added several new formula functions:
            -   `superShout(event, arg)` performs a shout that goes to every loaded channel. This is the only way for channels to communicate with each other.
            -   `player.loadChannel(id)` loads the channel with the given ID.
            -   `player.unloadChannel(id)` unloads the channel with the given ID.
        -   Additionally, the following events are always sent to every channel:
            -   `onQRCodeScannerOpened()`
            -   `onQRCodeScannerClosed()`
            -   `onQRCodeScanned()`
            -   `onTapCode()`
        -   How it works
            -   Channels are loaded by creating files in the user's "simulation context".
                -   You can get the user's simulation context by using `player.getFile().aux._userSimulationsContext`.
            -   AUX Player looks for these files and checks if they have a `aux.channel` tag.
                -   For files that do, then the `aux.channel` tag value is used as a channel ID and then AUX Player loads it for each file.
                -   Files that don't are ignored.
            -   Note that because we have multiple channels loaded there are multiple user files and global files.
                -   This is fine because channels cannot lookup files that other channels have.
                -   Because of this, a user also has multiple simulation contexts.
                -   This works out though, because we merge all the simulation contexts and remove duplicate channels.
                -   When `player.unloadChannel(id)` is called, we only remove simulation files that are in the channel that the script is running in.
                -   As a result, if another channel has called `player.loadChannel(id)` with the same ID the channel will remain loaded because at least one channel has requested that it be loaded.
    -   Added in a tween for the zoom that fires once a file has been focused on, it will tween to file position then zoom to the set zoom value.
    -   Added `whisper(file, event, argument)` formula function that sends shouts to a single file.
    -   Added a `aux.version` tag to the globals file which will be used to help determine when breaking changes in the AUX file format occur.
    -   Added the ability to copy and paste file selections in AUX Builder.
        -   Pressing `Ctrl+C` or `Cmd+C` will cause the currently selected files to be copied to the user's clipboard.
        -   Pressing `Ctrl+V` or `Cmd+V` will cause the currently selected files to be pasted into the world where the user's cursor is.
        -   Does not interfere with normal copy/paste operations like copying/pasting in input boxes.
        -   If a worksurface is included in the user's selection the new worksurface will be duplicated from it.
            -   This allows you to do things like copy the context color.
            -   Any files that are being copied from the old worksurface to the new one will also maintain their positions.
    -   Added the ability to copy worksurfaces AUX Builder using the new `"Copy"` option in the context menu.
        -   Using the `Ctrl+V` keybinding after copying the worksurface will paste a duplicate worksurface with duplicates of all the files that were on the surface.
    -   Added the ability to drag `.aux` files into AUX Builder.
        -   This will upload them just like the upload option in the hamburger menu.
    -   Added `player.hasFileInInventory(file)` formula function that determines if the given file or list of files are in the current player's inventory.
        -   As a part of this change, it is now possible to use the other user-related functions in formulas.
    -   Moved the `handlePointerEnter` and `handlePointerExit` function logic to only work in `PlayerInteractionManager`.
    -   Added the `handlePointerDown` to `PlayerInteractionManager` so down events in general can be collected on the player.
    -   Clicking on the `Raise` and `Lower` options on the workspace dropdown will now effect the entrire workspace if it has been expanded.

## V0.5.4

### Date: 04/29/2019

### Changes:

-   Improvements
    -   Changed AUX Player's default background color to match the dark background color that AUX Builder uses.
    -   Changed the globals file to look like a normal file when created and be labeled as "Global".
    -   Updated all the formula functions to use the new naming scheme.
    -   Added the ability to drag worksurfaces when they are minimized.
        -   Setting `aux.context.movable` to `false` will prevent this behavior.
    -   Selecting an item in the inventory no longer shows a selection indicator.
-   Bug Fixes
    -   The inventory placeholders should now always appear square.
    -   Dragging an item out of the inventory will now always remove the image of that item in the inventory.

## V0.5.3

### Date: 04/26/2019

### Changes:

-   Bug Fixes
    -   Fixed an issue that would cause data loss on the server.
        -   The issue was caused by not cleaning up some resources completely.
        -   Because some services were left running, they would allow a session to run indefinitely while the server was running but were not saving any new data to the database.
        -   As a result, any changes that happened after the "cleanup" would be lost after a server restart.

## V0.5.2

### Date: 04/26/2019

### Changes:

-   Improvements
    -   Set builder's default background color to dark gray. Player remains the light blue.
    -   Changed the `onDragAny/onDropAny` actions to be `onAnyDrag/onAnyDrop`.
    -   `formula-lib.ts` has changed `isPlayerInContext` export to `player.isInContext`.
    -   `formula-lib.ts` has changed `makeDiff` export to `diff`.
    -   Made the mini file dots much smaller.
    -   Added the ability to show and hide a QR Code Scanner using the `openQRCodeScanner()` and `closeQRCodeScanner()` functions.
        -   Upon scanning a QR Code the `onQRCodeScanned()` event is triggered with the `that` variable bound to the scanned QR code.
        -   The `onQRCodeScannerOpened()` event is triggered whenever the QR Code Scanner is opened.
        -   The `onQRCodeScannerClosed()` event is triggered whenever the QR Code Scanner is closed.
    -   Moved the file sheet to the right side of the screen.
-   Bug Fixes
    -   Fixed an issue with trying to load a WebP version of the "add tag" icon in Safari.
        -   Safari doesn't support WebP - so we instead have to load it as a PNG.
    -   Fixed the proxy to return the original content type of images to Safari.
        -   Because Safari doesn't support WebP we can't automatically optimize the images.

## V0.5.1

### Date: 04/25/2019

### Changes:

-   Improvements
    -   Automatically log in the user as a guest if they attempt to got to as context without being logged in.
-   Bug Fixes
    -   Stopped a new Guest's username from saying `guest_###` upon logging into a new guest account for the first time.
    -   Fixed highlighting issues when dragging files around.
    -   Totally removed the AUX Player toolbar so that it doesn't get in the way of input events. (Was previously just transparent)
    -   Fixed an issue with files not responding to height changes on a hex when the config file wasn't in the same context.

## V0.5.0

### Date: 04/25/2019

### Changes:

-   Improvements
    -   Restricted onCombine feature to only fire in aux-player and restrict it from happening on aux-builder.
    -   Removed the `clone()` function.
    -   Improved the `create()` function to be able to accept lists of diffs/files.
        -   This allows you to quickly create every combination of a set of diffs.
        -   For example, `create(this, [ { hello: true }, { hello: false } ])` will create two files. One with `#hello: true` and one with `#hello: false`.
        -   More complicated scenarios can be created as well:
            -   `create(this, [ { row: 1 }, { row: 2 } ], [ { column: 1 }, { column: 2 } ])` will create four files for every possible combination between `row: 1|2` and `column: 1|2`.
            -   `create(this, { 'aux.color': 'red' }, [ makeDiff.addToContext('context_1'), makeDiff.addToContext('context_2') ])` will create two files that are both red but are on different contexts.
            -   `create(this, @aux.color('red'), { 'aux.color': 'green' })` will find every file that is red, duplicate them, and set the new files' colors to green.
    -   Improved how we position files to prevent two files from appearing at the same index.
        -   Creating new files at the same position will now automatically stack them.
        -   Stacking is determined first by the index and second by the file ID.
    -   Added a zoom property to the `tweenPlayerTo` function to set a consistent zoom on file focus.
    -   Moved the worksurface context menu options to files mode.
    -   Moved the channel name to the hamburger menu and added the QR Code to the menu as well.
    -   Worksurface improvements
        -   Removed the header in AUX Player so that only the hamburger menu is shown.
        -   Removed the option to enter into worksurfaces mode.
            -   If users are already in worksurfaces mode then they can still exit.
        -   Removed the ability to snap or drag worksurfaces.
        -   Removed the ability to change the worksurface color.
    -   Removed the change background color context menu.
    -   Made the globals file generate as a worksurface.
    -   File Sheet/Search improvements
        -   Removed the edit icon and replaced it with a search icon at the top right of the top bar.
        -   Added the ability to save a `.aux` file from the current selection/search.
        -   Moved the "+tag" button to the left side of the panel and added an icon for it.
        -   Added another "Add Tag" button to the bottom of the tags list.
        -   Added the ability to show the list of selected file IDs in the search bar.
-   Bug Fixes
    -   Stopped sheet closing bug from taking multiple clicks to reopen.

## V0.4.15

### Date: 04/22/2019

### Changes:

-   Improvements

    -   Added a basic proxy to the server so that external web requests can be cached for offline use.
        -   Only works when the app is served over HTTPS.
        -   Uses service workers to redirect external requests to the server which can then download and cache the resources.
            -   Shouldn't be a security/privacy issue because all cookies and headers are stripped from the client requests.
            -   As a result this prevents users from adding resources which require the use of cookies for authorization.
            -   A nice side-effect is that it also helps prevent advertisers/publishers from tracking users that are using AUX. (Cookie tracking and Browser Fingerprinting are prevented)
        -   Currently, only the following image types are cached:
            -   `PNG`
            -   `JPG`
            -   `GIF`
            -   `WEBP`
            -   `BMP`
            -   `TIFF`
            -   `ICO`
        -   Upon caching an image, we also optimize it to WEBP format to reduce file size while preserving quality.
    -   Added `onPointerEnter()` and `onPointerExit()` events that are triggered on files that the user's cursor hovers.
    -   Added a pre-commit task to automatically format files.
    -   Formatted all of the source files. (TS, JS, Vue, JSON, HTML, CSS)
    -   Added an option to the dropdown in aux-builder to jump to aux-player for the current context
    -   `formula-lib.ts` has added a `isPlayerInContext` function to determine if path is in the expected context in aux-player.
    -   `formula-lib.ts` has changed `tweenTo` function to `tweenPlayerTo` for better clarity on the function's use.

## V0.4.14

### Date: 04/19/2019

### Changes:

-   Improvements
    -   Users that join as a guest will now have a cleaner visible name of `Guest`.
    -   Removed the builder checkbox on the new workspace popup to make the feature cleaner.
    -   Added the ability to zoom to a file by tapping/clicking its ID in the file sheet.
    -   Added a couple script functions:
        -   `tweenTo(file or id)` causes the current user's camera to tween to the given file. (just like how the sheet does it)
        -   `toast(message)` causes a toast message to pop up with the given message. It will automatically go away after some time.

## V0.4.13

### Date: 04/18/2019

### Changes:

-   Improvements
    -   Can load external images by setting `aux.image` to an image url.
        -   **NOTE:** The remote server must be CORS enabled in order to allow retrieval of the image.
    -   Added `sprite` as an option for `aux.shape`.
        -   This is a camera facing quad that is great for displaying transparent images.
    -   Added several events:
        -   `onCreate()` is called on the file that was created after being created.
        -   `onDestroy()` is called on the file just before it is destroyed.
        -   `onDropInContext()` is called on all the files that a user just dragged onto a context. (`that` is the context name)
        -   `onDragOutOfContext()` is called on all the files that a user just dragged out of a context. (`that` is the context name)
        -   `onDropAnyInContext()` is called on all files when any file is dragged onto a context. (`that` is an object that contains the `context` and `files`)
        -   `onDragAnyOutOfContext()` is called on all files when any file is dragged out of a context. (`that` is an object that contains the `context` and `files`)
        -   `onDropInInventory()` is called on the file that a user just dragged into their inventory.
        -   `onDragOutOfInventory()` is called on the file that a user just dragged out of their inventory.
        -   `onDropAnyInInventory()` is called on all files when any file is dragged into the user's inventory. (`that` is the list of files)
        -   `onDragAnyOutOfInventory()` is called on all files when any file is dragged out of the user's inventory. (`that` is the list of files)
        -   `onTapCode()` is called on every file whenever a 4 digit tap code has been entered. (`that` is the code)
            -   It is recommended to use an `if` statement to filter the tap code.
            -   This way you won't get events for tap code `1111` all the time due to the user tapping the screen.
        -   All of the drag/drop events are triggered once the user is done dragging. (not during their drag)
    -   Added checkboxes the new workspace modal to allow users to set whether it should show up in builder, player, or both.

## V0.4.12

### Date: 04/17/2019

### Changes:

-   **Breaking Changes**
    -   Changed worksurfaces and player config files to use `{context}.config` instead of `aux.builder.context` and `aux.player.context`.
        -   This also allows people to specify formulas on a per-context basis.
        -   We call these new tags "config tags".
        -   For example, you can show the `hello` context in both AUX Builder and AUX Player by setting the `hello.config` tag to `true`.
        -   Because of this change, existing worksurfaces no longer work. To regain your worksurfaces, do a search for `@aux.builder.context` and then create a config tag for the worksurfaces that are found.
    -   Changed worksurface config values to use `aux.context.{value}` instead of `aux.builder.context.{value}`.
        -   Removing `builder` from the name makes it easier to understand that the tags are describing the contexts that the file is configuring.
    -   Renamed `aux._parent` to `aux._creator`.
    -   Moved functions that create file diffs to their own namespace.
        -   `xyzDiff()` is now `makeDiff.xyz()`
        -   so `addToContextDiff()` is now `makeDiff.addToContext()`
-   Bug Fixes
    -   Fixed an issue that would prevent some files from showing up in Aux Builder due to being created with incorrect data.
    -   Fixed the ability to shrink worksurfaces.
-   Improvements
    -   Added the ability to pass arguments in `shout()`.
        -   For example, you can pass the number 11 to everything that has a `handleMessage()` tag using `shout("handleMessage", 11)`.
    -   Added `isBuilder` and `isPlayer` variables to formulas.
        -   This allows formulas to tell whether they are being run in AUX Builder or AUX Player.
        -   Using these variables in combination with config tags allows specifying whether a context should show up in AUX Builder or AUX Player.
        -   For example, the `hello` context will only show up in AUX Builder when the `hello.config` tag is set to `=isBuilder`.
    -   Added the ability to pass an array of files to `clone()` and `destroy()`.
    -   Changed the generated context ID format from `aux._context_{uuid}` to `context_{short-uuid}`.
    -   Added `aux.mergeable` so control whether diffs can be merged into other files.
    -   Added `md-dialog-prompt` to `GameView` to allow users to set custom contexts for new workspaces.
    -   Removed the `_destroyed` tag. Setting it now does nothing.
    -   Aux Player now uses `aux.context.color` value as the scene's background color.
        -   If `aux.context.color` has no value or is undefined, then it will fall back to `aux.scene.color`.
    -   Made diff toolbar in AUX Builder transparent and Inventory toolbar in AUX Player mostly transparent (slots are still lightly visible.)
    -   Added a trash can that shows up when dragging a file.
        -   Dragging files onto this trash can causes the file to be deleted.
        -   Dragging a diff onto the trash can causes the diff to be cleared.
    -   Added support for `aux.label.anchor` to allow positioning of the label.
        -   Supported values are:
            -   top (default)
            -   left
            -   right
            -   front
            -   back
            -   floating (word bubble)

## V0.4.11

### Date: 04/12/2019

### Changes:

-   Improvements
    -   Updated mesh materials and scene lighting to provide a cleaner look and more accurate color representation.
    -   Dragging files off of worksurfaces no longer deletes them but simply removes them from the context.
    -   Functions:
        -   The `clone()` and `copy()` functions have been changed to accept the first parameter as the creator. This means instead of `clone(this)` you would do `clone(null, this)`. Because of this change, `cloneFrom()` and `copyFrom()` are redundant and have been removed.
        -   The `clone()` and `copy()` functions now return the file that was created.
        -   New Functions:
            -   `addToContextDiff(context, x (optional), y (optional), index (optional))` returns an object that can be used with `create()`, `clone()`, or `applyDiff()` to create or add a file to the given context.
            -   `removeFromContextDiff(context)` returns an object that can be used with `create()`, `clone()`, or `applyDiff()` to remove a file from the given context.
            -   `addToContext(file, context)` adds the given file to the given context.
            -   `removeFromContext(file, context)` removes the given file from the given context.
            -   `setPositionDiff(context, x (optional), y (optional), index (optional))` returns a diff that sets the position of a file in the given context.
            -   `addToMenuDiff()` returns a diff that adds a file to the user's menu.
            -   `removeFromMenuDiff()` returns a diff that removes a file from the user's menu.
        -   Other changes
            -   `create()`, `clone()`, and `createMenuItem()` all support using files as diffs.

## V0.4.10

### Date: 04/11/2019

### Changes:

-   Bug Fixes
    -   Fixed an issue that prevented shouts from adding menu items to the user's menu.
    -   Fixed an issue that caused all users to have hexes.

## V0.4.9

### Date: 04/11/2019

### Changes:

-   Bug Fixes
    -   Fixed a build error.
-   Other improvements
    -   Fudging orthographic camera user context position based on its zoom level. This is not a perfect implementation but does provide a better sense of “where” ortho are when using zoom.

## V0.4.8

### Date: 04/11/2019

### Changes:

-   Bug Fixes
    -   Fixed some broken tests.

## V0.4.7

### Date: 04/11/2019

### Changes:

-   Bug fixes
    -   Typing `=` into a cell should no longer cause issues.
-   Improvements
    -   Menus
        -   Files can now be added to the user's menu.
        -   The items will only show up in AUX Player.
        -   Several functions have been added to help with adding and creating menu items:
            -   `createMenuItem(category, label, actionScript, data (optional))` will create a new file and add it to the current user's menu.
            -   `destroyMenuItem(category)` will destroy any files in the current user's menu with the given category.
            -   `destroyAllMenuItems()` will destroy all files in the current user's menu.
            -   `addToMenu(file)` will add the given file to the current user's menu.
            -   `removeFromMenu(file)` will remove the given file from the current user's menu.
        -   In addition, the following tags control various properties on menu items.
            -   `aux.label` controls the text on the menu item.
            -   `aux.label.color` controls the text color of the menu item.
            -   `aux.color` controls the background color of the menu item.
            -   `onClick()` is called when the menu item is clicked.
            -   `aux.input` turns the menu item into an input that allows modification of the given tag name.
                -   Clicking on the menu item will show a dialog with an input box.
            -   `aux.input.target` indicates the file that the input tag should be set on.
                -   for example, setting `aux.input.target` to `=@name("joe")` will cause the input to change the tag on the file that has the `name` tag set to `joe`.
            -   `aux.input.placeholder` sets the placeholder text to use for the input box.
            -   `onSave()` is called after the user chooses to save their changes.
            -   `onClose()` is called after the dialog has been closed, regardless of whether the changes were saved or not.

## V0.4.6

### Date: 04/11/2019

### Changes:

-   Improvements

    -   Camera is now orthographic by default for both AUX Builder and AUX Player.
        -   There is a toggle button in the menu for builder and player that lets you toggle a perspective camera on/off.

## V0.4.5

### Date: 04/10/2019

### Changes:

-   Bug Fixes
    -   Fixed scrolling in the file panel.

## V0.4.4

### Date: 04/10/2019

### Changes:

-   Improvements:
    -   Diffballs
        -   The recent files list is now a "brush" that takes properties from the last file or tag that was modified.
        -   This means that you can now drag out a file on top of another file to paint the brush's tags onto another file.
        -   The effect is that you can copy and paste tags onto other files.
    -   File Selection
        -   The file panel now only shows the number of selected files when in multi-select mode.
        -   When in single select mode the "Unselect All" button is now a "Multi Select" button to transition to multi select mode.
        -   Hiding or showing the file panel no longer changes the file selection mode.
        -   Selecting the file brush at the bottom of the screen now opens the file panel to show the tags on the brush.
        -   When the brush is selected, the "Muti Select" button becomes a "Clear Diff" button which resets the brush to an empty file.

## V0.4.3

### Date: 04/09/2019

### Changes:

-   Improvements:

    -   Loading screen will show error if one occurs during load.
    -   Can close loading screen if error occurs by pressing the `DISMISS` button.

## V0.4.2

### Date: 04/09/2019

### Changes:

-   Added loading screen to Aux Builder and Aux Player.

## V0.4.1

### Date: 4/05/2019

### Changes:

-   Improvements
    -   File Selection
        -   There are now two file selection modes:
        -   Single select
            -   Users in single select mode are able to click files to automatically show the sheet for the selected file.
            -   Clicking in empty space will clear the selection.
            -   Holding control and selecting another file will add the clicked file to the user's selection and switch to multi-select mode.
            -   Closing the sheet or clicking "Unselect All" will cause the user's selection to be cleared.
        -   Multi select
            -   Works like the old way.
            -   Opening the sheet causes multi-select mode to be enabled.
            -   Alternatively, selecting a file while holding the control key will also cause multi-select mode to be enabled.
            -   While in multi select mode the sheet can be closed just like normal.
            -   Clicking "Unselect All" will cause the selection to be cleared and will switch back to single select mode.
    -   File Sheet
        -   Search
            -   The file sheet now includes a search icon that can be used to show a search bar.
            -   The search bar allows the user to type in formulas and see the results in realtime.
            -   Any files returned from the search are editable in the table.
            -   Other results (like numbers) are shown in a list.
            -   Using the `Ctrl+F` (`Cmd` is difficult to intercept) keyboard shortcut will open the sheet and automatically focus the search bar.
            -   Pressing `Enter` or the green checkmark next to the search bar will finish the search and automatically select any files returned from the search.

## V0.4.0

### Date: 4/04/2019

### Changes:

-   Bug Fixes:
    -   Fixed an issue with having multiple tabs open that caused the tabs to send events as each other.
        -   This was previously fixed but was re-broken as part of a bit of rework around storing atoms.
        -   The issue is that storage is shared between tabs so we need to make sure we're storing the data separately per tab.
        -   So the signatures were valid because they were sharing the same keys.
        -   Maybe something like a copy-on-write mechanism or splitting trees based on the site IDs could fix this in a way that preserves offline capabilities.
        -   Upon reload we would check local storage for currently used site IDs and pick one of the local site IDs that is not in use.
    -   Fixed an issue with scaling and user positions. The user positions were not being scaled to match the context that they were in.
    -   Made the server clear and re-create trees that get corrupted after a reload.
        -   This is a dangerous operation, we'll need to spend some dev time coming up with an acceptible solution to corrupted trees so that data doesn't get lost.
        -   Basically the issue is that we currently don't have a way to communicate these issues to users and make informed decisions on it.
        -   Also because of the issue with multiple tabs, we're always trying to load the tree from the server so we can't have the client send its state to recover.
        -   So, in the meantime, this is potentially an acceptible tradeoff to prevent people from getting locked out of simulations.
-   Other improvements

    -   Redirects
        -   Added the ability to redirect to `https://auxplayer.com` when accessing a context in a simulation.
        -   Added the ability to redirect to `https://auxbuilder.com` when accessing a simulation without a context.
    -   Dynamic client configuration
        -   The client now requests a configuration from the server on startup.
        -   This lets us handle some configuration tasks for the client at runtime from the server.
        -   Will be useful for managing URLs and other functionality for deployments to Raspberry PIs.
    -   Multi-line Editor
        -   Added the ability to show a multi-line text editor for tag values.
        -   This makes editing things like actions and formulas much easier.
    -   File Sheet Axis
        -   Improved the File Sheet to use CSS Grids instead of table elements.
        -   This gives us the capability to dynamically switch between row and column modes.
        -   Also gives us more control over sizing of elements and responsiveness.
    -   Inventory bar adjusts to mobile screen resolutions.
    -   Users are now represented as a semi-transparent square cone mesh.
    -   Scripting Improvements
        -   Added the ability to set tag values on files that are returned from `@` queries.
            -   For example, `@name('bob').name = 'joe'` changes the name of `bob` to `joe`.
            -   Caveats:
                -   Setting individual array values is not supported.
                -   So doing `this.colors[1] = 'blue'` would not change the second element of the `colors` tag to `blue`.
        -   Added the `aux._parent` tag that contains the ID of the file that a file is childed to.
        -   When `destroy(file)` is called all files that have `aux._parent` matching `file.id` will also be destroyed. This happens recursively.
        -   Added a new function `cloneFrom(file, ...newData)`.
            -   Similar to `clone(file, ...newData)` but sets `aux._parent` on the new file to `file.id`.
            -   The new file will have tags copied from `file` and the given list of objects.
        -   Added a new function `createFrom(file, data)`.
            -   Similar to `create(data)` but sets `aux._parent` on the new file to `file.id`.
            -   The new file will have tags from the given `data` parameter.

## V0.3.26

### Date: 4/01/2019

### Changes:

-   Bug Fixes
    -   Fixed worksurfaces to update when their `aux.builder.context` tag is updated.
-   Other improvements
    -   Improved the server to cleanup trees from memory that aren't in active memory.

## V0.3.25

### Date: 4/01/2019

### Changes:

-   Bug Fixes
    -   Fixed HTML Element targets not being captured as intended when using touch.
        -   This fixes inventory dragging for mobile.
    -   Fixed the ability to use indexer expressions in filters after @ or # queries.
        -   `=@nums()[0]` gets the first file with the `nums` tag on it.
    -   Fixed the ability to call functions in filters after @ or # queries.
        -   `=#nums().map(num => num + 10)` now works and produces a list of numbers where each number has 10 added to it.
    -   Fixed the ability to upload AUX files.
    -   Improved garbage collection so that it avoids expensive operations when there is nothing to remove.
    -   Fixed offline mode to work offline(!).
-   Other improvements
    -   Formulas now support using dots after @ or # queries. For example `=@name('bob').name` now works.
    -   Debug Page
    -   The debug page for AUX Builder has been moved to be after the simulation ID. So to access the debug page for `test` you would go to `https://auxbuilder.com/test/aux-debug`.
    -   The debug page now has a search bar that allows entering a formula to search through the file state.
    -   Added the ability for the debug page to search through destroyed files.
    -   Atom signatures are now only checked when adding individual atoms. This greatly improves loading performance.
    -   Refactored some of the logic around propagating file updates so that they can be more performant in the future.
    -   Destroying files by dragging them off of a worksurface or using the `destroy()` function in an action now uses the causal tree instead of setting the `_destroyed` tag to `true`. (Allows better garbage collection in the future)
    -   Improved first load performance by reducing the amount of work the browser needs to do to store a tree in IndexedDB.
    -   Improved performance for inserting atoms into the weave.

## V0.3.24

### Date: 3/28/2019

### Changes:

-   Features:
    -   Can drag files to and from user's inventory in AUX Player.
    -   Added support for cryptograhpically signing and verifiying events.
    -   Renamed `scale.x`, `scale.y`, and `scale.z` to `aux.scale.x`, `aux.scale.y`, and `aux.scale.z`.
    -   Added the ability to use `aux.scale` to uniformly scale the file.
-   Bug Fixes
    -   Use context.z position has an offset from the calculated display z position in Aux Builder.
        -   Making context.z act as an offset allows context.z value of 0 to place the file on the “ground” regardless of tile height in Aux Builder and always place the file on the ground in Aux Builder.
        -   No more file clipping issues due to grid planes being at different heights between Aux Builder and Aux Player.
    -   Don't clear out tags that end with `.x`, `.y`, or `.z` when dragging new files from the recent files list.
    -   Fixed an issue with trees that could cause sibling atoms to be ignored or ordered improperly.
-   Other Improvements
    -   Builder context file now defaults to flat, clear, and not movable.

## V0.3.23

### Date: 3/26/2019

### Changes:

-   Features
    -   Can drag and combine files in AUX Player.
-   Buf Fixes

    -   Can snap hexes together again as long as there is no file on it (currently this includes the builder context file as well).
    -   Fixed an issue that allowed files representing worksurfaces to be dragged even if `aux.movable` was set to `false`.
    -   Fixed an issue that allowed files to be stacked on top of invisible files that were representing users.

## V0.3.22

### Date: 3/26/2019

### Changes:

-   Bug Fixes
    -   Fixed an issue where atoms could be placed in the wrong spot.
    -   Fixed an issue with importing atoms where the tree could become invalid.
-   Other Improvements
    -   Added some core functionality for the infinite mathematical grid in AUX Player.

## V0.3.21

### Date: 3/24/2019

### Changes:

-   Bug Fixes
    -   Fixed an issue where the server would start handing out old site IDs after a restart.
    -   Added the ability to reject events that become corrupted while in transit.

## V0.3.20

### Date: 3/23/2019

### Changes:

-   Bug Fixes
    -   Fixed another scenario where duplicate atoms could be added to a weave.

## V0.3.19

### Date: 3/23/2019

### Changes:

-   Bug Fixes
    -   Fixed Weaves to prevent duplicate atoms from being added in specific scenarios.
        -   This would cause peers to reject changes from each other.
        -   If the issue happened on the server then every client would reject data from the server until the server was restarted.
        -   The restart would cause the server to reload the atoms from the database, eliminating any duplicates.
    -   Fixed signing out and signing back in on AUX Player to put the user back in the context they were previously in.
    -   Fixed an issue that caused users to be invisible the first time they signed into an AUX Player context.

## V0.3.18

### Date: 3/23/2019

### Changes:

-   Bug Fixes
    -   Fixed so that users can actually log out.
    -   Fixed AR mode in AUX Player.
-   Other Improvements
    -   Added a progress spinner to the login pages.
    -   Added lerping to the user meshes so the position updates look more natural.

## V0.3.17

### Date: 3/22/2019

### Changes:

-   Bug Fixes
    -   Fixed so that updates are only sent every 1/2 second instead of up to every frame.

## V0.3.16

### Date: 3/22/2019

### Changes:

-   Bug Fixes
    -   Fixed an issue that would cause two browser tabs to go to war over which was the real tab for that user.
    -   Fixed an issue that would cause two browser tabs to potentially become inconsistent with each other because they were sharing the same site ID.
-   Other Changes
    -   Added a couple extra logs to MongoDBTreeStore.
    -   Added additional safegards against invalid events.

## V0.3.15

### Date: 3/22/2019

### Changes:

-   Bug Fixes
    -   Fixed an issue that prevented users from creating new simulations.
    -   Fixed an issue that caused duplicate files to be created in the game view.
    -   Fixed issues with logging in as the same user from different devices.
    -   Fixed an issue that would cause newly created trees to have garbage collection disabled.
-   Other Improvements
    -   Improved word bubble performance.
    -   Improved performance when loading large causal trees.
    -   Added additional validations when importing trees to prevent errors down the road.
    -   Improved the server to add a root atom if loading a tree that has no atoms.

## V0.3.14

### Date: 3/22/2019

### Changes:

-   Bug Fixes
    -   Fixed CausalTreeServer to save imported atoms.
    -   Fixed CausalTreeServer to not re-store atoms each time it loads the tree from the database.
    -   Make CausalTree export version 3 trees.
    -   Make CausalTree collect garbage after importing.
-   Other Changes
    -   Enable some debug logs.

## V0.3.13

### Date: 3/21/2019

### Changes:

-   Bug Fixes
    -   Reduced memory usage of worksurfaces. This makes it easier to create large worksurfaces.
    -   Fixed not being able to drag the camera around when tapping/clicking on a worksurface while in files mode.
    -   Added indexes to MongoDB collections so that queries won't be so slow.

## V0.3.12

### Date: 3/21/2019

### Changes:

-   Bug Fixes
    -   Fixed issues with slowdowns caused by continually re-saving the entire history.
    -   Fixed several performance issues related to labels and word bubbles.
    -   Changed the branding to AUX Builder from File Simulator.
    -   Fixed several issues with files and contexts in AUX Player.
        -   Files marked as `_destroyed` now no longer display.
        -   Fixed a loading order issue that would occur when a file was its own context.
        -   Fixed an issue that would cause the player to ignore the file removed event for the context file.
    -   Fixed Word Bubbles so that they scale with labels when `aux.label.size.mode` is set to `auto`.
-   AUX Player Improvements
    -   Users now show up inside contexts in both AUX Builder and AUX Player.
    -   The `_lastActiveTime` tag is now per-context. (i.e. `context_a._lastActiveTime`)
-   AUX Builder Improvements
    -   Added the ability to fork simulations.
-   Other Improvements
    -   Added the ability to transparently upgrade our storage formats.
        -   Works for both MongoDB and IndexedDB.
    -   Made the server respond to the local IP Addresses by default in Development mode.
        -   This makes it easier to do development with a mobile device.
        -   Use `npm run watch:player` to have it serve the AUX Player by default. Otherwise it will serve the AUX Builder.
    -   Improved formula query expresions to support tags with dots in them.
        -   Before you would have to wrap the tag in a string.
        -   Now you can simply do `@aux.label` or `#aux.label` as long as each part is a valid [JS identifier](https://developer.mozilla.org/en-US/docs/Glossary/Identifier).

## V0.3.11

### Date: 3/19/2019

### Changes:

-   Bug Fixes
    -   Fixed dragging worksurfaces while in files mode.
    -   Fixed an issue in Aux Player that caused a file to still be visible even if it was destroyed.
    -   Fixed a login issue that would cause the user to get stuck in a redirect loop.
    -   Fixed shouts.
    -   Fixed AUX File upload to overwrite existing state instead of trying to merge the two trees.
        -   This allows us to keep better consistency across multiple devices.
    -   Fixed user labels.
-   Formula Improvements
    -   Improved formulas allow using normal dot syntax for tags with dots in them.
        -   This means you can now do `this.aux.color` instead of `this['aux.color']`
        -   As a result of this change, primitive values (number, string, boolean) are converted to objects.
        -   So to do equality comparisions you must use the `==` operator instead of either `!` or `===`.
        -   Numerical operators and other comparision operators still work fine.
        -   You can alternatively use the `valueOf()` function to convert the object back into a primitive value.
    -   Added the ability to change a file value simply by changing it.
        -   This means instead of doing `copy(this, { "aux.color": "red" })` you can now do `this.aux.color = "red"`.
        -   Additionally, we no longer destroy files by default.
        -   This means that the destroy/recreate pattern is basically deprecated. This pattern worked in simple scenarios, but for more complex scenarios it could easily cause race conditions where duplicate files are created because users clicked the same file at the same time.
-   Other Improvements
    -   Improved the `goToContext()` formula function to be able to accept a single parameter that indicates the context to go to.
        -   The function will infer the current simulation ID from the URL.

## V0.3.10

### Date: 3/18/2019

### Changes:

-   Fixed aux upload.

## V0.3.9

### Date: 3/18/2019

### Changes:

-   Fixed Aux Player file added event ordering.
-   Reworked actions function to take an arbitrary number of files.
-   Added ability to have tag filters that match everything.
-   Added `shout` formula function.
    ```
    shout(eventName)
    ```
-   Added `goToContext` formula function.
    ```
    goToContext(simulationId, contextId)
    ```
-   Calling `onClick` action on file that gets clicked by the user in Aux Player.
-   Fixed Aux Player showing destroyed files.

## V0.3.8

### Date: 3/18/2019

### Changes:

-   Changed configurations to allow auxplayer.com and auxbuilder.com

## V0.3.7

### Date: 3/17/2019

### Changes:

-   Added InventoryContext to hold onto user’s inventory data much in the same way Context3D does (WIP). Ported over some MiniFile stuff from Aux Projector to get inventory display framework up (WIP).
-   Renamed pointOnGrid to pointOnWorkspaceGrid for clarification.

## V0.3.6

### Date: 3/15/2019

### Changes:

-   Changed to using Causal Trees for history.
    -   **This is a breaking change**
    -   This gives us the ability to support offline mode and keep action history.
    -   Because of how the system is designed, every merge conflict can be resolved in a reasonable manner.
    -   This is a new storage format, so data needs to be migrated.
    -   This is also fairly new, so it may have some weird bugs.
-   Removed file types.
    -   **This is a breaking change**
    -   This allows any file to visualize any grouping of files. (e.g. look like a worksurface)
    -   As a result, the only difference between a file and a worksurface is what tags the file has.
    -   This means that new worksurfaces will have a file on them by default. This file is the data for the worksurface.
    -   To create a workspace:
        -   Make a file that has `builder.context` set to any value.
        -   This value is the context that the file is visualizing.
        -   _To make other files show up in this context you simply create a tag with the same name as the context as set its value to `true`._
        -   **Note that when you create a worksurface in worksurface mode we do this for you automatically.**
    -   A couple tags were changed:
        -   `_position`
            -   Split into 3 different tags. (x, y, z)
            -   To change the position of a file you use `{context}.x`, `{context}.y`, and `{context}.z` as the tag names.
        -   `_workspace`
            -   Now to place a file on a workspace you set the `{context}` tag to `true`
        -   All existing tags have been moved to the `aux` namespace.
            -   This affects `color`, `scale`, `stroke`, `line`, `label`, `movable`, and `stackable`.
            -   They have been changed to `aux.color`, `aux.scale`, `aux.stroke`, `aux.line`, `aux.label`, `aux.movable`, and `aux.stackable`.
        -   `_hidden`
            -   This option has been removed in favor of setting the `aux.color` tag to `transparent` or `clear`.
            -   To remove the lines you simply need to set the `stroke.color` tag to `transparent`/`clear`.
    -   Several new tags were added:
        -   `builder.context`
            -   Setting this to a value will cause the file to visualize the context that was specified.
            -   This means appearing like a worksurface and showing any files that have the related `{context}` tag set to `true`.
        -   `builder.context.x`, `builder.context.y`, `builder.context.z`,
            -   These tags specify the X, Y, and Z positions that the center of the worksurface is placed at.
        -   `builder.context.scale`
            -   This tag specifies the scale of the worksurface. (how big it is)
        -   `builder.context.grid.scale`
            -   This tag specifies the scale of the grid relative to the worksurface. (how big the grid squares are)
        -   `builder.context.defaultHeight`
            -   This tag specifies how tall the hexes on the worksurface are by default.
        -   `builder.context.size`
            -   This tag specifies how many hexes from the center the worksurface contains.
        -   `builder.context.minimized`
            -   This tag specifies whether the worksurface is minimized.
        -   `builder.context.color`
            -   This tag specifies the color that the worksurface is.

## V0.3.5

### Date: 2/26/2019

### Changes:

-   Fixed AR mode.
-   Restoring original background color when exiting AR mode.

## V0.3.4

### Date: 2/25/2019

### Changes:

-   Added stub for AUX Player.
-   Added subdomains for File Simulator (projector.filesimulator.com) and AUX Player (player.filesimulator.com).
-   Lots of file reorganization.
    -   `aux-projector` and `aux-player` are now togethor underneath `aux-web` along with any other common/shared files.
-   Fixed combining.

## V0.3.3

### Date: 2/21/2019

### Changes:

-   Implemented a word bubble to help make file labels more readable.

## V0.3.2

## Data: 2/21/2019

### Changes:

-   Nothing, just trying to get npm flow setup.

## V0.3.1

### Date: 2/20/2019

### Changes:

-   Added the ability to delete files by dragging them off a workspace.
-   Fixed the `destroy()` function in action scripts.

## V0.3.0

### Date: 2/14/2019

### Changes:

-   Added a recursion check to the formula evaluation code to prevent infinite loops from locking up the system.

## V0.2.30

### Date: 2/13/2019

### Changes:

-   Added Aux Debug page that can be reached by prepending `/aux-debug/` to your simulation id in the url.
    -   This page presents the AUX data in its raw JSON form and is updated live when changes arrive from the server.
    -   If you wanted to see the raw data for a simulation called `RyanIsSoCool` you would go to: `filesimulator.com/aux-debug/RyanIsSoCool`.
-   Add the ability to drag a stack of files
    -   For some reason the stack doesn't always move at the same time.
    -   It's some weird issue with not updating them fast enough or something.
-   Debounce updates to the recents list so that we're not forcing re-renders of the mini files all the time
-   Fix so that dragging new files doesn't cause a ton to get created
-   Cause formulas to be run when evaluating filters
    -   This also fixes the issue of numbers and true/false values not matching filters
-   Allow combining files that were just dragged from the file queue
-   Hide files without workspaces

    -   Also log out the file ID when this happens.

## V0.2.29

### Date: 2/13/2019

### Changes:

-   Fixed workspace mesh not updating properly.
-   Remove workspace if size is 0.
    -   Only allow shrinking of a workspace to 0 if there are no files on the workspace.
-   Implemented cleanup of a file's arrows/lines when it is destroyed.

## V0.2.28

### Date: 2/12/2019

### Changes:

-   Make the recent files list use 3D renders of the actual files.
-   Fixed issues with the lines not updating when worksurfaces minimize.
-   Disabled shadows.

## V0.2.27

### Date: 2/11/2019

### Changes:

-   Fix the weirdest bug that was caused by an internal error in Vue.js.
    -   It would do something to stop the touch events from being emitted.
    -   I'm not sure how it did that. Maybe changing focus or something.

## V0.2.26

### Date: 2/11/2019

### Changes:

-   Fixed touch scrolling.
-   Fixed an issue that would prevent immovable files from being dragged off of the recent files list.
-   Fixed an issue that allowed players to place files on minimized worksurfaces.
-   Fixed an issue that allowed minimized worksurfaces to snap together.
-   Made the recents list have 3 files at most.
-   Made files in the recents list not duplicate as long as their normal values are the same.
-   Made selecting a file in the recents list move the selected file to the front.
-   Made the first file in the list larger than the others.
-   Made dragging a file from the recents list not move the dragged file to the front of the list.

## V0.2.25

### Date: 2/11/2019

### Changes:

-   Added the first version of the file toolbar.
    -   This is a list of the user's recently edited files.
    -   Users can select a file from the toolbar to tap and place.
    -   They can also click and drag files out into the world.
-   Made minimized hexes 1/3 the scale of normal hexes.
-   Added the ability to minimize hexes while in file mode.
-   Moved extra buttons like the AR mode to the app sidebar.
-   Made the login email box into a name box.
-   Fixed destroyed blocks not dissapearing.
-   Made the tag input field use a placeholder instead of filling with actual text.
-   Fixed some input issues.

## V0.2.24

### Date: 2/8/2019

### Changes:

-   Scaled down color picker, removed scrolling, and made it slightly wider to accommodate mobile screens.
-   It is now possible to close the Color Picker by tapping on empty space (it will no longer open immediately when tapping of of it).
-   Allow camera dragging when performing click operation on file that is incompatible with the current user mode.
-   Prevent the user from changing the background color when in AR mode.
-   Added the ability to see other people and what they are looking at.
-   Added the ability to minimize worksurfaces.
    -   While minimized they can still be dragged around but changing the size and height is not allowed.
    -   The color can still be changed though.
-   Fixed an issue where everyone would try to initialize the globals file with the default color and get a merge conflict if it was different.

## V0.2.23

### Date: 2/7/2019

### Changes:

-   Made the info box default to closed.
-   Added initial version of WebXR support.
    -   Note that this is Mozilla's old crotchety WebXR and not the official standardized version.
    -   As such, it only works in Mozilla's WebXR Viewer app thing.
    -   Hopefully it doesn't break WebVR support.
-   Changed color picker to swatches style.
-   Can only change scene background color while in workspaces mode.
-   Changed `stroke.linewidth` to be `stroke.width`.

## V0.2.22

### Date: 2/7/2019

### Changes:

-   Color Picker component is now more generic. It invokes a callback function every time the color value changes that you can use to get the color value.
-   Made the QR code larger.
-   Change the scene’s background color by clicking on it and using the color picker.
-   Make basically all the text gray (title bar text, mode switch, add buttons, and the hamburger).
-   Changed color picker type to Compact style.

## V0.2.21

### Date: 2/7/2019

### Changes:

-   Changed the top bar and other buttons to have a white background.
-   Changed the red badge on the pencil to be a neutral gray.
-   Changed the actions icon.
-   Added a grid that is visible in hex edit mode.

## V0.2.20

### Date: 2/7/2019

### Changes:

-   Added color picker component.
-   Can change workspace color using color picker from the context menu.
-   Inverted touch input vertical rotation.
-   Clamping vertical rotation so that you can’t rotate underneath the ground plane.

## V0.2.19

### Date: 2/6/2019

### Changes:

-   Added `stroke.linewidth` to control how thick the stroke lines are.
-   Removed the Skybox.
-   Added the ability to change the vertical tilt of the camera by using two fingers and panning up and down.
-   Reworked the files panel to be easier to use.
    -   Added "+action" button for creating actions.
    -   Moved the "+tag" and "+action" buttons above the file table.
    -   Moved the "Clear selection" button to the header row on the file table.
    -   It still needs some of the scrolling features like not scrolling the header while scrolling the body of the table but for the most part it's done.
    -   Also needs the auto-zoom feature for users. After looking at possible implementations I've discovered that it should be easier to do this when the "seeing other people" update arrives.

## V0.2.18

### Date: 2/5/2019

### Changes:

-   Button polling is now implemented in `InputVR` for vr controllers: `getButtonDown`, `getButtonHeld`, `getButtonUp`.
-   Replaced `GameView.workspacePlane` with mathematical plane for workspace dragging.
    -   This fixes not being able to drag workspaces after we disabled the ground plane mesh.
-   Forcing touch input when being used on a VR capable device in non-VR mode. This fixes traditional browser input on devices like the Oculus Go.

## V0.2.17

### Date: 2/5/2019

### Changes:

-   Moved VR controller code to `InputVR` class.
-   Forcefully disconnecting the controller when exiting VR, this fixes bug with GamePad API when returning to VR mode.
-   Disabled visibility of scene’s ground plane.
-   `ControllerMesh` is now a special `Object3D` that is added to the root controller `Object3D` node.

## V0.2.16

### Date: 2/5/2019

### Changes:

-   Controller is represented as a red pointer arrow. It doesnt not currently allow you to interact yet.
-   Disabling shadows when in VR. Shadows are a significant performance cost in its current state, disabling them gives us 20-30+ fps boost in VR.
-   VR button is now hidden when WebVR is not detected.

## V0.2.15

### Date: 2/5/2019

#### Changes:

-   Changed the default cube color to be white.
-   Changed the default cube outline color to gray instead of invisible.
-   Fixed an issue with action filters where some values weren't able to be matched to a filter.
    -   This happened for some tag values that would be parsed from strings into their semantic equivalents.
    -   For example, `"true"` would get converted to `true` and `"123.456"` would get converted to `123.456`.
    -   This conversion was being ignored for filter values, so they would never match in these scenarios.
-   Fixed an issue with action scripts where copying a file would not copy its formulas.
-   Improved the `copy()` function used in action scripts to be able accept any number of arguments.
    -   This allows cascading scenarios like `copy(this, that, @name("joe"), @name("bob"))`.

## V0.2.14

### Date: 2/4/2019

#### Changes:

-   Added `scale.x`, `scale.y`, and `scale.z` tags to allow changing the scale of the cubes.
    -   `x` and `y` are width and thickness. `z` is height.
-   Dragging worksurfaces now no longer snaps to the center but stays relative to the cursor position.
-   Added `label.size` and `label.size.mode` tags.
    -   `label.size` sets the size of the label. Setting it to 1 means the default size and setting it to 2 means twice the default size.
    -   Setting `label.size.mode` to `"auto"` causes the label to appear a constant size no matter where the user's camera is in the scene.
-   Changed the renderer settings to render the 3D scene at the full device resolution.
    -   This will likely increase the accuracy of rendering results but may also cause performance to drop due to rendering a lot more pixels.
    -   Was previously using the browser-default pixel ratio.
-   Added beta support for Web VR devices.
-   Fixed an issue where worksurfaces that did not have default heights and were merged into other worksurfaces would cause those tiles to incorrectly appear with a height of `0`.
    -   The worksurfaces that did not have default heights were from old versions that did not allow changing heights.
-   Added the number of selected cubes to the info box toggle

## V0.2.13

### Date: 2/1/2019

#### Changes:

-   Camera now handles going from two touch -> one touch without jumping around.
-   Removed time instance in `Time.ts`.
-   Input and Time are both updated manually through `GameView`, we need less `requestAnimationFrame` calls when possible.
-   Fixed bug in `Input` that would cause touches to overwrite old ones on browsers that reuse `TouchEvent` identifiers.
-   Remaining `TouchData` finger indexes get normalized when touches are removed.
    -   i.e. if there are two touches and touch 0 gets removed, then touch 1 becomes touch 0.

## V0.2.12

### Date: 2/1/2019

#### Changes:

-   Added `#stroke.color` which sets an outline on the cube.
-   Added the ability to download `.aux` files.
-   Added the ability to upload `.aux` files into the current session.
-   Changed the URLs to not use `#`. (breaking change!)
-   Changed the home screen to be the root path (`/`) so sessions are now just `filesimulator.com/mysession`. (breaking change!)
-   Changed the login screen to be at `/login`. (So `login` is not a valid session ID anymore) (breaking change!)
-   Fixed an issue where destroyed objects were being returned in action script queries.
-   Fixed an issue that allowed files to be combined with themselves. (Sorry Jeremy!)
-   Fixed an issue where offline users would always overwrite file `_index` values if the index was at `0.`
-   Minor changes:
    -   Add a "continue as guest" button.
    -   Replace "File Simulator" with the session code unless they are in the default session.
    -   Disable auto-capitalization and autocorrect on the input fields.
    -   Change the "Add worksurface" and "Add file" buttons to just be a "+" icon.
    -   Change the mode switch to use icons instead of text for the label.
    -   Make the mode switch always appear white.
    -   Remove color integration from FileValue.
    -   Change "Nuke the site" to something a little more friendly.
    -   Change "+ New Tag" to "+tag".
    -   Change the deselect file button to a grey color.
    -   Change the info box header to "Selected Files".
    -   Change the info icon to a pencil icon.

## V0.2.11

### Date: 1/31/2019

#### Changes:

-   Changed the "X" used to deselect files into a "-" sign.
-   Added the ability to show a QR code linking to the session the current user is in.

## V0.2.10

### Date: 1/31/2019

#### Changes:

-   Added two different modes to help control what the user is interacting with
    -   The "Files" mode allows dragging files and making new files.
    -   The "Worksurfaces" mode allows dragging worksurfaces, making new worksurfaces, and interacting via clicking on them.
-   Re-added the ability to combine files
    -   Dragging a file onto another file will combine them if possible.
    -   If no filters match then the files will stack.

## V0.2.9

### Date: 1/31/2019

#### Changes:

-   Camera zooming with trackpad pinching is now supported.
-   Input now handles `WheelEvent` from the browser.
    -   `getWheelMoved()` - Returns true when wheel movemented detected.
    -   `getWheelData()` - Return wheel event data for the current frame.

## V0.2.8

### Date: 1/31/2019

#### Changes:

-   Disabled double-tap to zoom functionality that is added by iOS and Android by default.
-   Fixed an issue where files would all appear in the same spot upon first load of a session.
-   Added the Session ID to the top header.
-   After logging in, the user will now be redirected back to the session they first tried accessing.
-   Fixed some typos.

## V0.2.7

### Date: 1/30/2019

#### Changes:

-   Added `line.to` and `line.color` tags. `line.to` creates an arrow that points from the source file to the target file. An array of files is also supported.
-   Added formula support for `label`, `label.color`.
-   Added some functions to `FileCalculations` to help with handling of short file ids:
    -   `getShortId` - Return the short id for the file.
    -   `fileFromShortId` - Find file that matches the short id.
    -   `filesFromShortIds` - Find files that match the short ids.
-   Disabled depth buffer writing for the new SDF rendered font.
-   Running `updateMatrixWorld` function for `FileMesh` when its position is updated.
    -   This allows child objects to have accurate world positioning the moment its parent is moved instead of waiting for ThreeJS to run the next render update frame.

## V0.2.6

### Date: 1/28/2019

#### Changes:

-   Improved the game window to resize the renderer and camera automatically
-   Improved how the files window scales for small devices
-   Move the toolbar into a floating action button
-   Closing the info box now shows an icon in its place that can be used to reopen it
-   Selecting/changing files no longer re-opens the info box
-   Tags that the user adds to the info box are no longer automatically hidden

## V0.2.5

### Date: 1/28/2019

#### Changes:

-   Rotation with touch input now spins in the correct direction.
-   3D text rendering is now done with SDF (Signed Distance Field). This gives us a much cleaner and crisper text representation.
-   Added `label.color` tag that allows you to change the color of the label text.

## V0.2.4

### Date: 1/28/2019

In this version we improved workspaces and made other minor quality of life improvements.

#### Changes:

-   Added the ability to change hex heights
-   Added the ability to stack cubes on top of each other
-   Added the ability to drag single hex tiles onto other workspaces
-   Added a `list()` formula function that is able to calculate which files are stacked on top of each other.
-   Made the square grid tiles visible only if they are over a related hex tile
-   Made hexes have a short height by default
-   Made hexes larger by default
-   Made cubes always attach to a workspace
-   Made only the grid that a cube is being dragged onto visible

##V0.2.1
###Date: 1/22/2019
In this version we added support for multiple simultaneous sessions. When logging in users can optionally provide a “Session ID” that will put them into that session. Alternatively, they can type the Session ID into the URL and go there directly. Sharing URLs to share your session is also supported.

#### Changes:

-   Multi-Session Support
    -   Users enter in a Session ID to go to a sandbox all their own.
    -   They can also share the URL with other people to be put directly into that session.
-   Hexes no longer have bevels.
-   In Formulas, hashtag expressions which have only a single result now return that result directly instead of in an array.
    -   For example, If there was only one file with a #sum set to “10” and there was a formula “=#sum”
        -   In v0.2.0 the formula would equal “[10]”
        -   In v0.2.1 the formula would equal “10”

## V0.2.0

### Date: 1/16/2019

In this version we added support for offline mode and made general improvements to the user interface.

#### Changes:

-   Added offline mode
    -   After loading the app over HTTPS, the user will be able to go completely offline (airplane mode) and still be able to access everything. This means:
        -   The app should load
        -   The user should be able to create new files and workspaces
        -   They should be able to edit tags and perform actions.
    -   When new app versions are available, the user will be prompted to refresh the page to use the new version.
        When the user goes back online the app will attempt to sync with the server. If successful, then everyone else will be able to see their changes because they have been synced.
    -   If syncing is not successful, then this is because of one or more merge conflicts between the user’s version and the server’s version.
        -   Merge conflicts happen when two users edit the same tag to different values.
        -   The computer doesn’t know which is the most valid so it has to ask the user.
    -   When merge conflicts happen a notification will pop up and prompt the user to fix them.
        -   This prompt will also be in the side bar underneath the hamburger menu.
    -   Until the user fixes the merge conflicts any changes they make will not be synced to the server.
    -   When the user fixes the merge conflicts, their state is synced to the server and everyone is able to see it.
    -   The sidebar will show the current online/offline synced/not synced status. Right clicking it will give the option to force the app into offline mode for testing and vice versa.
-   Added a nuke button
    -   This button allows the user to delete everything in the website.
    -   This is only for testing so don’t expect it to work in all cases. In particular, don’t expect it to work super well when there are multiple people on the site at a time.
-   Removed test buttons from the sidebar
-   Changed the version number to be based on the latest annotated git tag. This will let us have full control over the version numbers while making them a lot more human readable. Upon hover it will also show the git commit hash that the build was made from.<|MERGE_RESOLUTION|>--- conflicted
+++ resolved
@@ -2,11 +2,7 @@
 
 ## V3.0.2
 
-<<<<<<< HEAD
-#### Date: 2/23/2022
-=======
 #### Date: 3/11/2022
->>>>>>> 0dbde061
 
 ### :boom: Breaking Changes
 
