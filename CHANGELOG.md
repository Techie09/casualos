--- conflicted
+++ resolved
@@ -126,11 +126,7 @@
 
 ## V1.4.0
 
-<<<<<<< HEAD
-#### Date: 2/4/2021
-=======
 #### Date: 2/8/2021
->>>>>>> b1bf15ce
 
 ### :rocket: Improvements
 
