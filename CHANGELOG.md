# CasualOS Changelog

## V2.0.11

<<<<<<< HEAD
#### Date: 9/27/2021
=======
#### Date: 9/28/2021
>>>>>>> 2bc86bb7

### :boom: Breaking Changes

-   Renamed `server` to `inst`.
    -   This means that you should now `configBot.tags.inst` instead of `configBot.tags.server`.
    -   It also means that you now should go to `https://casualos.com?inst=my-aux` instead of `https://casualos.com?server=my-aux`.
    -   CasualOS will automatically replace `server` with `inst` on the first load so old links will continue to work.
-   Renamed `pagePortal` to `gridPortal`
    -   CasualOS will automatically replace `pagePortal` with `gridPortal` on first load (so old links will continue to work) but any scripts that change `pagePortal` will need to be updated to change `gridPortal`.
    -   `pagePortal` on the `configBot` should now be `gridPortal`.
    -   `pagePortalBot` is now `gridPortalBot`.
    -   Some functions now should reference the bot portal instead of the page portal:
        -   `os.getCameraPosition('page')` -> `os.getCameraPosition('grid')`
        -   `os.getCameraRotation('page')` -> `os.getCameraRotation('grid')`
        -   `os.getFocusPoint('page')` -> `os.getFocusPoint('grid')`
        -   `os.getPortalDimension('page')` -> `os.getPortalDimension('grid')`
    -   `@onPortalChanged` now uses `gridPortal` for `that.portal`.
-   Renamed `miniPortal` to `miniGridPortal`
    -   `miniPortal` on the `configBot` should now be `miniGridPortal`.
    -   `miniPortalBot` should now be `miniGridPortalBot`.
    -   Some functions now should reference the bot portal instead of the page portal:
        -   `os.getCameraPosition('mini')` -> `os.getCameraPosition('miniGrid')`
        -   `os.getCameraRotation('mini')` -> `os.getCameraRotation('miniGrid')`
        -   `os.getFocusPoint('mini')` -> `os.getFocusPoint('miniGrid')`
        -   `os.getPortalDimension('mini')` -> `os.getPortalDimension('miniGrid')`
    -   `@onPortalChanged` now uses `miniGridPortal` for `that.portal`.
-   Renamed some functions:
    -   `os.downloadServer()` -> `os.downloadInst()`
    -   `os.loadServer()` -> `os.loadInst()`
    -   `os.unloadServer()` -> `os.unloadInst()`
    -   `os.getCurrentServer()` -> `os.getCurrentInst()`
    -   `server.remotes()` -> `os.remotes()`
    -   `server.serverRemoteCount()` -> `os.remoteCount()`
    -   `server.servers()` -> `os.instances()`
    -   `server.serverStatuses()` -> `os.instStatuses()`
    -   `server.restoreHistoryMarkToServer()` -> `server.restoreHistoryMarkToInst()`.
    -   Note that some functions have moved to the `os` namespace from the `server` namespace. This is because most `server` functions do not work on CasualOS.com and are only designed to work with a server-based system (which CasualOS.com is not). To clarify this, functions that work all the time are now in the `os` namespace while the others are in the `server` namespace.
-   Renamed several listen tags:
    -   `@onServerJoined` -> `@onInstJoined`
    -   `@onServerLeave` -> `@onInstLeave`
    -   `@onServerStreaming` -> `@onInstStreaming`
    -   `@onServerStreamLost` -> `@onInstStreamLost`
    -   `@onServerAction` -> `@onAnyAction`

### :rocket: Improvements

-   Updated the Privacy Policy, Terms of Service, and Acceptable Use Policy.
-   Changed the meetPortal to use a custom Jitsi deployment.

### :bug: Bug Fixes

-   Fixed an issue where zooming on menu bots would trigger the browser-provided zoom functionality.
-   Fixed an issue where copying an array from one tag to another tag caused CasualOS to break.
-   Fixed an issue where editing a script via the sheet portal cells would temporarily break the code editor.

## V2.0.10

#### Date: 9/21/2021

### :rocket: Improvements

-   Improved the runtime to track changes to arrays without having to make a copy of the array or save it back to the tag.
-   Improved `os.getRecords(...filters)` to use `authBot.id` if `byAuthID()` is not specified.
-   Added `labelOpacity` tag.
-   Added `menuItemLabelStyle` tag.
-   Added the ability to use the `auto` value in the `scaleY` tag for menu bots. This automatically scales the menu bot height based on the amount of text in the label.
-   Added the ability to rotate around an object multiple times with `os.focusOn()` by setting `normalized` to `false` in the `rotation` property.
    -   By default, rotations passed to `os.focusOn()` are normalized to between 0 and `2π`.
    -   Setting `normalized` to `false` will skip this process and allow rotations larger than `2π` which in turn means the camera will rotate past `2π`.

## V2.0.9

#### Date: 9/7/2021

### :rocket: Improvements

-   Added the `os.requestPermanentAuthToken()` and `os.destroyRecord(record)` functions.
    -   `os.requestPermanentAuthToken()` is used to get auth tokens that can publish records to a app bundle from anywhere - including from other app bundles.
    -   `os.destroyRecord(record)` destroys the given record and makes it inaccessable via `os.getRecords()`. You must be logged in to destroy records and you can only destroy records that have been created by your user account and app bundle.
    -   See the documentation for more info.

### :bug: Bug Fixes

-   Fixed an issue where retrieving records from a temporary space can fail when the query matches no records.
-   Fixed an issue where CasualOS could permanently stall while loading.

## V2.0.8

#### Date: 9/7/2021

### :rocket: Improvements

-   Created https://casualos.me
    -   casualos.me is a companion service for CasualOS that provides the ability to sign in with an account and save permanent records of data.
-   Added the `os.requestAuthBot()` function.
    -   Requests that the user sign in and creates the `authBot` global variable to represent whether the user is signed in.
    -   Only works if an App Bundle (AB) was auto loaded using the `autoLoad` query parameter.
    -   Returns a promise that resolves when the user is signed in.
    -   See the "Auth Bot Tags" section in the documentation for more info.
-   Added the `os.publishRecord(recordDescription)` function to be able to save arbitrary JSON data.
    -   Records are arbitrary pieces of data that can saved and retrieved from special record-enabled spaces.
        -   The possible spaces are:
            -   `tempRestricted` - (Default) Records are temporary (they are deleted at the end of the day) and they are only retrievable by the user and appBundle that created them.
            -   `tempGlobal` - Records are temporary and they are they are retrievable by everyone.
            -   `permanentRestricted` - Records are permanent and they are only retrievable by the user and appBundle that created them.
            -   `permanentGlobal` - Records are permanent and they are retrievable by everyone.
    -   Unlike bots, records are only accessible by searching for them using the `os.getRecords()` function.
    -   Requires that the user has signed in with `os.requestAuthBot()`.
    -   `recordDescription` is an object with the following properties:
        -   `space` - The space that the record should be published to.
        -   `record` - The data that should be included in the record.
        -   `address` - (Optional) The address that the record should be published at. This can be omitted if a `prefix` is specified instead.
        -   `prefix` - (Optional) The prefix that the record should be published at. If used instead of `address`, CasualOS will calculate the `address` by concatenating the given prefix and ID like this: `"{prefix}{id}"`.
        -   `id` - (Optional) The ID that the record should be published at. If used with `prefix`, then CasualOS will combine the given `id` with the given `prefix` to calculate the `address`. If omitted, then CasualOS will generate a UUID to be used with the `prefix`.
        -   `authToken` - (Optional) The auth token that should be used to publish the record. This is useful for allowing other users to be able to publish records to an app bundle on your account. If omitted, then the `authToken` tag from the `authBot` will be used.
    -   Returns a promise that resolves when the record has been published.
    -   See the documentation for some examples.
-   Added the `os.getRecords(...filters)` function to be able to find and retrieve records.
    -   Works similarly to `getBots()` except that the list of possible filters is different and more limited.
    -   Possible filters are:
        -   `byAuthID(id)` - Searches for records that were published by the given auth ID. This filter is required for all `os.getRecords()` queries.
        -   `inSpace(space)` - Searches for records that were published to the given space. If omitted, only `tempRestricted` records will be searched.
        -   `byAddress(address)` - Searches for the record with the given address. Useful for finding a specific record.
        -   `byPrefix(prefix)` - Searches for records whose address starts with the given prefix. Useful for finding a list of records.
        -   `byID(id)` - Searches for records whose address equals `{prefix}{id}`. Works similarly to `byAddress()` except that you must also use `byPrefix()`. Useful for finding a specific record.
    -   Returns a promise that resolves with an object that contains a partial list of records.
        -   Using this object, you can see the total number of records that the query matched and get the next part of the list using the `getMoreRecords()` function.
        -   The object has the following structure:
            -   `records` - The list of records that were retrieved. This list may contain all the records that were found or it might only contain some of the records that were found. You can retrieve all of the records by looping and calling `getMoreRecords()` until it returns an object with `hasMoreRecords` set to `false`.
            -   `totalCount` - The total number of records that the query found.
            -   `hasMoreRecords` - Whether there are more records that can be retrieved for the query.
            -   `getMoreRecords()` - A function that can be called to get the next set of records for the query. Like `os.getRecords()`, this function returns a promise with an object that has the structure described above.
    -   See the documentation for some examples.
-   Added the `byID(id)` bot filter.
    -   This function can be used either as a bot filter with `getBots()` or as a record filter with `os.getRecords()`.
    -   As its name suggests, it can be used to find a bot with the given ID.

### :bug: Bug Fixes

-   Fixed an issue where using a `formAnimationAddress` prevented `formAnimation` from working correctly on first load.
-   Fixed an issue where `os.focusOn()` would not work on mobile devices.

## V2.0.7

#### Date: 8/16/2021

### :bug: Bug Fixes

-   Fixed an issue where remote whispers could cause CasualOS to think it was loaded before it actually was.
    -   This would in turn cause CasualOS to think that ab-1 was not installed and led to ab-1 getting duplicated which could then cause the auxCode to be loaded again.

## V2.0.6

#### Date: 8/11/2021

### :rocket: Improvements

-   Added the `formAnimationAddress` tag to allow specifying a separate GLTF/GLB URL that should be used for animations.
    -   This allows dynamically loading animations instead of requiring that all animations be built into the `formAddress` GLTF mesh.

### :bug: Bug Fixes

-   Fixed an issue where setting the `mapPortal` tag on the `configBot` to `null` would not close the map portal.
-   Fixed an issue where the camera would rotate somewhat randomly when facing straight down using touch controls.

## V2.0.5

#### Date: 7/27/2021

### :rocket: Bug Fixes

-   Fixed an issue where async scripts did not support JSX syntax highlighting.

## V2.0.4

#### Date: 7/27/2021

### :rocket: Improvements

-   Added the ability to download a PDF with embedded bot data by specifying a filename with a `.pdf` extension to `os.downloadBots()`.
-   Added the `os.parseBotsFromData(data)` function.
    -   This function can parse a list of bot mods from JSON or from the contents of a PDF that was created with `os.downloadBots()`.
    -   It returns a list of bot mods (i.e. mods that have the structure of bots) which can in turn be passed to `create()` to add them to the server.
-   Added the `os.unregisterApp(appID)` function to allow removing apps after they have been registered.
-   Added the ability to use [JSX](https://reactjs.org/docs/introducing-jsx.html) for Apps instead of the `html` string helper.
    -   JSX allows you to use a HTML-like language directly inside listeners. This provides some nice benefits including proper syntax highlighting and error messages.
    -   For example:
        ```javascript
        let result = <h1>Hello, World!</h1>;
        ```
    -   Due to convienience this will probably become the preferred way to write HTML for apps, however the `html` string helper will still be available.

## V2.0.3

#### Date: 7/19/2021

### :boom: Breaking Changes

-   "Custom Portals" are now called "Executables"
    -   This is because portals should deal almost exclusively with bots and heavily interface with CasualOS.
    -   "Custom Portals" (as they were called) made this difficult and are better explained as a way to create arbitrary web programs (i.e. executables).
    -   The new "Apps" (`os.registerApp()` and `os.compileApp()`) features make it easier to create custom portals since they can leverage bots and listen tags directly.
-   Renamed `portal.open()` to `os.registerExecutable()`.
-   Renamed `portal.buildBundle()` to `os.buildExecutable()`.
-   Renamed `portal.registerPrefix()` to `os.registerTagPrefix()`.
-   Changed the menuPortal to always be anchored to the bottom of the screen instead of to the miniPortal.

### :rocket: Improvements

-   Added the `os.registerApp(name, bot)` and `os.compileApp(name, content)` functions.
    -   `os.registerApp()` takes an app name and a bot and sets up a space for adding content to the CasualOS frontend.
    -   Calling `os.registerApp()` will also make the given bot available globally as `{name}Bot`.
    -   `os.registerApp()` returns a promise that resolves when the app has been setup and can accept content. Additionally, `onAppSetup` will be whispered to the bot that was specified for the app.
    -   `os.compileApp()` is used to provide content to an app. You can call this as many times as you want and the app will only update when you call `os.compileApp()` for it.
    -   See the docs for more information.
-   Added the `html` string helper.
    -   This can be used to produce HTML from a string for `os.compileApp()` by placing it before a string that uses backtick characters (`` ` ``).
    -   e.g.
        ```javascript
        let result = html`<h1>Hello, World!</h1>`;
        ```
    -   See the docs for more information.
-   Added the `watchBot(bot, callback)` and `watchPortal(portal, callback)` helper functions.
    -   `watchBot()` can be used to watch a given bot (or list of bots) for changes and triggers the given callback function when the bot(s) change.
    -   `watchPortal()` can be used to watch the given portal for changes and triggers the given callback function when the portal changes.
        -   Specifically, `watchPortal()` tracks when the portal is changed (by watching the portal tag on the `configBot`), when bots are added, removed, or updated in the portal, and when the portal bot changes.
-   Improved the bot dragging logic to support using `os.replaceDragBot(null)` to stop dragging a bot.

### :bug: Bug Fixes

-   Fixed an issue where dragging a bot whose position was animated in tempLocal space would produce no visible effect.
-   Fixed an issue where GLB models compressed with a newer version of Draco could not be loaded.
    -   You may have to refresh the browser tab 1 extra time after getting the update for this change to take effect. This is because the Draco library is cached by the web browser and updates to the library are checked in the background while the old version is being used.
-   Fixed an issue where bots in the mapPortal that had LOD listeners would not function correctly unless they had a label.

## V2.0.2

#### Date: 7/6/2021

### :rocket: Improvements

-   Improved the miniPortal to support the `portalCameraZoom`, `portalCameraRotationX` and `portalCameraRotationY` tags.
-   Added the `priorityShout()` function to make it easy to run a set of shouts until a bot returns a value.
-   Added the ability to control the foreground and background colors of the chat bar via the `foregroundColor` and `backgroundColor` options in `os.showChat()`.
-   Added the `date` type for `os.showInput()` to make entering days easier.

### :bug: Bug Fixes

-   Fixed an issue where camera position offsets would continuously be applied to the camera.
-   Fixed an issue where the menu would be positioned incorrectly if the meet portal was anchored to the top of the screen.
-   Fixed an issue where clicking on the grid with a controller in XR would crash CasualOS.
-   Fixed an issue where the transformer tag did not work correctly for bots in the mapPortal.
-   Fixed an issue where dragging an object that gets destroyed in an onPointerDown would freeze the UI.

## V2.0.1

#### Date: 6/9/2021

### :rocket: Improvements

-   Changed the default mapPortal basemap to `dark-gray`.
-   Changed the mapPortal to default to viewing Veterans Memorial Park in Grand Rapids.
    -   This makes it easier to start using AB-1 once the map portal is loaded.

### :bug: Bug Fixes

-   Fixed an issue where calling `os.focusOn()` with a position and no portal would default to the map portal.
-   Fixed an issue where calling `os.focusOn()` for the map portal before it was finished loading would error.

## V2.0.0

#### Date: 6/7/2021

### :bug: Improvements

-   Added the `mapPortal`.
    -   The map portal provides a 3D representation of the entire Earth and allows placing bots anywhere on it.
    -   Bots that are in the map portal use Longitude and Latitude for their X and Y coordinates.
    -   The map can additionally be customized by setting the `mapPortalBasemap` tag on the `mapPortalBot`. See the documentation for more information.
    -   Based upon [ArcGIS](https://www.arcgis.com/index.html).

### :bug: Bug Fixes

-   Fixed an issue where trying to focus on a position in the miniPortal would not work.

## V1.5.24

#### Date: 5/24/2021

### :rocket: Improvements

-   Improved the miniPortal to enable resizing it by dragging the top of the miniPortal instead of just at the corners.
-   Added the `math.normalizeVector()` and `math.vectorLength()` functions.

### :bug: Bug Fixes

-   Fixed an issue where events in some asynchronous scripts would be incorrectly reordered and potentially cause logic issues.

## V1.5.23

#### Date: 5/22/2021

### :boom: Breaking Changes

-   Renamed the `inventoryPortal` to `miniPortal`.
    -   The following were also renamed:
        -   `#inventoryPortalHeight` -> `#miniPortalHeight`
        -   `#inventoryPortalResizable` -> `#miniPortalResizable`
        -   `os.getInventoryPortalDimension()` -> `os.getMiniPortalDimension()`
        -   `os.hasBotInInventory()` -> `os.hasBotInMiniPortal()`
        -   `os.getPortalDimension("inventory")` -> `os.getPortalDimension("mini")`
        -   `os.getCameraPosition("inventory")` -> `os.getCameraPosition("mini")`
        -   `os.getCameraRotation("inventory")` -> `os.getCameraRotation("mini")`
        -   `os.getFocusPoint("inventory")` -> `os.getFocusPoint("mini")`
-   The `miniPortalHeight` tag was changed from being a number between 1 and 10 that represented the number of bots that should fit in the portal. Now it is a number between 0 and 1 that represents the percentage of the screen height it should take. Note that when `#miniPortalWidth` is less than 1 the height of the portal will be more like 80% of the screen height when set to 1. This is because of the mandatory spacing from the bottom of the screen to be somewhat consistent with the spacing on the sides.

### :rocket: Improvements

-   Added the `#miniPortalWidth` tag.
    -   Possible values are between 0 and 1.
    -   Represents the percentage of the screen width that the mini portal should take.
    -   When set to 1, the mini portal will appear docked and there will be no spacing between the bottom of the screen and the mini portal.

### :bug: Bug Fixes

-   Fixed a bunch of issues with zooming, rotating, and resizing the mini portal.

## V1.5.22

#### Date: 5/20/2021

### :rocket: Improvements

-   Added the `os.enableCustomDragging()` function to disable the default dragging behavior for the current drag operation.
    -   This is useful for custom dragging behavior that is associated with a bot like scaling the bot or rotating it.

### :bug: Bug Fixes

-   Fixed an issue where `os.focusOn()` would not work with bots in the inventory portal.

## V1.5.21

#### Date: 5/18/2021

### :rocket: Improvements

-   Improved `os.focusOn()` to support focusing on menu bots that have `#form` set to `input`.
-   Added the ability to snap dragged to a specific axis.

    -   These are special snap target objects that have the following form:

    ```typescript
    let snapAxis: {
        /**
         * The direction that the axis travels along.
         */
        direction: { x: number; y: number; z: number };

        /**
         * The center point that the axis travels through.
         */
        origin: { x: number; y: number; z: number };

        /**
         * The distance that the bot should be from any point along the
         * axis in order to snap to it.
         */
        distance: number;
    };
    ```

### :bug: Bug Fixes

-   Fixed an issue where the "tag has already been added" dialog displayed behind the sheet portal.

## V1.5.20

#### Date: 5/17/2021

### :bug: Bug Fixes

-   Fixed an issue where `@onInputTyping` was incorrectly shouted instead of whispered.

## V1.5.19

#### Date: 5/13/2021

### :rocket: Improvements

-   Added the `labelPaddingX` and `labelPaddingY` tags to allow controlling the padding along the width and height of labels separately.
-   Added the ability to use a URL for the `cursor` and `portalCursor` tags.
-   Added the `cursorHotspotX`, `cursorHotspotY`, `portalCursorHotspotX`, and `portalCursorHotspotY` tags to allow specifying the location that clicks should happen at in the custom cursor image. For example, a cursor that is a circle would have the hotspot in the middle but the default cursor has the hotspot at the top left.

## V1.5.18

#### Date: 5/11/2021

### :rocket: Improvements

-   Added the `AB1_BOOTSTRAP_URL` environment variable to control the URL that ab-1 gets loaded from.

## V1.5.17

#### Date: 5/10/2021

### :rocket: Improvements

-   Added the `cursor` and `portalCursor` tags.
    -   The `cursor` tag specifies the mouse cursor that should be shown when the bot is being hovered.
    -   The `portalCursor` tag specifies the mouse cursor that should be used by default for the page portal.
    -   See the documentation for a list of possible options.
-   Added the `labelPadding` tag to control how much space is between the edge of the bot and edge of the label.

## V1.5.16

#### Date: 5/7/2021

### :bug: Bug Fixes

-   Fixed an issue where it was no longer possible to cancel `setInterval()` with `clearTimeout()` and cancel `setTimeout()` with `clearInterval()`.
    -   They are not meant to be used together but because of an artifact of web browsers it needs to be supported.

## V1.5.15

#### Date: 5/7/2021

### :bug: Bug Fixes

-   Fixed an issue where it was impossible to clear intervals/timeouts from a bot other than the one it was created from.

## V1.5.14

#### Date: 5/7/2021

### :rocket: Improvements

-   Added the ability to clear bot timers using `clearInterval()` and `clearTimeout()`.
    -   `clearInterval(timerId)` is useful for clearing intervals created by `setInterval()`.
    -   `clearTimeout(timerId)` is useful for clearing timeouts created by `setTimeout()`

## V1.5.13

#### Date: 5/3/2021

### :bug: Bug Fixes

-   Fixed an issue where the meet portal could stay open if the portal was cleared before it was fully loaded.

## V1.5.12

#### Date: 5/2/2021

### :bug: Bug Fixes

-   Fixed an issue where `@onSubmit` was shouted to every bot instead of whispered to the bot that the input was submitted on.

## V1.5.11

#### Date: 4/27/2021

### :rocket: Improvements

-   Overhauled the `shared`, `tempShared`, and `remoteTempShared` spaces to use a faster and more efficient storage mechanism.
    -   There is now a new configuration environment variable `SHARED_PARTITIONS_VERSION` which controls whether the new spaces are used. Use `v1` to indicate that the old causal repo based system should be used and use `v2` to indicate that the new system should be used.
-   Added the `math.areClose(first, second)` function to determine if two numbers are within 2 decimal places of each other.
    -   For example, `math.areClose(1, 1.001)` will return true.
-   Improved the `atPosition()` and `inStack()` bot filters to use `math.areClose()` internally when comparing bot positions.
-   Improved handling of errors so they have correct line and column numbers in their stack traces.
    -   Currently, this only functions correctly on Chrome-based browsers (Chrome, Edge, Opera, etc.). Part of this is due to differences between how web browsers generate stack traces and part is due to what browsers support for dynamically generated functions.

### :bug: Bug Fixes

-   Fixed an issue with labels where an error could occur if the label text was updated while it was being rendered.
-   Fixed an issue where `clearAnimations()` would error if given a null bot.
-   Fixed an issue where autocomplete would not work correctly for properties on top level variables.

## V1.5.10

#### Date: 4/8/2021

### :boom: Breaking Changes

-   Renamed `onStreamData` to `onSerialData`.
-   Serial functions now require a "friendly" name to keep track of each device: `serialConnect`, `serialStream`, `serialOpen`, `serialUpdate`, `serialWrite`, `serialRead`, `serialClose`, `serialFlush`,`serialDrain`, `serialPause`, `serialResume`
-   `serialStream` now requires a bot id to send the stream to that bot.

### :rocket: Improvements

-   Improved the IDE Portal to support showing all tags by setting the `idePortal` tag on the config bot to `true`.
-   Added a search tab to the IDE Portal which makes it easy to search within tags that are loaded in the IDE Portal.
    -   It can be focused from the idePortal by using the `Ctrl+Shift+F` hotkey.
-   Added the `sheetPortalAddedTags` tag for the `sheetPortalBot` which specifies additional tags that should always be shown in the sheet portal.
-   Added support for auxcli v2.0.0 to retain current functionality.
-   Added support for multiple serial connections simultaneously.

### :bug: Bug Fixes

-   Fixed an issue where the `url` tag would not be created on initial load unless the URL was updated.

## V1.5.9

#### Date: 4/7/2021

### :rocket: Improvements

-   Added the ability to jump to a tag while in the IDE Portal using `Ctrl+P`.

### :bug: Bug Fixes

-   Fixed an issue where the `imuPortal` would return values that were incorrect for usage on the camera.
    -   Now, the `imuPortal` sets the `deviceRotationX`, `deviceRotationY`, `deviceRotationZ` and `deviceRotationW` values which is the rotation of the device represented as a quaternion.
    -   The `pagePortal` also now supports setting `cameraRotationOffsetW` to indicate that the offset should be applied as a quaternion.
    -   Try the `imuExample01` auxCode for an example.
-   Fixed an issue where CasualOS would fail to load on browsers that do not support speech synthesis.
-   Fixed an issue where bot updates that were executed via `action.perform()` would be treated like they were being performed by the user themselves.
    -   In particular, this issue affected text edits which were originally created by the multiline text editor but were then replayed via `action.perform()`.
    -   The effect of this bug would be that while the data was updated correctly, the multiline text editor would ignore the new data because it assumed it already had the changes.

## V1.5.8

#### Date: 4/5/2021

### :rocket: Improvements

-   Added the ability to see the full text of script errors by using the "Show Error" button in the multiline editor.

### :bug: Bug Fixes

-   Fixed an issue where the `imuPortal` would only open when set to a string value. Now it also supports `true` and non 0 numerical values.

## V1.5.7

#### Date: 4/2/2021

### :rocket: Improvements

-   Improved `imuPortal` to support Safari on iOS.
-   Added the `crypto.isEncrypted(cyphertext)`, `crypto.asymmetric.isEncrypted(cyphertext)`, and `crypto.asymmetric.isKeypair(keypair)` functions.
    -   These can help in determining if a string is supposed to be a asymmetric keypair or if it has been encrypted with symmetric or asymmetric encryption.

### :bug: Bug Fixes

-   Fixed an issue where the configBot would appear to be in the `shared` space but was actually in the `tempLocal` space.

## V1.5.6

#### Date: 4/1/2021

### :rocket: Improvements

-   Added the "bots" snap target for `os.addDropSnap()` and `os.addBotDropSnap()`.
    -   This will cause the dragged bot to snap to other bots.
-   Added the `experiment.speakText(text, options?)` and `experiment.getVoices()` functions.
    -   See the documentation for more information.
-   Added the `os.getGeolocation()` function.
    -   Returns a promise that resolves with the geolocation of the device.
-   Added the `imuPortal` to be able to stream IMU data into CasualOS.
    -   When defined on the config bot, the `imuPortalBot` will be updated with IMU data from the device.
    -   The following tags are used:
        -   `imuSupported` - Whether reading from the IMU is supported. This will be shortly after the `imuPortal` is defined.
        -   `deviceRotationX`, `deviceRotationY`, `deviceRotationZ` - The X, Y, and Z values that represent the orientation of the device.
-   Added the `portalCameraType` tag to allow switching between `perspective` and `orthographic` projections.
    -   Camera projections act similarly to real world camera lenses except that they avoid certain limitations like focal lengths.
    -   `orthographic` - This projection preserves parallel lines from the 3D scene in the output 2D image. As a result, same-sized objects appear the same size on the screen, regardless of how far away they are from the camera.
    -   `perspective` - This projection makes same-sized objects appear larger or smaller based on how far away they are from the camera. Closer objects appear larger and vice versa.
-   Added the `os.enablePointOfView(center?)` and `os.disablePointOfView()` functions.
    -   These are similar to `os.enableVR()` or `os.enableAR()` and can be used to give the player a "ground level" perspective in the page portal.
    -   `os.enablePointOfView(center?)` - Enables POV mode by moving the camera to the given position, setting the camera type to `perspective`, and changing the controls so that it is only possible to rotate the camera.
    -   `os.disablePointOfView()` - Disables POV mode by resetting the camera, camera type, and controls.

### :bug: Bug Fixes

-   Fixed an issue where tag edits would appear duplicated when running CasualOS in the non-collaborative mode.

## V1.5.5

#### Date: 3/25/2021

### :rocket: Improvements

-   Changed CasualOS to not show the `server` URL parameter when loaded in non-collaborative mode.
-   CasualOS will now throw an error when trying to save a bot to a tag during creation.

## V1.5.4

#### Date: 3/25/2021

### :rocket: Improvements

-   Improved `os.download()` to add the correct file extension if one is omitted from the given filename.
-   Added the 📖 emoji has a builtin tag prefix.
    -   This is a useful default prefix for custom portals.
-   Added the ability to load CasualOS in a non-collaborative mode.
    -   This will make the shared spaces (`shared`, `tempShared`, and `remoteTempShared`) act like they are `tempLocal` spaces.
    -   As a result, CasualOS needs no persistent network connection to run an experience when loaded in this mode.
-   Added the `os.isCollaborative()` function to get whether CasualOS was loaded in a collaborative mode or non-collaborative mode.

### :bug: Bug Fixes

-   Fixed the "Docs" link when linking to a listen tag.

## V1.5.3

#### Date: 3/23/2021

### :boom: Breaking Changes

-   Removed bot stacking.
    -   Bots will no longer automatically stack on each other based on position. Instead, they need to be stacked manually.
    -   The `{dimension}SortOrder` tags still exist and are used by the menu portal to order bots.
-   Drag events are now sent for bots that are not draggable.
    -   This means you can set `#draggable` to false and still get a `@onDrag` or `@onAnyBotDrag` event for it.
    -   This change makes it easier to write your own custom dragging logic because it prevents the bot(s) from being automatically moved but still sends the correct events.
    -   If you don't want drag events sent to a bot, you can make it not pointable or you can use your own custom logic on `@onDrag`/`@onDrop`.
-   The `#draggableMode` and `#positioningMode` tags have been removed.
    -   `#draggableMode` can be emulated by setting `#draggable` to false and adding custom `@onDrag` events to limit which dimensions the bot can be moved to.
    -   `#positioningMode` has been replaced with the `os.addDropSnap()` and `os.addBotDropSnap()` functions.

### :rocket: Improvements

-   Added the `@onAnyBotDropEnter` and `@onAnyBotDropExit` shouts.
-   Added the `@onAnyBotPointerDown` and `@onAnyBotPointerUp` shouts.
-   Added the `os.addDropSnap(...targets)` and `os.addBotDropSnap(bot, ...targets)` functions.
    -   These can be used to customize the behavior of a drag operation.
    -   Each function accepts one or more "targets" which are positions that the bot can be dropped at. There are 4 possible values:
        -   `"ground"` - The bot will snap to the ground as it is being dragged. (Default when not in VR)
        -   `"grid"` - The bot will snap to individual grid tiles as it is being dragged.
        -   `"face"` - The bot will snap to the face of other bots as it is being dragged.
        -   A snap point object. The bot will snap to the point when the mouse is within a specified distance. It should be an object with the following properties:
            -   `position` - An object with `x`, `y`, and `z` values representing the world position of the snap point.
            -   `distance` - The distance that the pointer ray should be from the position in order to trigger snapping to the position.
    -   The `os.addBotDropSnap(bot, ...targets)` function accepts a bot as its first parameter which limits the specified snap targets to when the given bot is being dropped on.
-   Added the `experiment.beginRecording(options?)` and `experiment.endRecording()` functions.
    -   These can be used to record both audio and video at the same time.
    -   See the documentation for more details.

### :bug: Bug Fixes

-   Fixed an issue where dragging a parent bot onto a child bot would cause the bot to rapidly snap back and forth.
-   Fixed an issue where negative sort orders could not be used on menu bots.

## V1.5.2

#### Date: 3/18/2021

### :bug: Bug Fixes

-   Fixed an issue where `os.focusOn()` would not function when using positions because inventory and page portals would fight over control of the animation operation.

## V1.5.1

#### Date: 3/17/2021

### :rocket: Improvements

-   Improved `os.focusOn()` to be canceled by `os.goToDimension()` and future calls to `os.focusOn()`.
    -   Additionally, calling `os.focusOn(null)` will cancel the current focus operation without queuing another one.

## V1.5.0

#### Date: 3/17/2021

### :boom: Breaking Changes

-   Changed the `#portalCameraRotationX` and `#portalCameraRotationY` tags to use radians instead of degrees.

### :rocket: Improvements

-   Added the `cameraZoom` and `cameraZoomOffset` tags.
-   Added the `os.focusOn(botOrPosition, options?)` function.
    -   Works similarly to `os.tweenTo()` and `os.moveTo()` except that it takes an options object instead of a bunch of parameters.
    -   Notable improvements includes that it can accept a position instead of a bot, it supports different easing types, and it will return a promise which completes when the camera movement is finished.
    -   Additionally the rotation values are in radians instead of degrees.
-   `os.focusOn()` and `os.tweenTo()` now use quadratic easing by default.
    -   Additionally `os.focusOn()` supports specifying the easing type just like `animateTag()`.
-   `os.tweenTo()` and `os.moveTo()` are now deprecated and should no longer be used. They will be removed in a future release of CasualOS.
    -   To encourage migration, they have been removed from the documentation and autocomplete.
-   Added the `experiment.beginAudioRecording()` and `experiment.endAudioRecording()` functions to experiment with audio recording.
    -   See the documentation for more information.

### :bug: Bug Fixes

-   Fixed an issue where camera offsets would not be taken into account when calculating the camera focus point.
    -   This fixes issues with the focus point becoming more and more wrong as offsets are applied to the camera.
    -   However, any calculations which try to calculate a camera position offset from the focus point must now subtract the current offset from the focus point to get the correct result. The example auxCode (`cameraMovementExample`) has been updated to reflect this change (version 2 and later).

## V1.4.11

#### Date: 3/12/2021

### :rocket: Improvements

-   Added the `math.scaleVector(vector, scale)` function to make multiplying vectors by scalar values easy.

### :bug: Bug Fixes

-   Fixed an issue where the `@onServerJoined` event could be sent before all data was loaded.
    -   This could happen if one player was changing data while another player was joining the server.
-   Fixed an issue where custom portals would not open if the portal tags were not defined when the portal is opened.
-   Fixed an issue where custom portals would always have default styling for their first load.

## V1.4.10

#### Date: 3/9/2021

### :rocket: Improvements

-   Improved `animateTag()` to support animating multiple tags at once by accepting an object for the `fromValue` and `toValue` options properties.
    -   Instead of calling `animateTag(bot, tag, options)`, omit the `tag` argument and call `animateTag(bot, options)`. This will indicate that you want to animate multiple tags at once over the same duration.
    -   The animations that get triggered are grouped together, so cancelling one will cancel them all.
-   Improved `clearAnimations()` to support accepting a list of tags to cancel.
-   Added several 3D math functions:
    -   `getBotPosition(bot, dimension)` - Gets the 3D position of a bot in the given dimension.
    -   `math.addVectors(...vectors)` - Adds the given vectors together and returns the result.
    -   `math.subtractVectors(...vectors)` - Subtracts the given vectors and returns the result.
    -   `math.negateVector(vector)` - Mathematically negates the given vector and returns the result.
-   Added the `os.getFocusPoint(portal?)` function to get the focus point that the camera is looking at.
    -   This value is the same as the one highlighted by the `#portalShowFocusPoint` tag.
    -   It is also backed up by `cameraFocusX`, `cameraFocusY`, `cameraFocusZ` tags on the portal bot.

## V1.4.9

#### Date: 3/3/2021

### :rocket: Improvements

-   Changed the color of the progress spinner and progress bar on the loading dialog to gray.

### :bug: Bug Fixes

-   Fixed an issue where hover events could be sent for bots when the mouse was not directly over the game view.
-   Fixed a couple issues where keyboard events were propagating outside the sheet and IDE portals.
-   Fixed an issue where local variables in the top scope would not be included in the code editor autocomplete box.

## V1.4.8

#### Date: 3/3/2021

### :boom: Breaking Changes

-   `onRemoteData` now uses `that.remoteId` instead of `that.playerId`.
-   Renamed the `portalPlayerZoom`, `portalPlayerRotationX` and `portalPlayerRotationY` tags to `portalCameraZoom` and `portalCameraRotationX` and `portalCameraRotationY`.
-   Renamed the `player` and `otherPlayers` spaces to `tempShared` and `remoteTempShared`.

### :rocket: Improvements

-   Added the `@onError` listen tag.
    -   It is a shout and is triggered when an unhandled error occurs in a listen tag.
-   Improved CasualOS to now include the Bot ID and tag name in internal console logs for unhandled errors.
-   Added perferred alternatives for the following functions and listen tags:
    -   `server.serverPlayerCount()` is now `server.serverRemoteCount()`.
    -   `server.totalPlayerCount()` is now `server.totalRemoteCount()`.
    -   `server.stories()` is now `server.servers()`.
    -   `server.players()` is now `server.remotes()`.
    -   `sleep()` is now `os.sleep()`
    -   `onServerSubscribed` is now `onServerJoined`.
    -   `onServerUnsubscribed` is now `onServerLeave`.
    -   `onPlayerPortalChanged` is now `onPortalChanged`.
    -   `onRemotePlayerSubscribed` is now `onRemoteJoined`
    -   `onRemotePlayerUnsubscribed` is now `onRemoteLeave`.
    -   Additionally, the `that.playerId` has been changed to `that.remoteId` in the new listen tags.
    -   Note that the original tags and functions remain the same but will be removed at some point in the future.
-   Added the `web.get()`, `web.post()`, and `web.hook()` functions as future replacements for the `webhook()` and `webhook.post()` functions.

### :bug: Bug Fixes

-   Fixed an issue where portal bots may not be defined before `@onServerSubscribed` is triggered.
-   Fixed an issue where the `white-space` CSS property could not be used on menu bots.

## V1.4.7

#### Date: 2/26/2021

### :boom: Breaking Changes

-   Renamed all the `player` functions to `os`.
    -   Instead of `player.toast()` you should now do `os.toast()`.
-   Removed the `configBot` and `configTag` variables.
-   Removed the portal config bot tags and replaced them with variables.
    -   e.g. `pagePortalConfigBot` can now be accessed with the `pagePortalBot` variable.
    -   You can now set the page portal color by doing `pagePortalBot.tags.portalColor = "green"`.
    -   By default a `tempLocal` bot will be created for each builtin portal.
    -   You can also provide your own bot by calling `portal.open(portalName, bot)`.
-   Changed the `portal.open()` function to take a bot as a parameter.
    -   It should now be called like `portal.open(name, bot, tag?, options?)`.
    -   After callilng this, the given bot will be available globally at `{name}Bot`.
    -   For example `portal.open("myPortal", bot, "main")` will make `bot` available as `myPortalBot`.
-   Removed `player.getBot()` and replaced it with `configBot`.
-   Renamed the `creator` variable to `creatorBot`.
-   Added the `thisBot` variable as a preferred alternative to `this` and `bot`.
-   Moved the page and inventory camera tags to their portal config bots from the player bot.
    -   e.g. `pageCameraPositionX` used to be on the player bot (now the config bot) but is now on the page portal bot.
-   Changed the behavior of the `transformer` tag to use the page and inventory portal bots instead of the config bot (previously the player bot).
-   Renamed the `pageCameraPosition{X,Y,Z}` and `inventoryCameraPosition{X,Y,Z}` tags to `cameraPosition{X,Y,Z}`.
-   Renamed the `pageCameraRotation{X,Y,Z}` and `inventoryCameraRotation{X,Y,Z}` tags to `cameraRotation{X,Y,Z}`.
-   Renamed the `pagePixelHeight` and `pagePixelWidth` tags to `pixelHeight` and `pixelWidth`.

### :bug: Bug Fixes

-   Fixed an issue where variables from other listen tags would appear as autocomplete options.

## V1.4.6

#### Date: 2/23/2021

### :bug: Bug Fixes

-   Fixed an issue where the circle wipe element would not cover modals like `player.showHtml()` or `player.showInput()`.
-   Fixed an issue where calling `player.showInput()` in sequence would show the first input but not the second input.

## V1.4.5

#### Date: 2/23/2021

### :rocket: Improvements

-   Changed the ab-1 bootstrap URL to `https://bootstrap.casualos.com/ab1.aux`.
-   Updated to three.js r125.
    -   This fixes WebXR for Chrome 88 and later.
-   Added the ability to disable hover states on menu item buttons using the `menuItemHoverMode` tag. It has three possible options:
    -   `auto` - The bot will appear hoverable based on if it has a `@onClick` tag. (Default)
    -   `hover` - The bot will appear hoverable.
    -   `none` - The bot will not appear hoverable.
    -   None of these options affect the existing functionality of any listen tags on menu bots.
-   Added an initial version of the `idePortal` (IDE portal).
    -   The IDE portal makes it easier to jump between tags to edit them in the multiline tag editor.
    -   Setting the `idePortal` tag to a prefix (like 📖) will load every tag that starts with the prefix into the IDE portal and let you jump between them as if they are files in a text editor.
    -   Currently it is pretty limited, but can be very useful for custom portals.

### :bug: Bug Fixes

-   Fixed an issue where it was not possible to enter numbers in menu bot input boxes.

## V1.4.4

#### Date: 2/18/2021

### :rocket: Improvements

-   Added additional crypto functions to support asymmetric encryption and decryption.
    -   `crypto.asymmetric.keypair(secret)` - Creates a keypair that can be used for asymmetric encryption and decryption.
    -   `crypto.asymmetric.encrypt(keypair, data)` - Encrypts some data using the given keypair.
    -   `crypto.asymmetric.decrypt(keypair, secret, data)` - Decrypts some data using the given keypair and secret.
    -   Check the documentation for more info.
-   Added a better error message when trying to save a bot to a tag value.
-   Added the `dimension` bot form as a preferred alias to `portal`.

## V1.4.3

#### Date: 2/17/2021

### :rocket: Improvements

-   Added the ability to interface with CasualOS from inside a custom portal.
    -   CasualOS-related functionality is available by importing functions and objects from the `casualos` module.
    -   Among the available functionality is `onBotsDiscovered`, `onBotsRemoved`, `onBotsUpdated`, `createBot()`, `destroyBot()`, and `updateBot()`.
    -   Additionally autocomplete is available for the available features.

### :bug: Bug Fixes

-   Fixed an issue where webhook errors could not be caught on Safari based browsers.

## V1.4.2

#### Date: 2/11/2021

### :rocket: Improvements

-   Added the ability to zoom by scrolling.
    -   Previously this was possible by holding the Ctrl button down.
-   Added the `#portalCameraControls` tag to allow disabling moving the camera.
    -   Can be set on the portal config bot for the page and inventory portals.
    -   Supported values are:
        -   `player` - Allows the player to move the camera around like normal. (Default)
        -   `false` - Disables camera movement in the portal.

### :bug: Bug Fixes

-   Fixed an issue where the inventory portal color could not be set when the page portal is using an image for the background.

## V1.4.1

#### Date: 2/10/2021

### :rocket: Improvements

-   Added the `player.openCircleWipe()` and `player.closeCircleWipe()` functions.
    -   These are useful for hiding the page portal while transitioning between scenes.
    -   See the documentation for usage information.
-   Added "cube", "helix", and "egg" as additional options for the `#formAddress` tag on menu bots.
-   Added the `input` form for menu bots.
    -   Setting `#form` to "input" on a bot that is in the menu portal will give it an input box that can be typed in.
    -   Typing in the box will send `@onInputTyping` whispers to the bot. And submitting the data by hitting enter or the send button will send a `@onSubmit` whisper to the bot.
    -   Additionally, the text in the input will be stored in the `tempLocal` `#menuItemText` tag.
-   Adjusted the chat bar to be inset in the page portal to give it the feel of being part of the page portal.
-   Added the `#menuPortalStyle` tag to allow customizing the menu portal with CSS.
    -   This works similarly to `#menuItemStyle` except that it applies to the entire menu portal instead of just one item.
    -   Set it on the `#menuPortalConfigBot`.
-   Added the `#portalBackgroundAddress` tag to allow specifying a custom image for the page portal background.
    -   Does not work in VR.

## V1.4.0

#### Date: 2/8/2021

### :rocket: Improvements

-   Added an initial implementation of custom portals.
    -   Custom portals are a way to write scripts that can interact directly with the web browser. This gives you the ability to do anything that is possible from inside a web browser.
    -   The following functions are now available:
        -   `portal.open(portalID, tag, options?)`
        -   `portal.registerPrefix(prefix)`
        -   `portal.buildBundle(tag)`
        -   See the documentation for usage information.
-   Added the `player.download(data, filename, mimeType?)` function.
    -   Useful for downloading arbitrary data in any format you want.
    -   See the documentation for more information.

### :bug: Bug Fixes

-   Fixed an issue that broke bots in the `player` space when a `tempLocal` tag mask was put on them.
-   Fixed an issue that prevented tag masks from being placed on new bots.

## V1.3.14

#### Date: 1/25/2021

### :rocket: Improvements

-   Updated the Terms of Service and Privacy Policy documents.

### :bug: Bug Fixes

-   Fixed an issue where animations would not run while in VR/AR.

## V1.3.13

#### Date: 1/18/2021

### :rocket: Improvements

-   Added the `player.showUploadFiles()` function.
    -   Shows a dialog that can be used to upload arbitrary files.
    -   Returns a promise that resolves with the list of files that were uploaded.
    -   See the documentation for more info.
-   Added the `portal` form.
    -   Displays an entire dimension in place of the bot form.
    -   When set, `#formAddress` will be used as the dimension that should be loaded.

### :bug: Bug Fixes

-   Fixed an issue where bot labels would flicker when scaling the bot.
-   Fixed an issue where tag masks would be incorrectly recorded by the UI as being removed in some cases.
-   Fixed an issue where lines would render incorrectly on the first frame they were setup on.

## V1.3.12

#### Date: 1/13/2021

### :rocket: Improvements

-   Added the Terms of Service and Privacy Policy documents.
    -   The Terms of Service are available at `/terms` (or at `/terms-of-service.txt`).
    -   The Privacy Policy is available at `/privacy-policy` (or at `/privacy-policy.txt`).
-   Added the ability to keep track of the number of `setTimeout()` and `setInterval()` timers that are currently active via the `numberOfActiveTimers` property returned from `perf.getStats()`.
-   Added the `animateTag(bot, tag, options)` and `clearAnimations(bot, tag?)` functions.
    -   `animateTag(bot, tag, options)` - Iteratively changes a tag mask value over time based on the options you provide.
        -   `bot` is the bot or list of bots that should be animated.
        -   `tag` is the tag that should be animated.
        -   `options` is an object that specifies how the tag should be animated. It has the following properties:
            -   `fromValue` - The starting value for the animation.
            -   `toValue` - The ending value.
            -   `duration` - The number of seconds that it should take for the tag to go from the starting value to the ending value.
            -   `easing` - The options for easing the animation.
            -   `tagMaskSpace` - The space that the tag should be changed in. If set to `false` then the tag on the bot will be directly edited.
    -   `clearAnimations(bot, tag?)` - Cancels animations on a bot.
        -   `bot` - The bot or list of bots that should have their animations canceled.
        -   `tag` - Is optional and is the tag that the animations should be canceled for.

### :bug: Bug Fixes

-   Fixed issues with `#labelFontSize = auto` when `#labelPosition != front` or when the bot is rotated.
-   Fixed an issue where non-ASCII characters were being corrupted on download.

## V1.3.11

#### Date: 1/5/2021

### :rocket: Improvements

-   Greatly improved the default layouting behaviour of labels.
    -   Added the `#labelFontSize` tag to control the sizing of the characters in a label. Unlike `#labelSize`, changing this value will cause the label to layout again which will affect word wrapping. Possible values are:
        -   `auto` - Specifies that the system should try to find a font size that fits the text onto the bot. (default)
        -   Any Number - Specifies a specific font size. (1 is previous default)
    -   Added the `#labelWordWrapMode` tag to control the word wrapping behavior of labels. Possible values are:
        -   `breakCharacters` - Specifies that the system should insert line breaks inside words if needed.
        -   `breakWords` - Specifies that the system should insert line breaks between words if needed.
        -   `none` - Specifies that the system should not insert line breaks.
-   Added the ability to control the color of the placeholder text in the chat bar.
    -   Use the `placeholderColor` option when calling `player.showChat()`.

### :bug: Bug Fixes

-   Fixed an issue where atoms that were received before their cause would be discarded.

## V1.3.10

#### Date: 12/29/2020

### :rocket: Improvements

-   Added a button to the Multiline tag editor to make it easy to turn a tag into a Mod tag.

### :bug: Bug Fixes

-   Fixed an issue where script compilation errors would not be handled correctly and would prevent those changes from being communicated to the multiline code editor.

## V1.3.9

#### Date: 12/28/2020

### :boom: Breaking Changes

-   Formulas have been removed and replaced with Mod tags.
    -   Mod tags are tags that start with the DNA Emoji (🧬) and contain JSON data.
    -   Because Mod tags are JSON data, they do not support programmatic computations.
    -   We are making this change because while formulas are powerful, inprecise use of them can result in large slowdowns which is a bad user experience.
    -   The tag data must be valid JSON, so that means using double-quotes `"` for strings and wrapping property names in double-quotes.
        -   Before:
            ```
            =({ color: 'blue', number: 99, toggle: true })
            ```
            After:
            ```
            🧬{ "color": "blue", "number": 99, "toggle": true }
            ```
        -   Before:
            ```
            =([ 1 + 2 ])
            ```
            After:
            ```
            🧬3
            ```
-   Array-like values in tags are now considered strings.
    -   Previously a value like `[1, 2, 3]` was parsed into an array automatically.
    -   This was a little used feature and caused issues for people who simply wanted to store JSON data in a tag.
    -   Now, a value like `[1, 2, 3]` will no longer be parsed and so will appear as the string: `"[1, 2, 3]"`.
    -   If you want CasualOS to parse a tag value as an array, you can use the Mod tags mentioned above.
-   Removed the `error` space.
    -   Also removed the related functions:
        -   `server.destroyErrors()`
        -   `server.loadErrors()`

### :rocket: Improvements

-   Updated Material Icons to v4.0.0.
-   Added `perf.getStats()` as a way to get some statistics on the performance of the server.
-   Various performance improvements:
    -   `getBot('id', id)` is now works in `O(1)` time.
    -   The `tempLocal` and `local` spaces now handle new and deleted bots in a much more performant manner.
-   Fixed an issue where deleted bots in the `shared` space would be treated like they were not deleted on initial load.

### :bug: Bug Fixes

-   Fixed autofocusing newly created tags in the sheetPortal.

## V1.3.8

#### Date: 12/17/2020

### :bug: Bug Fixes

-   Fixed an issue where selecting a color from a `player.showInput()` modal would not save the selected color.

## V1.3.7

#### Date: 12/17/2020

### :boom: Breaking Changes

-   "story" has been renamed to "server". Below is the list of tags, actions and listeners that have been changed:
    -   `#story` -> `#server`.
    -   `server.setupStory()` -> `server.setupServer()`
    -   `server.restoreHistoryMarkToStory()` -> `server.restoreHistoryMarkToServer()`
    -   `server.storyStatuses()` -> `server.serverStatuses()`
    -   `server.storyPlayerCount()` -> `server.serverPlayerCount()`
    -   `player.downloadStory()` -> `player.downloadServer()`
    -   `player.loadStory()` -> `player.loadServer()`
    -   `player.unloadStory()` -> `player.unloadServer()`
    -   `player.getCurrentStory()` -> `player.getCurrentServer()`
    -   `@onStoryAction` -> `@onServerAction`
    -   `@onStoryStreaming` -> `@onServerStreaming`
    -   `@onStoryStreamLost` -> `@onServerStreamLost`
    -   `@onStorySubscribed` -> `@onServerSubscribed`
    -   `@onStoryUnsubscribed` -> `@onServerUnsubscribed`

## V1.3.6

#### Date: 12/17/2020

### :rocket: Improvements

-   Added the ability to show a password input by using the `secret` type with `player.showInput()`.

### :bug: Bug Fixes

-   Fixed an issue where some bots would not be added to the page portal when created in a big batch.
-   Fixed an issue where the `player.showInput()` dialog would appear fullscreen on mobile devices and prevent people from exiting it.
-   Fixed an issue where `@onChatTyping` would be triggered twice for each keystroke.

## V1.3.5

#### Date: 12/15/2020

### :rocket: Improvements

-   Changed `create()` to prevent creating bots that have no tags.
    -   If a bot would be created with zero tags then an error will be thrown.
-   Added a favicon.

### :bug: Bug Fixes

-   Changed the maximum WebSocket message size to 32KB from 128KB.
    -   This will help ensure that we keep below the [AWS API Gateway maximum frame size of 32 KB](https://docs.aws.amazon.com/apigateway/latest/developerguide/limits.html).
-   Fixed an issue where bots that only had a tag mask would not show up in the sheetPortal.

## V1.3.4

#### Date: 12/10/2020

### :rocket: Improvements

-   Added the `EXECUTE_LOADED_STORIES` environment variable to allow reducing server load due to story scripts.
    -   Defaults to `true`.
    -   Setting to `false` will disable all server-side story features except for webhooks and data portals.
        -   This means that some capabilities like `server.setupStory()` will not work when `EXECUTE_LOADED_STORIES` is false.
-   Added gzip compression for HTML, CSS, and JavaScript returned from the server.
-   Improved how some heavy assets are precached so that they can be loaded quickly.
-   Made the browser tab title use the story ID by default.

### :bug: Bug Fixes

-   Fixed an issue where some `.png` files would not load because they were bundled incorrectly.

## V1.3.3

#### Date: 12/10/2020

### :rocket: Improvements

-   Added support for the `apiary-aws` causal repo protocol.
    -   This enables the CasualOS frontend to communicate with instances of the [CasualOS Apiary AWS](https://github.com/casual-simulation/casual-apiary-aws) project.
    -   Use the `CAUSAL_REPO_CONNECTION_PROTOCOL` and `CAUSAL_REPO_CONNECTION_URL` environment variables to control which protocol and URL the frontend should connect to. See the [README in `aux-server`](./src/aux-server/README.md) for more info.
    -   Note that only the following features are supported for AWS Apiaries:
        -   `server.setupStory()`
        -   `server.totalPlayerCount()`
        -   `server.storyPlayerCount()`
        -   `server.players()`
    -   Webhooks are different when the story is hosted on an Apiary.
        -   They require at least one device to have the story loaded for webhooks to function correctly.
        -   They need to be sent to the Apiary host directly. Generally, this is not the same thing as `auxplayer.com` or `casualos.com` so you may need to ask the Apiary manager for it.
-   Added better support for static builds.
    -   Use the `PROXY_CORS_REQUESTS` environment variable during builds to disable support for proxying HTTP requests through the server.
    -   Use `npm run tar:client` after a build to produce a `./temp/output-client.tar.gz` containing all the client code and assets. This can be deployed to S3 or a CDN for static hosting.
    -   Use `npm run package:config` to produce a `./temp/config.json` which can be used for the `/api/config` request that the client makes at startup. Utilizes the environment variables from [the README in `aux-server`](./src/aux-server/README.md) to build the config.

### :bug: Bug Fixes

-   Fixed an issue where it was not possible to change the color of GLTF meshes that did not have a mesh in the GLTF scene root.
-   Fixed an issue where bots created by the ab1 installer would not receive the `@onStorySubscribed` shout.

## V1.3.2

#### Date: 11/17/2020

### :rocket: Improvements

-   Updated the ab-1 bootstrapper to point to AWS S3 for quick loading.

## V1.3.1

#### Date: 11/16/2020

### :rocket: Improvements

-   Added the ability to use the `color` tag on GLTF meshes to apply a color tint to the mesh.

### :bug: Bug Fixes

-   Fixed an issue that prevented deleting the first character of a script/formula in the multi-line editor.
-   Fixed an issue where tag edits on bots in the tempLocal and local spaces would be applied to the multi-line editor twice.

## V1.3.0

#### Date: 11/11/2020

### :rocket: Improvements

-   Added multi-user text editing.
    -   Work on shared bots when editing a tag value with the multi-line editor.
-   Added the cursor bot form.
    -   Used to add a cursor indicator to the multi-line editor.
    -   Works by setting the `form` tag to "cursor" and placing the bot in the corresponding tag portal dimension.
        -   For example, to put a cursor in the multi-line editor for the `test` tag on a bot you would set `{targetBot.id}.test` to true.
    -   Supported tags are:
        -   `color` - Specifies the color of the cursor.
        -   `label` - Specifies a label that should appear on the cursor when the mouse is hovering over it.
        -   `labelColor` - Specifies the color of the text in the cursor label.
        -   `{dimension}Start` - Specifies the index at which the cursor selection starts (Mirrors `cursorStartIndex` from the player bot).
        -   `{dimension}End` - Specifies the index at which the cursor selection ends (Mirrors `cursorEndIndex` from the player bot).
-   Added the `pageTitle`, `cursorStartIndex`, and `cursorEndIndex` tags to the player bot.
    -   `pageTitle` is used to set the title of the current browser tab.
    -   `cursorStartIndex` contains the starting index of the player's text selection inside the multi-line editor.
    -   `cursorEndIndex` contains the ending index of the player's text selection inside the multi-line editor.
    -   Note that when `cursorStartIndex` is larger than `cursorEndIndex` it means that the player has selected text from the right to the left. This is important because text will always be inserted at `cursorEndIndex`.
-   Added the `insertTagText()`, `deleteTagText()`, `insertTagMaskText()`, and `deleteTagMaskText()` functions to allow scripts to work with multi-user text editing.
    -   `insertTagText(bot, tag, index, text)` inserts the given text at the index into the given tag on the given bot.
    -   `insertTagMaskText(bot, tag, index, text, space?)` inserts the given text at the index into the tag and bot. Optionally accepts the space of the tag mask.
    -   `deleteTagText(bot, tag, index, deleteCount)` deletes the given number of characters at the index from the tag and bot.
    -   `deleteTagMaskText(bot, tag, index, deleteCount, space?)` deletes the given number of characters at the index from the tag and bot. Optionally accepts the space of the tag mask.
-   Added the ability to use the `transformer` tag on the player bot to parent the player to a bot.
-   Added the ability to edit tag masks in the tag portal by setting the `tagPortalSpace` tag on the player bot.

## V1.2.21

#### Date: 11/5/2020

### :rocket: Improvements

-   Updated the MongoDB driver to v3.6.2 and added the `MONGO_USE_UNIFIED_TOPOLOGY` environment variable to control whether the driver uses the new unified topology layer.

## V1.2.20

#### Date: 10/27/2020

### :rocket: Improvements

-   Added support for `@onPointerEnter`, `@onPointerExit`, `@onAnyBotPointerEnter` and `@onAnyBotPointerExit` for bots in the menu portal.

### :bug: Bug Fixes

-   Fixed the multiline code editor to not clip tooltips and the autocomplete box.
-   Fixed the menu portal to not break on Hololens (Servo-based browsers) when a progress bar is placed on a menu item.

## V1.2.19

#### Date: 10/22/2020

### :rocket: Improvements

-   Added the `egg` form for bots.
    -   Displays the bot as an egg like how ab-1 appears as an egg before being activated.
-   Added the `hex` form for bots.
    -   Displays the bot as a hexagon.
-   Added the `pagePixelWidth` and `pagePixelHeight` tags to the player bot.
    -   These indicate the size of the image rendered to the page portal in pixels.

### :bug: Bug Fixes

-   Fixed Draco compression support.

## V1.2.18

#### Date: 10/20/2020

### :bug: Bug Fixes

-   Fixed the code editor.

## V1.2.17

#### Date: 10/20/2020

### :rocket: Improvements

-   Improved bots in the menu portal to support additional tags.
    -   Added the ability to change the height of menu items by using `scale` and `scaleY`.
    -   Added the ability to set an icon for a menu item by using the `formAddress` tag.
    -   Added the ability to set arbitrary CSS styles on a menu bot by using the `menuItemStyle` tag.
        -   This lets you use margins and borders to indicate grouping.
    -   Added the ability to show a pie-chart progress bar on a menu item by using the `progressBar` tags.
    -   Added the ability to use `@onPointerUp` and `@onPointerDown` for menu.

## V1.2.16

#### Date: 10/16/2020

### :rocket: Improvements

-   Added the `transformer` tag.
    -   When set to a bot ID, the bot will inherit the position, rotation, and scale of the specified bot inside the page portal.
    -   This produces a "parenting" effect that is common in most 3D graphics engines.

## V1.2.15

#### Date: 10/12/2020

### :rocket: Improvements

-   Added the `experiment.getAnchorPointPosition()` and `math.getAnchorPointOffset()` functions.
    -   These are useful for determining where a bot would be placed if it had a particular anchor point.
    -   See the [docs](https://docs.casualsimulation.com/docs/actions) for more info.

## V1.2.14

#### Date: 10/7/2020

### :bug: Bug Fixes

-   Fixed an issue where calling `server.setupStory()` twice with the same story name would cause the story to be setup twice.
-   Fixed an issue where bots would be incorrectly removed from the menu portal if they existed in both the old and new dimensions.
-   Greatly reduced the number of scenarios where formulas would be recalculated after any change.

## V1.2.13

#### Date: 9/24/2020

### :boom: Breaking Changes

-   Renamed the `_editingBot` tag to `editingBot`.

### :rocket: Improvements

-   sheetPortal Improvements
    -   Added the `@onSheetTagClick` listener which is triggered when a tag name is clicked.
    -   Added the `@onSheetBotIDClick` listener which is triggered when a Bot ID is clicked.
    -   Added the `@onSheetBotClick` listener which is triggered when a bot visualization is clicked in the sheet.
    -   Added the `sheetPortalShowButton` config bot tag to control whether the button in the bottom right corner of the sheet is shown.
    -   Added the `sheetPortalButtonIcon` config bot tag to control the icon on the button in the bottom right corner of the sheet.
    -   Added the `sheetPortalButtonHint` config bot tag to control the tooltip on the button in the bottom right corner of the sheet.
    -   Added the `sheetPortalAllowedTags` config bot tag to control which tags are allowed to be shown and edited in the sheet portal.
    -   Swapped the position of the new bot and new tag buttons in the sheet.
    -   Added the `editingTag` tag which contains the tag that the player is currently editing.

### :bug: Bug Fixes

-   Fixed an issue where cells in the sheet portal would not cover the entire cell area.
-   Fixed an issue where `clearTagMasks()` would error if given a bot that had no tag masks.

## V1.2.12

#### Date: 9/22/2020

### :rocket: Improvements

-   Added the `helix` form.
    -   Displays a DNA strand mesh whose color can be customized.
-   Added tag masks.
    -   Tag masks are special tags that can live in a separate space from their bot.
    -   This makes it possible to create a temporary tag on a shared bot.
    -   Tag masks do not replace tags. Instead, they exist in addition to normal tags and can be used to temporarily hide a normal tag value.
    -   Like bots, tag masks live in a space. This means that a bot can have multiple masks for a particular tag. Currently the supported spaces are:
        -   `tempLocal`
        -   `local`
        -   `player`/`otherPlayers`
        -   `shared`
    -   New scripting features:
        -   All bots now have a `masks` property which works like `tags` except that it creates tag masks in the `tempLocal` space.
        -   All scripts also have a `masks` property which is a shortcut for `bot.masks`.
        -   `setTagMask(bot, tag, value, space?)` is a new function that is able to set the value of a tag mask on the given bot and in the given space. See the documentation for more info.
        -   `clearTagMasks(bot, space?)` is a new function that is able to clear all the tag masks in the given space from a given bot. See the documentation for more info.
    -   Example use cases:
        -   Local click/hover states.
        -   Animations.
        -   Storing decrypted data.

### :100: Other Changes

-   Pinned the Deno version to `v1.4` so that we can decide when to adopt future Deno updates.

### :bug: Bug Fixes

-   Fixed an issue where `server.setupStory()` would load a simulation and never dispose it.
-   Fixed an issue where wrist portals were not being anchored properly.
-   Fixed an issue where pressing enter to make a new tag would put a new line in the current tag value.

## V1.2.11

#### Date: 9/9/2020

### :bug: Bug Fixes

-   Fixed an issue where zooming was broken when the page portal is not anchored to the top left of the screen.

## V1.2.10

#### Date: 9/8/2020

### :bug: Bug Fixes

-   Fixed an issue with the multiline editor getting cut off inside the tag portal.

## V1.2.9

#### Date: 9/8/2020

### :rocket: Improvements

-   Changed the page portal to resize around the tag portal instead of being hidden behind it.

## V1.2.8

#### Date: 9/8/2020

### :boom: Breaking Changes

-   Changed `experiment.localPositionTween()` and `experiment.localRotationTween()` to take different arguments and return a promise.
    -   the 4th parameter is now an options object instead of the easing options.
    -   This options object is able to accept easing and duration values.
    -   Additionally the functions now return promises.
    -   See the docs for examples.

### :bug: Bug Fixes

-   Fixed an issue where `experiment.localPositionTween()` and `experiment.localRotationTween()` may not execute if triggered during `@onCreate()`.

## V1.2.7

#### Date: 9/4/2020

### :boom: Breaking Changes

-   Changed `@onListen` to only be sent to bots which have a listener for the shout/whisper.
    -   Previously `@onListen` would be sent to all bots that were targeted by the shout/whisper.
-   Changed `shout()` and `whisper()` to cost 1 energy point.
    -   This helps prevent infinite loops.
    -   The energy point is only deducted if a bot has a listener for the event.

### :bug: Bug Fixes

-   Fixed an issue where `onBotAdded`, `onAnyBotsAdded`, `onAnyBotsRemoved`, `onBotChanged`, and `onAnyBotsChanged` would reset the energy counter.

## V1.2.6

#### Date: 9/4/2020

### :bug: Bug Fixes

-   Fixed an issue where whispering to a bot that is null or undefined would end up sending a shout to all bots.

## V1.2.5

#### Date: 8/31/2020

### :rocket: Improvements

-   Added the `pageCameraPositionOffset[X,Y,Z]`, `inventoryCameraPositionOffset[X,Y,Z]`, `pageCameraRotationOffset[X,Y,Z]`, and `inventoryCameraRotationOffset[X,Y,Z]` tags.
    -   These can be used to move the camera apart from the player's input.
    -   The position offset tags are especially useful for warping the player around in VR.
-   Added the ability to use the dynamic `import()` keyword to import arbitrary JavaScript modules.
    -   Useful with https://www.skypack.dev/ to import modules from [NPM](https://www.npmjs.com/).
-   Added the ability to use `player.replaceDragBot()` even when not dragging.
-   Improved the camera zoom functionality to zoom the camera towards and away from the mouse.
-   Added the `experiment.localPositionTween()` and `experiment.localRotationTween()` functions.
    -   Locally animates a bot's position/rotation using the given easing type.
    -   During the animation, changes to the bot position will be ignored.
    -   Once the animation is done, changes to the bot will reset the position/rotation to the value that is currently stored.
    -   Check out the docs for detailed usage information and examples.

### :bug: Bug Fixes

-   Fixed the dataPortal to always return raw tag values unless they are formulas.
    -   Issue with returning incorrect JSON data was caused by the built-in CasualOS array parsing.
    -   This fixes it by skipping any parsing of the data.
-   Fixed an issue where keyboard states would not be reset when the player removed focus from the story.
-   Fixed an issue where `server.setupStory()` would crash the deno process due to incorrectly handling deserialized data.

## V1.2.4

#### Date: 8/26/2020

### :rocket: Improvements

-   Added the `tagPortalShowButton` tag to control whether a button should be shown in the tag portal.
    -   The button is placed at the lower right hand side of the tag portal.
    -   Clicking the button will trigger a `@onClick` on the tag portal config bot.
    -   Two additional tags can be used to customize the button:
        -   `tagPortalButtonIcon` is the icon that is shown on the button and can be set to any [Material Icon](https://material.io/resources/icons/?style=baseline).
        -   `tagPortalButtonHint` is the text that should be shown in the tooltip for the button.
-   Added the `frustum` form.
-   Improved `player.showInput()` to automatically save and close when a color is selected from the color picker.
    -   Applies to the `basic` and `swatch` subtypes but not `advanced`.
-   Improved the multiline editor to have a "Docs" button that links to the documentation for the current tag.
-   Improved the tag portal to support using `@` and `#` symbols at the beginning of the tag.
    -   Implemented for consistency with functions like `getBot()`, `getTag()`, etc.
-   Added the `@onAnyBotPointerEnter` and `@onAnyBotPointerExit` listen tags.
    -   These are shouts that happen whenever a `@onPointerEnter` or `@onPointerExit` whisper occurs.
-   Added the `player.getPointerDirection()`, `math.getForwardDirection()` and `math.intersectPlane()` functions.
    -   These are useful for calculating where a pointer is pointing.
-   Added the ability to store uncommitted atoms in MongoDB.
    -   Can be configred with the `STAGE_TYPE` environment variable. Can be set to either `redis` or `mongodb`. Currently defaults to `redis` until a migration path is implemented.
-   Added a bunch of extra GPIO-related functions.
    -   `server.rpioReadpad()`
    -   `server.rpioWritepad()`
    -   `server.rpioPud()`
    -   `server.rpioPoll()`
    -   `server.rpioI2CBegin()`
    -   `server.rpioI2CSetSlaveAddress()`
    -   `server.rpioI2CSetBaudRate()`
    -   `server.rpioI2CSetClockDivider()`
    -   `server.rpioI2CRead()`
    -   `server.rpioI2CWrite()`
    -   `server.rpioI2CEnd()`
    -   `server.rpioPWMSetClockDivider()`
    -   `server.rpioPWMSetRange()`
    -   `server.rpioPWMSetData()`
    -   `server.rpioSPIBegin()`
    -   `server.rpioSPIChipSelect()`
    -   `server.rpioSPISetCSPolarity()`
    -   `server.rpioSPISetClockDivider()`
    -   `server.rpioSPISetDataMode()`
    -   `server.rpioSPITransfer()`
    -   `server.rpioSPIWrite()`,
    -   `server.rpioSPIEnd()`

### :bug: Bug Fixes

-   Fixed to safely allow editing multiline scripts in the sheet cells.
-   Fixed an issue with the tag portal where it would not respond to changes with the `tagPortal` tag if it was already set.
-   Fixed an issue with the Deno sandbox where it wouldn't load due to missing dependencies.
-   Fixed an issue where 3D content would not occlude iframe forms.
    -   Only fixed for non-Safari web browsers.

## V1.2.3

#### Date: 8/20/2020

### :rocket: Improvements

-   Added the tag portal.
    -   The tag portal is similar to the sheet portal but it shows only the multiline editor for the specified bot ID and tag.
    -   Set the `tagPortal` tag on the player bot to a string with a Bot ID and a tag name separated by a period (`.`).
-   Improved `player.playSound(url)` to return a promise that resolves with a sound ID.
    -   This sound ID can be used with `player.cancelSound(soundID)` to stop the sound from playing.
-   Added the `player.bufferSound(url)` and `player.cancelSound(soundID)` functions.
    -   `player.bufferSound(url)` can be used to pre-load a sound so that there will be no delay when using `player.playSound()`.
        -   Returns a promise that resolves once the sound has been loaded.
    -   `player.cancelSound(soundID)` can be used to stop a sound that is already playing.
        -   Returns a promise that resolves once the sound has been canceled.

### :bug: Bug Fixes

-   Fixed an issue where actions that were created in an async script would not be dispatched until the script finished.

## V1.2.2

#### Date: 8/14/2020

### :boom: Breaking Changes

-   Changed `crypto.encrypt()` and `crypto.decrypt()` to return the result directly instead of returning a promise.

### :rocket: Improvements

-   Added the `crypto.createCertificate()`, `crypto.signTag()`, and `crypto.verifyTag()`, `crypto.revokeCertificate()` functions to help with creating certificate chains and signing and validating tag data. Check the docs for detailed usage information.
-   Added an indicator to the multi-line editor that is shown when a tag value is verified.
-   Added the ability to force all scripts to be verified in order to be executed using the `forceSignedScripts` query parameter.
    -   When the query param is set to `true`, all scripts must have a valid signature in order to be executed.
    -   This allows running in a trusted execution environment - thereby preventing unauthorized scripts from running.
-   Replaced builder with ab-1.
    -   ab-1 is a new version of builder which is designed to be easy to extend and improve.
-   Added the `adminSpace.setPassword(oldPassword, newPassword)` function.
    -   Allows changing the password that is used to unlock admin space.
    -   The first parameter is the old password that was used to unlock the space.
    -   The second parameter is the new password that should be used to unlock the space.
-   Added several functions to allow using the GPIO pins on Rasberry Pi.
    -   Currently, all of these functions are experimental and only work on Raspberry Pi.
    -   See the documentation for more information.
    -   `server.exportGpio(pin, mode)`
    -   `server.unexportGpio(pin, mode)`
    -   `server.setGpio(pin, value)`
    -   `server.getGpio(pin)`
    -   `server.rpioInit(options)`
    -   `server.rpioExit()`
    -   `server.rpioOpen(pin, mode, options)`
    -   `server.rpioMode(pin, mode, options)`
    -   `server.rpioRead(pin)`
    -   `server.rpioReadSequence(pin, length)`
    -   `server.rpioWrite(pin, value)`
    -   `server.rpioWriteSequence(pin, buffer)`
    -   `server.rpioClose(pin, options)`

### :bug: Bug Fixes

-   Fixed an issue where using `player.showInput()` with an existing value would not prefill the text box with the existing value.
-   Fixed a performance issue where formulas which were recalculated after every change had a factorial (!) performance cost.
    -   Was caused by two things:
        1.  Some formulas don't have enough information to determine what tags they are dependent on. In these cases, we callback to using an "all" dependency which means that the formula will be recalculated whenever any tag changes.
        2.  These "all" dependencies were included when searching for nested dependencies which meant that we were resolving every "all" dependency for every other "all" dependency. This gives us the effect of searching every possible combination of dependencies instead of only the ones we need, which has a factorial cost.

## V1.2.1

#### Date: 8/4/2020

### :rocket: Improvements

-   Added a server sandbox based on [Deno](https://deno.land/).
    -   Security feature to prevent scripts that are running on the server from harming the underlying system or other stories.
    -   It additionally prevents scripts from accessing random Node.js modules by using `require("module")`.
    -   Finally, it prevents a script from denying service to other stories because the sandbox is run inside a separate process.
-   Improved the sheet portal to display scripts with a monospace font in the sheet cells.
-   Improved the documentation to clarify some things and also mension that bots can be made transparent with the "clear" color.
-   Improved the multi-line text editor to support syntax highlighting for HTML, CSS, and JSON based on whether the tag ends with `.html`, `.css` or `.json`.

### :bug: Bug Fixes

-   Fixed the `lineTo` tag to support arrays of bots and arrays of bot IDs in addition to individual bots and bot IDs.
-   Fixed an issue where deleting a tempLocal bot that was updated in the same script would crash the runtime.
-   Fixed an issue with the `player.showInput()` modal where Android devices using the Google GBoard keyboard wouldn't send input correctly.
-   Fixed an issue where a `@onPlayerPortalChanged` event would be incorrectly triggered after reconnecting to the server.
-   Fixed an issue where the iframe form on iOS 14 Beta 3 would cause the entire scene to disappear.
-   Fixed an issue where loading an image could fail if `formAddress` tag was changed while the image was downloading.
-   Fixed an issue where submitting HTML forms from inside an iframe form was not allowed.

## V1.2.0

### Date: 7/17/2020

### Changes:

-   :rocket: Improvements

    -   Added the `MONGO_USE_NEW_URL_PARSER` environment variable parameter to control whether CasualOS uses the new MongoDB URL Parser. (Defaults to false)
    -   Added a popup to notify the user that data might be lost if they attempt to close the tab while not connected to the server.
    -   Added the following cryptographic functions:
        -   `crypto.sha256(data)`
            -   Calculates the [SHA-256](https://en.wikipedia.org/wiki/SHA-2) hash of the given data.
            -   `data` is the data to calculate the hash of.
            -   Supports strings, numbers, booleans, objects, arrays, and bots.
        -   `crypto.sha512(data)`
            -   Calculates the [SHA-512](https://en.wikipedia.org/wiki/SHA-2) hash of the given data.
            -   `data` is the data to calculate the hash of.
            -   Supports strings, numbers, booleans, objects, arrays, and bots.
        -   `crypto.hmacSha256(key, data)`
            -   Calculates the [HMAC](https://en.wikipedia.org/wiki/HMAC) [SHA-256](https://en.wikipedia.org/wiki/SHA-2) hash of the given data.
            -   `key` is the password that should be used for the message authentication code.
            -   `data` is the data to calculate the HMAC of.
            -   Supports strings, numbers, booleans, objects, arrays, and bots.
        -   `crypto.encrypt(password, data)`
            -   Encrypts the given data with the given password and returns the result as a promise.
            -   `password` is the password to use for encrypting the data.
            -   `data` is the data that should be encrypted.
        -   `crypto.decrypt(password, data)`
            -   Decrypts the given data with the given password and returns the result as a promise.
            -   Only works if the given data is the output of `crypto.encrypt()`.
            -   `password` is the password that was used to encrypt the data.
            -   `data` is the data that should be decrypted.

-   :bug: Bug Fixes
    -   Fixed a race condition where concurrently updating a tag in a script and triggering a dependency update on that same tag could cause the runtime to crash.

## V1.1.18

### Date: 7/10/2020

### Changes:

-   :rocket: Improvements

    -   Improved the `player.run()` function to return a promise that can be awaited to get the result of the script (or wait until the script has been executed).
    -   Improved the `server.loadErrors()` function to return a promise that can be awaited to get the list of bots that were loaded.
    -   Improved the `server.destroyErrors()` function to return a promise that resolves once the error bots are destroyed.
    -   Improved the `server.loadFile()` function to return a promise that resolves once the file is loaded.
    -   Improved the `server.saveFile()` function to return a promise that resolves once the file is saved.
    -   Improved the `server.setupStory()` function to return a promise that resolves once the story is setup.
    -   Improved the `server.browseHistory()` function to return a promise that resolves once the history is loaded.
    -   Improved the `server.markHistory()` function to return a promise that resolves once the history is saved.
    -   Improved the `server.restoreHistoryMark()` function to return a promise that resolves once the history is restored.
    -   Improved the `server.restoreHistoryMarkToStory()` function to return a promise that resolves once the history is restored.
    -   Added the `@onBotAdded` and `@onAnyBotsAdded` listen tags.
        -   These are triggered whenever a bot is added to the local story.
        -   Note that this is different from `@onCreate` because you will be notified whenever a bot is added to the state even if it has already been created.
        -   An example of this are bots in the `otherPlayers` space. You cannot create bots in this space but you will be notified via `@onBotAdded` and `@onAnyBotsAdded`.
        -   `@onBotAdded` is triggered on the bot that was added. There is no `that`.
        -   `@onAnyBotsAdded` is triggered on every bot whenever one or more bots are added.
            -   `that` is an object with the following properties:
                -   `bots` - The array of bots that were added.
    -   Added the `@onAnyBotsRemoved` listen tags.
        -   These are triggered whenever a a bot is removed from the local story.
        -   Note that this is different from `@onDestroy` because you will be notified whenever a bot is removed from the state even if it has not been explicitly destroyed.
        -   An example of this are bots in the `otherPlayers` space. When another player disconnects no `@onDestroy` is fired but you will get a `@onAnyBotsRemoved`.
        -   `@onAnyBotsRemoved` is triggered on every bot whenever one or more bots are removed.
            -   `that` is an object with the following properties:
                -   `botIDs` - The array of bot IDs that were removed.
    -   Added the `@onBotChanged` and `@onAnyBotsChanged` listen tags.
        -   These are triggered whenever a bot is changed in the local story.
        -   Note that you will be notified whenever a bot is changed in the state even if it was changed by another player.
        -   An example of this are bots in the `otherPlayers` space. You cannot update bots in this space but you will be notified via `@onBotChanged` and `@onAnyBotsChanged`.
        -   `@onBotChanged` is triggered on the bot that was changed.
            -   `that` is an object with the following properties:
                -   `tags` - The list of tags that were changed on the bot.
        -   `@onAnyBotsAdded` is triggered on every bot whenever one or more bots are added.
            -   `that` is an array containing objects with the following properties:
                -   `bot` - The bot that was updated.
                -   `tags` - The tags that were changed on the bot.
    -   Added several tags to the player bot:
        -   These tags are updated by CasualOS and can be used to query the current state of the input system.
        -   Camera Tags
            -   These tags contain the position and rotation of the player's camera.
            -   You can use this to communicate where the player is to other players.
            -   `pageCameraPositionX`
            -   `pageCameraPositionY`
            -   `pageCameraPositionZ`
            -   `inventoryCameraPositionX`
            -   `inventoryCameraPositionY`
            -   `inventoryCameraPositionZ`
            -   `pageCameraRotationX`
            -   `pageCameraRotationY`
            -   `pageCameraRotationZ`
            -   `inventoryCameraRotationX`
            -   `inventoryCameraRotationY`
            -   `inventoryCameraRotationZ`
        -   Pointer Tags
            -   These tags contain the position and rotation of the player's pointers.
            -   You can use this to tell where the VR controllers are or where the mouse is pointing.
            -   `mousePointerPositionX`
            -   `mousePointerPositionY`
            -   `mousePointerPositionZ`
            -   `mousePointerRotationX`
            -   `mousePointerRotationY`
            -   `mousePointerRotationZ`
            -   `mousePointerPortal`
            -   `rightPointerPositionX`
            -   `rightPointerPositionY`
            -   `rightPointerPositionZ`
            -   `rightPointerRotationX`
            -   `rightPointerRotationY`
            -   `rightPointerRotationZ`
            -   `rightPointerPortal`
            -   `leftPointerPositionX`
            -   `leftPointerPositionY`
            -   `leftPointerPositionZ`
            -   `leftPointerRotationX`
            -   `leftPointerRotationY`
            -   `leftPointerRotationZ`
            -   `leftPointerPortal`
        -   Button Tags
            -   These tags contain the state of the different buttons.
            -   Possible values are:
                -   `null` - Button is not pressed.
                -   `down` - Button was just pressed.
                -   `held` - Button is being held down.
            -   `mousePointer_left`
            -   `mousePointer_right`
            -   `mousePointer_middle`
            -   `leftPointer_primary`
            -   `leftPointer_squeeze`
            -   `rightPointer_primary`
            -   `rightPointer_squeeze`
            -   `keyboard_[key]`
                -   Replace `[key]` with the key that you want the state of.
                -   For example use `keyboard_a` to get the state of the `a` key.
    -   Added the `player.getCameraPosition(portal?)` function.
        -   `portal` is optional and is the portal (`page` or `inventory`) that the camera position should be retrieved for.
        -   Returns an object with the following properties:
            -   `x`
            -   `y`
            -   `z`
    -   Added the `player.getCameraRotation(portal?)` function.
        -   `portal` is optional and is the portal (`page` or `inventory`) that the camera rotation should be retrieved for.
        -   Returns an object with the following properties:
            -   `x`
            -   `y`
            -   `z`
    -   Added the `player.getPointerPosition(pointer?)` function.
        -   `pointer` is optional and is the pointer (`mouse`, `left` or `right`) that the position should be retrieved for.
        -   Returns an object with the following properties:
            -   `x`
            -   `y`
            -   `z`
    -   Added the `player.getPointerRotation(pointer?)` function.
        -   `pointer` is optional and is the pointer (`mouse`, `left` or `right`) that the rotation should be retrieved for.
        -   Returns an object with the following properties:
            -   `x`
            -   `y`
            -   `z`
    -   Added the `player.getInputState(controller, button)` function.
        -   `controller` is the controller (`mousePointer`, `leftPointer`, `rightPointer`, `keyboard` or `touch`) that the button state should be retrieved from.
        -   `button` is the name of the button that should be retrieved.
        -   Returns a string containing the state of the button or `null` if the button is not pressed.
            -   `"down"` means that the button just started to be pressed.
            -   `"held"` means that the button is being held down.
            -   `null` means that the button is not pressed.
    -   Added the `player.getInputList()` function.
        -   Returns a list of available inputs that can be used by the `player.getInputState()` function.

-   :bug: Bug Fixes
    -   Fixed an issue where toasting recursive objects could break CasualOS.
        -   Fixed by storing a map of previously converted objects to avoid reconverting them infinitely.
        -   Also improved to gracefully handle objects that are nested too deeply.
    -   Fixed an issue with the show input modal where it incorrectly errored sometimes.

## V1.1.17

### Date: 7/3/2020

### Changes:

-   :bug: Bug Fixes
    -   Fixed an issue where the web browser service worker would incorrectly intercept requests for data portals.

## V1.1.16

### Date: 7/2/2020

### Changes:

-   :rocket: Improvements
    -   Added the ability to respond to webhooks by returning data from `@onWebhook`.
        -   If the returned value is a string, then it will be used for the response.
        -   If the returned value is an object, then it should have the following properties:
            -   `data` - The value that should be used as the body of the response.
            -   `headers` - An object that contains the HTTP headers that should be set on the response. (Optional)
            -   `status` - The numerical status code that should be set on the response. (Optional) If omitted, status code 200 will be used.
    -   Added the `dataPortal`.
        -   This is a special portal that only works on web requests and must be specified in the URL.
        -   Setting it to a Bot ID will return the JSON of the bot with the given ID.
        -   Setting it to a tag will return all the values corresponding to the given tag.
        -   Using a tag with a common extension (like `.html`) will tag the data as the corresponding content type so that normal software know how to interpret the data.

## V1.1.15

### Date: 7/2/2020

### Changes:

-   :rocket: Improvements

    -   Added player space to the server.
        -   This lets you send remote whispers to the `server` player.
    -   Added the `server.storyStatuses()` function.
        -   Returns a promise that resolves with a list of stories and the last time each story was updated.
    -   Added the `@onRemotePlayerSubscribed` and `@onRemotePlayerUnsubscribed` listen tags.
        -   They are triggered on _every_ other player when a player joins or leaves the story.
        -   Additionally, they are triggered whenever connection to the other players is lost.
        -   `that` is an object with the following properties:
            -   `playerId` - The ID of the player that joined/left the story.
    -   Added the `uuid()` function.
        -   This function generates and returns a random [UUID](https://en.wikipedia.org/wiki/Universally_unique_identifier).
        -   Useful for creating unique identifiers.

-   Bug Fixes
    -   Fixed an issue where remote shouts would be sent to yourself twice.
    -   Fixed an issue where labels would not always follow the `labelAlignment` tag when the text in the label was small enough to fit within the bot.

## V1.1.14

### Date: 6/29/2020

### Changes:

-   :rocket: Improvements

    -   Improved how the meet portal, page portal, and sheet portal work together to make space for each other.
    -   Added the `left` and `right` options for `meetPortalAnchorPoint`.
    -   Changed the `top` and `bottom` options for `meetPortalAnchorPoint` to occupy half of the screen.
    -   Added the `server.players()` function to get the list of player IDs that are connected to the current story.
        -   Returns a promise that resolves with the list of player IDs.
    -   Added the `remoteWhisper(players, name, arg)` function to make sending messages to other players easy.
        -   Takes the following arguments:
            -   `players` is the player ID or list of player IDs that should receive the shout.
            -   `name` is the name of the message.
            -   `arg` is the data that should be included.
        -   This will trigger a `@onRemoteWhisper` shout on all the specified players.
    -   Added the `remoteShout(name, arg)` function to make sending messages to all players easy.
        -   Takes the following arguments:
            -   `name` is the name of the message.
            -   `arg` is the data that should be included.
    -   Added the `@onRemoteWhisper` listen tag that is shouted when a `remoteWhisper()` or `remoteShout()` is sent to the local player.
        -   `that` is an object with the following properties:
            -   `name` - The name of the shout that was sent.
            -   `that` - The data which was sent.
            -   `playerId` - The ID of the player that sent the shout.

-   Bug Fixes
    -   Fixed an issue that prevented using `lineStyle` in place of `auxLineStyle`.

## V1.1.13

### Date: 6/25/2020

### Changes:

-   :rocket: Improvements

    -   Added the `meetPortal`.
        -   This is a special portal that, instead of loading bots, loads a [Jitsi Meet](https://meet.jit.si/) meeting with the given room code.
        -   All rooms are publicly accessible (but not searchable), so longer room codes will be more private.
        -   You can use the `meetPortalConfigBot` option to reference the bot that should be used to configure the meet portal.
        -   The following options are available:
            -   `meetPortalVisible` - Whether the meet portal should be visible. This allows you to be joined to a meet while keeping your screen on the page portal. (Defaults to true)
            -   `meetPortalAnchorPoint` - The anchor point that the meet portal should use. Possible options are:
                -   `fullscreen` - The meet portal should take the entire screen. (Default)
                -   `top` - The meet portal should take the top of the screen.
                -   `topRight` - The meet portal should take the top-right corner of the screen.
                -   `topLeft` - The meet portal should take the top-left corner of the screen.
                -   `bottom` - The meet portal should take the bottom of the screen.
                -   `bottomRight` - The meet portal should take the bottom-right corner of the screen.
                -   `bottomLeft` - The meet portal should take the bottom-left corner of the screen.
                -   `[top, right, bottom, left]` - The meet portal should use the given values for the CSS top, right, bottom, and left properties respectively.
            -   `meetPortalStyle` - The CSS style that should be applied to the meet portal container.
                -   Should be a JavaScript object.
                -   Each property on the object will map directly to a CSS property.
                -   Useful for moving the meet portal to arbitrary positions.

-   :bug: Bug Fixes

    -   Fixed an issue where the Hololens 2 would not be able to enter AR/VR because a controller's (hand) position would sometimes be null.
    -   Fixed an issue where loading without a story would create a new random story but then immediately unload it.
    -   Fixed an issue where local bots from other stories would be loaded if the current story name happened to be a prefix of the other story name.
    -   Fixed the input modal background.
    -   Fixed the TypeScript definitions for the `player.showInput()` function.

## V1.1.12

### Date: 6/18/2020

### Changes:

-   :bug: Bug Fixes

    -   Fixed an issue where Servo-based browsers would run into a race condition during initialization.

## V1.1.11

### Date: 6/18/2020

### Changes:

-   :rocket: Improvements
    -   Added a reflog and sitelog for stories so that it is possible to track the history of a story branch and which sites have connected to it.
        -   This will make it easier for us to recover from data loss issues in the future since we'll be able to lookup data like the last commit that a branch pointed at or which atoms were added to a branch.
-   :bug: Bug Fixes

    -   Fixed an issue where all bots would appear to be in the `shared` space even though they were not.
    -   Fixed issues with loading on Servo-based browsers.
        -   The issues were mostly related to Servo having not implemented IndexedDB yet.
    -   Fixed an issue where some temporary branches would show up in `server.stories()`.

## V1.1.10

### Date: 6/16/2020

### Changes:

-   :bug: Bug Fixes

    -   Fixed an issue where an incorrectly formatted event would crash the server.
    -   Fixed an issue where the server would incorrectly store atoms added to a temporary branch.

## V1.1.9

### Date: 6/16/2020

### Changes:

-   :rocket: Improvements
    -   Added the `player` and `otherPlayers` spaces.
        -   These spaces are special and interact with each other.
        -   Both the `player` space and `otherPlayers` space are shared but the lifetime of the bots is temporary. In this sense, the bots act like temporary shared bots.
        -   However, bots created in the `player` space will show up in the `otherPlayers` space to other players and vice versa.
        -   This means you can share temporary bots with other players by using the `player` space and see the temporary bots shared by other players by inspecting the `otherPlayers` space.
        -   Important Notes:
            -   The `player` space only contains bots that you create while `otherPlayers` contains bots that other players have created.
            -   You can create, edit, and destroy bots in the `player` space, but not in the `otherPlayers` space.
            -   When you close your session (exit the browser or close the tab), all of your `player` bots will be automatically destroyed. This will also automatically remove them from any `otherPlayers` spaces that they may be in.
-   :bug: Bug Fixes

    -   Fixed an issue where using a single minus sign in a tag would be interpreted as a number.
    -   Fixed an issue where some tags would not be included in the JSON output of a bot.

## V1.1.8

### Date: 6/12/2020

### Changes:

-   :rocket: Improvements

    -   Changed what words the story name auto-generation will use.

## V1.1.7

### Date: 6/11/2020

### Changes:

-   :rocket: Improvements

    -   Added the ability to auto-generate a story name when loading CasualOS without a story.

-   :bug: Bug Fixes
    -   Fixed an issue where objects that have an `id` property that is not a string would break the sheet.

## V1.1.6

### Date: 6/11/2020

### Changes:

-   :boom: Breaking Changes

    -   Renamed all the history tags to not have the `aux` prefix.

-   :rocket: Improvements

    -   Added the `server.storyPlayerCount()` function.
        -   Returns a promise that resolves with the number of players currently connected to the current story.
        -   Optionally accepts a parameter which indicates the story to check.
    -   Added the `server.totalPlayerCount()` function.
        -   Returns a promise that resolves with the total number of players connected to the server.
    -   Added the `server.stories()` function.
        -   Returns a promise that resolves with the list of stories that are on the server.

-   :bug: Bug Fixes
    -   Removed the globals bot tags from the documentation since they no longer exist.

## V1.1.5

### Date: 6/9/2020

### Changes:

-   :boom: Breaking Changes

    -   The following tags have been renamed:
        -   Renamed all the tags so that they no longer have the `aux` prefix. However, any tag not listed below should continue to work with the `aux` prefix without any changes.
        -   Renamed `auxUniverse` to `story`.
        -   Renamed `auxCreator` to `creator`.
            -   Note that the `creator` variable in scripts remains the same.
        -   Renamed `auxConfigBot` to `configBot`.
            -   Note that the `config` variable in scripts remains the same.
        -   Renamed `auxGLTFVersion` to `gltfVersion`.
        -   Renamed `auxPagePortal` to `pagePortal`.
        -   Renamed `auxSheetPortal` to `sheetPortal`.
        -   Renamed `auxInventoryPortal` to `inventoryPortal`.
        -   Renamed `auxMenuPortal` to `menuPortal`.
        -   Renamed `auxLeftWristPortal` to `leftWristPortal`.
        -   Renamed `auxRightWristPortal` to `rightWristPortal`.
        -   Renamed `auxPagePortalConfigBot` to `pagePortalConfigBot`.
        -   Renamed `auxSheetPortalConfigBot` to `sheetPortalConfigBot`.
        -   Renamed `auxInventoryPortalConfigBot` to `inventoryPortalConfigBot`.
        -   Renamed `auxMenuPortalConfigBot` to `menuPortalConfigBot`.
        -   Renamed `auxLeftWristPortalConfigBot` to `leftWristPortalConfigBot`.
        -   Renamed `auxRightWristPortalConfigBot` to `rightWristPortalConfigBot`.
        -   Renamed `_auxEditingBot` to `_editingBot`.
    -   Renamed "universe" to "story". The following tags and functions have been affected:
        -   `auxUniverse` -> `story`
        -   `onUniverseAction` -> `onStoryAction`
        -   `onUniverseStreaming` -> `onStoryStreaming`
            -   The `universe` property has been renamed to `story`
        -   `onUniverseStreamLost` -> `onStoryStreamLost`
            -   The `universe` property has been renamed to `story`
        -   `onUniverseSubscribed` -> `onStorySubscribed`
            -   The `universe` property has been renamed to `story`
        -   `onUniverseUnsubscribed` -> `onStoryUnsubscribed`
            -   The `universe` property has been renamed to `story`
        -   `player.downloadUniverse()` -> `player.downloadStory()`
        -   `player.loadUniverse()` -> `player.loadStory()`
            -   The action type has been renamed from `load_universe` to `load_story`.
        -   `player.unloadUniverse()` -> `player.unloadStory()`
            -   The action type has been renamed from `unload_universe` to `unload_story`.
        -   `player.getCurrentUniverse()` -> `player.getCurrentStory()`
        -   `player.checkout()`
            -   The `processingUniverse` property has been renamed to `processingStory`.
        -   `player.showJoinCode()`
            -   The `universe` property on the `show_join_code` action has been renamed to `story`
        -   `server.restoreHistoryMark()`
            -   The `universe` property on the `restore_history_mark` action has been renamed to `story`.
        -   `server.restoryHistoryMarkToUniverse()` -> `server.restoreHistoryMarkToStory()`
        -   `server.setupUniverse()` -> `server.setupStory()`
            -   The action type has been renamed from `setup_universe` to `setup_story`.

-   :rocket: Improvements

    -   Improved MongoDB to store all atoms for a commit inside the same document. This should improve loading performance since MongoDB will only need to make 1 lookup per universe instead of 1 lookup per atom per universe.
    -   Added admin space.
        -   Admin space is a space that is shared between all universes on the same auxPlayer.
        -   It is locked by default, which means that bots that are in it cannot be created, updated, or destroyed.
        -   You can unlock admin space by using the `adminSpace.unlock(password)` function.
            -   It returns a Promise that resolves once the space is unlocked. If the space was unable to be unlocked, then the promise will reject with an error.
            -   `password` is the password that should be used to unlock the admin space. If incorrect, admin space will remain locked.
    -   Removed the CasualOS tagline from the loading popup.
    -   Improved the `webhook()` and `webhook.post()` functions to return promises.
        -   The promise can be awaited and resolves with the an an object with the following properties:
            -   `data` - The data returned from the webhook. If the returned data was JSON, then this will be an object. Otherwise, it will be a string.
            -   `status` - The numerical HTTP status code that was returned.
            -   `statusText` - The name of the HTTP status code that was returned.
            -   `headers` - The HTTP headers that were included in the response.
    -   Improved the `neighboring()` function to allow omitting the `direction` parameter.
        -   When omitted, all supported directions will be included.
        -   Currently, the supported directions are `front`, `right`, `back`, and `left`.
        -   If an unsupported direction is given, then no bots will be included.
    -   Updated the Documentation website to the [latest version of Docusaurus](https://github.com/facebook/docusaurus/releases/tag/v2.0.0-alpha.56).
    -   Added the `renameTag(bot, originalTag, newTag)` function which makes it easy to rename a tag on a bot or list of bots.
        -   `bot` is the bot or list of bots that should have the tag renamed.
        -   `originalTag` is the name of the tag that should be renamed.
        -   `newTag` is the new name that the tag should have.

-   :bug: Bug Fixes
    -   Fixed an issue where destroying an already destroyed bot would incorrectly destroy an unrelated bot.
    -   Fixed an issue where using `player.run()` to execute an invalid script would cause other actions to fail.
    -   Added some extra spacing to labels to help prevent Z-fighting.
    -   Fixed toasting bots by converting them to copiable values. This will also allow toasting unconventional arguments like function and error objects.
    -   Fixed an issue where the menu would stop repositioning after the inventory portal had been hidden.
    -   Fixed an issue where tapping on the screen while in AR would crash the session.
    -   Fixed an issue where labels would be positioned incorrectly if `#anchorPoint` was set to something other than `bottom`.

## V1.1.4

### Date: 5/18/2020

### Changes:

-   :bug: Bug Fixes
    -   Fixed an issue where Builder could not be created/updated due to being unable to load .aux files with a version field.

## V1.1.3

### Date: 5/18/2020

### Changes:

-   :bug: Bug Fixes
    -   Fixed inconsistent menu item names in Builder.

## V1.1.2

### Date: 5/18/2020

### Changes:

-   :rocket: Improvements

    -   Added the `#auxLabelFontAddress` tag to allow specifying a custom font for a label.
        -   Supports any URL and also the following values:
            -   `roboto` - Specifies that the Roboto font should be used. (default)
            -   `noto-sans-kr` - Specifies that the Noto Sans KR font should be used. This is a Korean-specific font.
        -   Supports [WOFF](https://en.wikipedia.org/wiki/Web_Open_Font_Format) and [OTF](https://en.wikipedia.org/wiki/OpenType) files.
    -   Sheet Changes
        -   Removed the tag filters.
        -   Moved the "Close Sheet" button to be a floating button that is at the lower right corner of the sheet.
        -   Changed the "Close Sheet" button icon and changed the tooltip text to "Page Portal".
        -   Made the `#id` tag not clickable.
    -   Builder Changes
        -   Renamed the "Sheet" and "Sheet New Tab" menu items to "Sheet Portal" and "Sheet Portal New Tab".
        -   Made the chat bar not automatically show when opening a menu.

-   :bug: Bug Fixes
    -   Fixed an issue where updating a bot would not update its raw tags.

## V1.1.1

### Date: 5/7/2020

### Changes:

-   :rocket: Improvements

    -   Added the `#auxPortalDisableCanvasTransparency` tag to allow choosing between transparency for iframes and more correct 3D rendering.

        -   Set this to `true` on the page portal config bot to disable transparency on the canvas element. This will make all 3D models that use alpha textures work better with alpha cutoff.
        -   Note that setting to `true` will make all iframe forms unusable.
        -   Defaults to `false`.

    -   Added the ability to store universe data in CassandraDB.

        -   Note that support for CassandraDB is experimental and probably won't be supported in the future.
        -   If the required environment variables are not specified, then Cassandra support will be disabled.
        -   Use the following environment variables to enable Cassandra support:
            -   `CASSANDRA_AWS_REGION` - This is the AWS region that the Amazon Keyspaces instance is hosted in.
            -   `CASSANDRA_CONTACT_POINTS` - This is the comma-separated list of hostnames that the Cassandra client to connect to on first load. (Required if `CASSANDRA_AWS_REGION` is not specified)
            -   `CASSANDRA_LOCAL_DATACENTER` - This is the name of the data center that the AUX Server is booting up in. (Required if `CASSANDRA_AWS_REGION` is not specified)
            -   `CASSANDRA_KEYSPACE` - This is the name of the keyspace that should be used by the client. (Required for Cassandra)
            -   `CASSANDRA_CREATE_KEYSPACE` - This is a `true`/`false` value indicating whether the client should create the keyspace if it doesn't exist. (Optional)
            -   `CASSANDRA_CERTIFICATE_AUTHORITY` - This is the path to the public key file (PEM format) that should be used. Only required if connecting to a Cassandra server which uses a self-signed certificate.

-   :bug: Bug Fixes
    -   Fixed an issue where loading a GLTF would error if the bot was destroyed while the GLTF was loading.

## V1.1.0

### Date: 4/27/2020

### Changes:

-   :rocket: Improvements

    -   Added the `autoSelect` property to the options in `player.showInput()` and `player.showInputForTags()`.
        -   When set to true, the text in the input box will be automatically selected when the box is displayed.
    -   Made the VR pointer line draw all the way to the bot or grid that it is pointing at.
    -   Changed the layout of sizing of the history bots so that they are easy to distinguish from each other and the labels fit on the bot.
    -   Added the `#auxScaleMode` tag to control how a custom mesh is scaled to fit inside a bot. It supports the following options:
        -   `fit` - The mesh is scaled to fit inside the bot's unit cube. (default)
        -   `absolute` - The mesh uses whatever scale it originally had.

-   :bug: Bug Fixes
    -   Fixed LODs in VR.
        -   There were two issues:
            -   The first was that we were using the incorrect camera for LOD calculations.
            -   The second was that Three.js's Sphere implementation incorrectly calculated the sphere size for perspective cameras.
    -   Fixed some issues with the `destroy()` function where it improperly handled non-bot objects.
    -   Fixed an issue with builder where extra tags would be added to new blank bots.
    -   Fixed an issue with menu bots where they would not send `@onAnyBotClicked` shouts.

## V1.0.27

### Date: 4/22/2020

### Changes:

-   :rocket: Improvements

    -   Added the `player.share(options)` function.
        -   This will trigger the device's social share capabilities to share the given URL or text.
        -   Note that this only works on Android and iOS phones and only works in response to some user action like a click.
        -   `options` is an object with at least one of the following properties:
            -   `url` - The URL to share. (optional)
            -   `text` - The text to share. (optional)
            -   `title` - The title of the document that is being shared. (optional)
    -   Added the `auxLabelAlignment` tag.
        -   Note that this value affects menu bots as well.
        -   Possible values are:
            -   `center` - Aligns the text in the center of the label. (default)
            -   `left` - Aligns the text to the left of the label.
            -   `right` - Aligns the text to the right of the label.
    -   Improved the `auxPointable` tag to affect whether iframes are interactable.

-   :bug: Bug Fixes

    -   Fixed an issue with the iframe form where non square scales would not resize the clickable area of the iframe.

## V1.0.26

### Date: 4/21/2020

### Changes:

-   :boom: Breaking Changes

    -   Changed how universes from other auxPlayers are specified.
        -   This affects the `player.loadUniverse()` function and the `BotManager` API.
        -   Previously, you could load a universe from a different auxPlayer by using a universe ID like:
            -   `otherAuxPlayer.com/*/universeToLoad`
        -   Now, you can load a universe by simply using its full URL. Like this:
            -   `https://otherAuxPlayer.com?auxUniverse=universeToLoad`
        -   Note that this does not affect loading universes from the same auxPlayer. If you pass a universe ID that is not a URL then it will load that particular universe from same auxPlayer.
            -   e.g. `player.loadUniverse("myUniverse")`

*   :rocket: Improvements

    -   Improved the `player.showInputForTag()` modal.
        -   Removed the "Save" and "Cancel" buttons. The tag will be saved automatically.
        -   Hid the modal title when none is provided in the options.
        -   Made the text box in the modal auto-focus.
        -   Made the show/hide animations happen quicker.
    -   Added the `player.showInput(value, options)` function.
        -   Shows an input modal but without requiring a bot and a tag.
        -   Returns a [Promise](https://web.dev/promises/) that resolves with the final value when the input modal is closed.
        -   The function accepts two arguments:
            -   `value` is a string containing the value that should
            -   `options` is an object that takes the same properties that the options for `player.showInputForTag()` takes.
    -   Added the ability to use the [`await` keyword](https://developer.mozilla.org/en-US/docs/Web/JavaScript/Reference/Operators/await) in scripts.
        -   `await` tells the system to wait for a promise to finish before continuing.
        -   This makes it easier to write scripts which deal with tasks that take a while to complete.
    -   Improved Builder to support opening a single bot in a new tab and changed its hover label from "menu" to "|||".

-   :bug: Bug Fixes

    -   Fixed an issue where it was impossible to load an AUX over HTTPS from a UI that was loaded over HTTP.

## V1.0.25

### Date: 4/15/2020

### Changes:

-   :boom: Breaking Changes

    -   Renamed the `billboardZ` auxOrientationMode option to `billboardTop`.

-   :rocket: Improvements

    -   Added the `server.loadErrors(bot, tag)` function to make loading error bots from the error space easy.
        -   `bot` is the bot or bot ID that the errors should be loaded for.
        -   `tag` is the tag that the errors should be loaded for.
    -   Added the `server.destroyErrors()` function to clear all the errors in the universe.
    -   Added the `billboardFront` auxOrientationMode option to billboard the front of a bot instead of its top.
    -   Added the ability to set `auxFormAnimation` to an array.
        -   When set, the list of animations will play in sequence.
        -   The last animation will loop forever until changed.
    -   Added the `experiment.localFormAnimation(bot, animation)` function to play an animation locally.
        -   It will interrupt and restore whichever animation is already playing on the bot.

-   :bug: Bug Fixes

    -   Fixed an issue where tags that were added via the sheet would not be recognized by the `getMod()` function.

## V1.0.24

### Date: 4/14/2020

### Changes:

-   :rocket: Improvements

    -   Added a button on the sheet code editor to show errors that the script has run into.
        -   It is very basic at the moment. There are no line/column numbers, no timestamps, and no way to clear the errors.
        -   Errors are automatically pulled from error space and queried based on the following tags:
            -   `auxError` must be `true`
            -   `auxErrorBot` must be the ID of the bot whose script is in the editor.
            -   `auxErrorTag` must be the name of the tag that is being edited.
        -   The following tags are displayed for each error:
            -   `auxErrorName` is the name of the error that occurred.
            -   `auxErrorMessage` is the message that the error contained.

-   :bug: Bug Fixes

    -   Fixed the color encoding of sprites to use sRGB instead of linear.
    -   Fixed an issue where atoms would be sorted improperly because their causes were improperly treated as different.

## V1.0.23

### Date: 4/12/2020

### Changes:

-   :rocket: Improvements

    -   Improved the handling of `setTimeout()` and `setInterval()` to support creating, updating, and deleting bots while in a callback.

-   :bug: Bug Fixes

    -   Fixed an issue that prevented events produced while in a task from being dispatched.

## V1.0.22

### Date: 4/11/2020

### Changes:

-   :boom: Breaking Changes

    -   The `player.inSheet()` function has been changed to return whether the player bot has a dimension in their `auxSheetPortal`.
        -   Previously, it was used to determine if the player was inside auxBuilder (which no longer exists).
    -   Removed assignment formulas.
        -   Assignment formulas were a special kind of formula where the tag value would be replaced with the result of the formula.
        -   They were removed due to lack of use in addition to other means of achieving the same result being available.
    -   Semantics of `@onUniverseAction` have changed.
        -   Previously, `@onUniverseAction` was run before any particular action was executed but the actions that were dispatched from `@onUniverseAction` were run after the evaluated actions. This led to a scenario in which a `@onUniverseAction` call could overwrite values that were updated by an action that had not been checked yet.
        -   Now, all actions dispatched by `@onUniverseAction` are executed before the action that is being evaluated. This makes the behavior of the data produced by `@onUniverseAction` mirror the runtime behavior of `@onUniverseAction`.

-   :rocket: Features

    -   Added a new runtime for scripts and formulas.
        -   This new runtime is much faster than the previous system and lets us provide features that were not possible before.
        -   _Should_ work exactly the same as the previous system. (There might be a couple of tricky-to-reproduce bugs)
        -   Now supports `setTimeout()` and `setInterval()`.
            -   This lets you write your own custom game loop if you want.
            -   Note that the script energy will only be restored if a user action triggers a shout.
        -   Paves the way for future functionality (not guarenteed):
            -   Change notifications (`@onBotChanged`, `@onBotTagChanged()`, etc.)
            -   Asynchronous functions instead of `responseShout`. (e.g. `const response = await webhook.post("https://example.com", data)`)
    -   Added the `error` space.
        -   The `error` space contains bots that represent errors that have occurred scripts in a universe.
        -   Unlike other spaces, the `error` space does not load all of its bots into the universe automatically.
        -   Instead, they have to be requested via a search query. These queries filter bots by tag/value pairs.
        -   Currently, `error` space is only used for storing errors and there is no way to load bots from the space.
        -   In the future, we will add the ability to load errors via scripts as well as display them in the sheet.
    -   Changed the renderer to output colors in the sRGB color space instead of linear.

-   :bug: Bug Fixes

    -   Fixed an issue where a shout argument might be recognized as a bot even though it isn't.
    -   Fixed an issue where a shout argument with a custom prototype would be overridden.
    -   Fixed a bug in three.js's LegacyGLTFLoader where it was using an old API.

## V1.0.21

### Date: 3/30/2020

### Changes:

-   :bug: Bug Fixes

    -   Fixed an issue where the proxy system would interfere with requests that specified custom HTTP headers.

## V1.0.20

### Date: 3/20/2020

### Changes:

-   :rocket: Improvements

    -   Added the `#auxPointable` tag to determine whether a bot can interact with pointers.
        -   Defaults to `true`.
        -   When `false`, the bot won't be clickable or hoverable and will not receive drop events.
        -   Depending on the `#auxPositioningMode` it is still possible to stack bots on top of it though.
    -   Added the `@onFocusEnter`, `@onFocusExit`, `@onAnyFocusEnter` and `@onAnyFocusExit` listen tags.
        -   These are triggered when a bot is directly in the center of the screen.
        -   Uses the `#auxFocusable` tag to determine whether a bot is focusable.
        -   `that` is an object with the following properties:
            -   `dimension` - The dimension that the the bot was (un)focused in.
            -   `bot` - The bot that was (un)focused.
    -   Added the `nothing` aux form.
        -   Does exactly what it seems. A bot with the `nothing` form has no shape and is unable to be clicked, hovered, or focused.
        -   Labels still work though which makes it convienent for adding extra labels around the dimension.
    -   Added the `#auxPortalShowFocusPoint` tag.
        -   Shows a small sphere in the portal where the portal camera will orbit around.

-   :bug: Bug Fixes

    -   Fixed an issue where LODs would flicker upon changing the bot form by ensuring consistent sizing for the related bounding boxes.
    -   Fixed an issue with panning that would cause the camera orbiting position to be moved off the ground.

## V1.0.19

### Date: 3/19/2020

### Changes:

-   :rocket: Improvements

    -   Added the ability to modify tags directly on bots in `that`/`data` values in listeners.
        -   Allows doing `that.bot.tags.abc = 123` instead of `setTag(that.bot, "abc", 123)`.
    -   Added the `@onGridUp` and `@onGridDown` listeners.
        -   `that` is an object with the following properties:
            -   `dimension` - The dimension that the grid was clicked in.
            -   `position` - The X and Y position that was clicked.
    -   Changed the Level-Of-Detail calculations to use the apparent size of a bot instead of its on-screen size.
        -   Apparent size is the size the bot would appear if it was fully on screen.
        -   Under the new system, the LOD of a that is on screen bot will only change due to zooming the camera. Bots that are fully off screen will always have the minimum LOD.
    -   Added the `@onFileUpload` listener.
        -   `that` is an object with the following properties:
            -   `file` is an object with the following properties:
                -   `name` - The name of the file.
                -   `size` - The size of the file in bytes.
                -   `data` - The data contained in the file.
        -   See the documentation for more information.
    -   Improved the `player.importAux()` function to support importing directly from JSON.
        -   If given a URL, then `player.importAux()` will behave the same as before (download and import).
        -   If given JSON, then `player.importAux()` will simply import it directly.

-   :bug: Bug Fixes
    -   Fixed an issue where the camera matrix was being used before it was updated.

## V1.0.18

### Date: 3/18/2020

### Changes:

-   :rocket: Improvements

    -   Added LOD triggers based on virtual distance.
        -   `@onMaxLODEnter`, `@onMinLODEnter`, `@onMaxLODExit`, `@onMinLODExit` are new listeners that are called when the Max and Min Level-Of-Detail states are entered and exited. There are also "any" versions of these listeners.
            -   `that` is an object with the following properties:
                -   `bot` - The bot that entered/exited the LOD.
                -   `dimension` - The dimension that the LOD was entered/exited in.
        -   The `#auxMaxLODThreshold` and `#auxMinLODThreshold` tags can be used to control when the LODs are entered/exited.
            -   They are numbers between 0 and 1 representing the percentage of the screen that the bot needs to occupy.
            -   The Max LOD is entered when the bot occupies a larger percentage of the screen than the max threshold value.
            -   The Min LOD is entered when the bot occupies a smaller percentage of the screen than the min threshold value.
        -   Only active on bots that specify a listener or threshold value for LODs.

-   :robot: Builder Improvements

    -   Changed the labeling and ordering of several menu items in the menus.
    -   Removed tips from the chat bar.
    -   Removed the "Apply Hover Mod" and "Apply Click Mod" menu items.
    -   Changed Builder to not move when clicking the grid to clear the menu.
    -   Added a "Clear Universe" option to the Builder Egg. Selecting this will create a history mark and then delete every bot in the universe. (it will even delete bots that are marked as not destroyable)

-   :bug: Bug Fixes

    -   Fixed an issue with hovering billboarded bots where their rotation would sometimes be reset which would cause the hover exit and enter events to be continually triggered.
    -   Fixed an issue where creating a history mark would clear changes that were made during the history mark creation.

## V1.0.17

### Date: 3/17/2020

### Changes:

-   :boom: Breaking Changes

    -   Renamed and removed several `auxAnchorPoint` values.
        -   Renamed `centerFront` to `front`.
        -   Renamed `centerBack` to `back`.
        -   Removed `bottomFront`, `bottomBack`, `topFront`, and `topBack`.

-   :rocket: Improvements

    -   Added the ability to specify an array of 3 numbers as the `#auxAnchorPoint` to use a custom offset.

-   :bug: Bug Fixes
    -   Fixed `billboardZ` to rotate with the Y axis of the bot facing upwards.

## V1.0.16

### Date: 3/16/2020

### Changes:

-   :boom: Breaking Changes

    -   Both sprites and iframes now face upwards by default.
    -   `#auxAnchorPoint` has been changed to move the bot form inside of its virtual spacing box.
        -   Previously, both the virtual box and the bot form was moved to try and preserve the absolute positioning of the bot form when changing anchor points.
        -   Now, only the bot form is moved to ensure the correctness of the resulting scale and rotation calculations.
    -   `#auxOrientationMode`
        -   Renamed the `billboardX` option to `billboardZ`.
    -   Changed iframes forms to not support strokes.

-   :rocket: Improvements

    -   Added the following options for `#auxAnchorPoint`
        -   `centerFront` - Positions the bot form such that the center of the form's front face is at the center of the virtual bot.
        -   `centerBack` - Positions the bot form such that the center of the form's back face is at the center of the virtual bot.
        -   `bottomFront` - Positions the bot form such that the bottom of the form's front face is at the center of the virtual bot.
        -   `bottomBack` - Positions the bot form such that the bottom of the form's back face is at the center of the virtual bot.
        -   `top` - Positions the bot form such that the top of the form is at the center of the virtual bot.
        -   `topFront` - Positions the bot form such that the top of the form's front face is at the center of the virtual bot.
        -   `topBack` - Positions the bot form such that the top of the form's back face is at the center of the virtual bot.

-   :bug: Bug Fixes
    -   Fixed issues with scale and rotation when `#auxAnchorPoint` is set to `center`.
    -   Fixed sprite billboarding issues when looking straight down at them.
    -   Fixed an issue where the wrong Z position tag of a bot was used for calculating how bots stack.
    -   Fixed an issue where the bot stroke was being considered for collision detection. This caused bots with strokes to have a much larger hit box than they should have had.

## V1.0.15

### Date: 3/13/2020

### Changes:

-   :boom: Breaking Changes

    -   Replaced all of the experimental iframe tags with the `iframe` `#auxForm`.
        -   `auxIframe`
        -   `auxIframeX`
        -   `auxIframeY`
        -   `auxIframeZ`
        -   `auxIframeSizeX`
        -   `auxIframeSizeY`
        -   `auxIframeRotationX`
        -   `auxIframeRotationY`
        -   `auxIframeRotationZ`
        -   `auxIframeElementWidth`
        -   `auxIframeScale`
    -   Sprites no longer automatically rotate to face the player. You instead have to set `#auxOrientationMode` to `billboard`.

-   :rocket: Improvements

    -   Improved `@onPlayerPortalChanged` to support `auxLeftWristPortal` and `auxRightWristPortal`.
    -   Moved the left and right wrist portals to the top of the wrist instead of the bottom.
    -   Added the `iframe` option for `#auxForm`.
        -   `iframe` has two subtypes:
            -   `html` - This `#auxFormSubtype` displays the HTML in `#auxFormAddress` in the iframe. (Default)
            -   `src` - This `#auxFormSubtype` displays the URL in `#auxFormAddress` in the iframe.
        -   In order to enable interactivity with the loaded website, the bot will only be draggable at the very bottom of the panel.
    -   Added the `#auxAnchorPoint` and `#auxOrientationMode` tags.
        -   Works on all bot forms.
        -   `#auxAnchorPoint` determines the point that the bot scales and rotates around.
            -   Possible values are:
                -   `bottom` - The bot rotates and scales around its bottom point. (Default)
                -   `center` - The bot rotates and scales around its center point.
        -   `#auxOrientationMode` determines how the bot rotates.
            -   Possible values are:
                -   `absolute` - Rotation is taken from the dimension rotation values. (Default)
                -   `billboard` - The bot rotates automatically to face the player.
                -   `billboardX` - The bot rotates left and right automatically to face the player.
                -   `billboardZ` - The bot rotates up and down automatically to face the player.
    -   Improved drag and drop interactions to calculate intersections with other bots instead of just using grid positioning.
        -   This makes it easier drop a bot onto another specific bot.
        -   Can be controlled with the `#auxPortalPointerCollisionMode` tag on a portal config.
            -   Possible values are:
                -   `world` - The mouse pointer collides with other bots in the world when being dragged. (Default)
                -   `grid` - The mouse pointer ignores other bots in the world when being dragged.
    -   Added the ability to animate meshes.
        -   By default the first animation will play if available.
        -   You can control which animation is played using the `#auxFormAnimation` tag.
            -   Set to a string to play an animation by name. (Case sensitive)
            -   Set to a number to play an animation by index.
            -   Set to `false` to stop animating.

-   :robot: Builder Improvements

    -   Added a "Scan" menu item to the builder menu that opens the QR Code scanner to let you import an AUX or mod.
        -   Scanning a URL that ends with `.aux` will try to download the file at the URL and import it as an AUX file.
        -   Scanning some JSON will put Builder into clone mode with the JSON as a mod.
    -   Added a hover state to Builder that changes its label to "menu".
    -   Changed the label of the Builder Egg to "ab-1 config".

-   :book: Documentation

    -   Added documentation for the wrist portals and their related config bot tags.

-   :bug: Bug Fixes
    -   Fixed `player.downloadUniverse()` to only include bots from the shared space.
    -   Fixed an issue where sprites were not clickable or draggable in VR.

## V1.0.14

### Date: 3/6/2020

### Changes:

-   :rocket: Features

    -   Added wrist portals for WebXR
        -   `#auxLeftWristPortal` is attached to the left controller and `#auxRightWristPortal` is attached to the right controller.
        -   You can configure these portals using the `#auxLeftWristPortalConfigBot` and `#auxRightWristPortalConfigBot` tags.
        -   The portals are hidden until you look at them. They are placed underneath your wrist like a wristwatch.
        -   The following tags are available for configuration:
            -   `#auxPortalGridScale` - Changes the size of the grid for the portal. (Defaults to `0.025` for wrist portals)
            -   `#auxWristPortalHeight` - The height of the portal in grid elements. (Defaults to `6`)
            -   `#auxWristPortalWidth` - The width of the portal in grid elements. (Defaults to `6`)
        -   There are a couple of known issues with wrist portals:
            -   3D Text is sometimes improperly aligned.
            -   Lines/Arrows/Walls also have alignment issues.

-   :bug: Bug Fixes
    -   Fixed an issue that caused the inventory to not appear if it was changed multiple times during the same frame.
    -   Fixed an issue that caused the `#auxPortalGridScale` tag to function improperly.

## V1.0.13

### Date: 3/2/2020

### Changes:

-   :bug: Bug Fixes
    -   Fixed an issue that caused all the input to not work.

## V1.0.12

### Date: 3/2/2020

### Changes:

-   :bug: Bug Fixes
    -   Fixed an issue with loading skinned meshes.
    -   Fixed an issue that prevented VR from working when sprites were in the scene.
    -   Fixed an issue where an error in one script would cause other scripts to be skipped.
    -   Fixed an issue where invisible bots are excluded from the colliders list.

## V1.0.11

### Date: 2/27/2020

### Changes:

-   :bug: Bug Fixes
    -   Fixed a configuration value that enabled the 3D debug mode by default.

## V1.0.10

### Date: 2/27/2020

### Changes:

#### :rocket: Improvements

-   Added Basic WebXR Support

    -   This replaces the original WebVR and WebXR support.
    -   Supports both the Oculus Quest and Chrome 80+ on Android.
    -   Supports all pointer events (click, drag, hover).
    -   The `player.device()` function returns whether AR/VR are supported.
    -   The `player.enableAR()` and `player.enableVR()` functions are used to jump into AR/VR.
    -   The world is placed on the ground (if supported by the device) and bots are 1 meter cubed by default.
    -   When using a controller, dragging a bot with `#auxPositioningMode` set to `absolute` will move it in free space.

-   :bug: Bug Fixes
    -   Fixed several issues with using numbers for the `auxUniverse` and `auxPagePortal` query parameters.
    -   Fixed an issue that would cause a service worker to fail to update because an external resource could not be fetched.
    -   Fixed an issue that would cause a stack overflow error when too many uncommitted atoms are loaded.

## V1.0.9

### Date: 2/21/2020

### Changes:

#### :rocket: Improvements

-   The "Create Empty Bot" button is now hidden when opening the sheet for a single bot.

#### :robot: Builder Improvements

-   Re-labeled the "Copy" menu item to "Copy to Clipboard".
-   Re-labeled the "Make Clone" menu item to "Clone".

#### :bug: Bug Fixes

-   Fixed an issue with `getBots(tag, value)` that caused falsy values (like `0` or `false`) to return all bots with the given tag.
-   Fixed an issue where the progress bar's position would only be updated if the progress bar value changed.

## V1.0.8

### Date: 2/20/2020

### Changes:

#### :rocket: Improvements

-   Added the `@onPaste` listener which is triggered when some text is pasted into an AUX.
    -   `that` is an object with the following properties:
        -   `text` - the text that was pasted.

#### :robot: Builder Improvements

-   Changed all the menu items to use normal labels instead of the chat commands.
-   Added a menu item to open a bot directly in the sheet.
-   Added a menu item to copy a bot to the clipboard.
-   Pasting a bot/mod when builder is in the dimension will now put builder into clone mode with the copied bot/mod.
-   Moving builder when builder is in clone mode will now also move the clone.
-   Cloning a bot with a custom scale will now make builder large enough to cover the entire bot.
-   Builder will now automatically hide when the sheet is opened.

## V1.0.7

### Date: 2/19/2020

### Changes:

#### :bug: Bug Fixes

-   Fixed an issue where the hint text for a function was being clipped.
-   Fixed an issue with uploading .aux files that were downloaded from a previous version.
-   Fixed an issue with downloading .aux files in the wrong format.

## V1.0.6

### Date: 2/19/2020

### Changes:

#### :boom: Breaking Changes

-   Renamed `auxLabelAnchor` to `auxLabelPosition`.
-   Renamed `auxProgressBarAnchor` to `auxProgressBarPosition`.
-   Removed the `config` bot.
-   Moved the `#stripePublishableKey` and `#stripeSecretKey` tags from the config bot to the `player.checkout()` and `server.finishCheckout()` function options.
-   `@onUniverseAction` is now a shout.
-   Removed [poly.google.com](https://poly.google.com) support.
    -   To load meshes from poly.google.com, you must make the API requests manually.
    -   See https://casualos.com/home/google-poly-example for an example.

#### :rocket: Improvements

-   Added the `config`, `configTag`, and `tagName` variables.
    -   These variables are useful for creating values and scripts that are shared across multiple bots.
    -   The `config` variable is a shortcut for `getBot("#id", tags.auxConfigBot)`.
    -   The `tagName` variable is the name of the tag that the script is running in.
    -   The `configTag` variable is a shortcut for `config.tags[tagName]`.
-   Made the player menu full width on mobile devices.
-   Improved the sheet portal to load all bots when set to `true`, `id`, or `space`.

#### :bug: Bug Fixes

-   Made bots be hidden while their images are loading.
-   Improved the image loading logic to cache requests for the same URL.

## V1.0.5

### Date: 2/14/2020

### Changes:

#### :book: Documentation

-   Added docs for the `polyApiKey`, `stripePublishableKey`, and `stripeSecretKey` tags.
-   Added a "Player Bot Tags" section with a description of what the player tags do.

#### Other Changes

-   Added support for the webkit-specific versions of the [`requestFullscreen()`](https://developer.mozilla.org/en-US/docs/Web/API/Element/requestFullscreen) function.
    -   This may enable support for fullscreen on iPad, but it also may do nothing.

## V1.0.4

### Date: 2/13/2020

### Changes:

#### :rocket: Features

-   Added the `player.requestFullscreenMode()` and `player.exitFullscreenMode()` functions.
    -   These functions allow jumping in and out of fullscreen, thereby hiding the browser UI controls.
-   Added the `apple-mobile-web-app-*` meta tags to support jumping into fullscreen mode when launching from a bookmark on the iOS home screen.
-   Added the ability to load GLTF and [poly.google.com](https://poly.google.com) meshes.
    -   To load a GLTF model from a URL:
        -   Set `#auxForm` to `mesh`.
        -   Set `#auxFormSubtype` to `gltf`.
        -   Set `#auxFormAddress` to the URL.
    -   To load a model from [poly.google.com](https://poly.google.com):
        -   Set `#auxForm` to `mesh`.
        -   Set `#auxFormSubtype` to `poly`.
        -   Set `#auxFormAddress` to the ID of the model.
-   Added the `face` property to the `@onDrag` and `@onAnyBotDrag` listen arguments.
    -   This is the same value that you would get in an `@onClick`.

#### :robot: Builder Improvements

-   Improved builder to draw a line to the selected bot.

#### :bug: Bug Fixes

-   Fixed positioning of `#auxLabelAnchor` and `#auxProgressBarAnchor` when the values were set to `left` or `right`.

## V1.0.3

### Date: 2/11/2020

### Changes:

#### :robot: Builder Improvements

-   Making a clone of a bot now puts builder into palette mode.
-   Dragging a bot into builder no longer changes builder's color to white.
-   Added the `.help` command to show a list of available commands.
-   Added the `.sleep` command to the helper builder menu.
-   Added the "Go to Builder Dimension` menu action.
-   Added a "Show Join Code" menu item to show a QR Code to quickly join.
-   Waking builder will automatically summon it to the current dimension.
-   Clicking in an empty space when builder is awake will summon him to the clicked space.
-   Made the main builder flat.
-   Builder is now enabled by default in new universes.
-   Added the "Restore Mark" menu item to restore history to the selected history mark.
-   Simplified a bunch of examples.

#### :rocket: Other Features

-   Added the `player.showJoinCode()` function to quickly show a QR Code to join a universe.
-   Made the chat bar auto-focus when it is first shown.

#### :bug: Bug Fixes

-   Fixed an issue that would cause the URL portal tag sync to break, this in turn also caused `@onPlayerPortalChanged` events to not be sent.
    -   This is also the issue that caused the inventory portal colors to not update.
-   Fixed an issue that would cause the tag autocomplete list to stop showing tags when an invalid tag was entered.

## V1.0.2

### Date: 2/10/2020

### Changes:

#### :bug: Bug Fixes

-   Fixed an issue where dragging normal bots was broken.

## V1.0.1

### Date: 2/10/2020

### Changes:

#### :bug: Bug Fixes

-   Fixed an issue with mouse input where dragging the mouse off the browser window would cause the dragging action to persist even when the mouse button is released.
-   Fixed an issue where sometimes a touch handler would be called twice due to event propagation. This would cause other touch events to be lost which would leave the input system in an unrecoverable state.
-   Fixed an issue where sometimes `player.replaceDragBot()` would not work for the entire session.

## V1.0.0

### Date: 2/7/2020

### Changes:

#### :robot: Builder Improvements

-   Renamed the `.summon` command to `.`.
-   Renamed the `.new builder` command to `.clone builder`
-   The Builder menu will now close automatically in the following scenarios:
    -   Any bot is clicked
    -   The grid is clicked
    -   A menu item is selected
    -   A chat command is sent
-   The Builder's cursor is now perfectly flat and is the same color as the Builder.
-   Renamed the default Builder to `ab-1`
-   Dragging a bot into Builder will cause Builder to expand to contain the bot and make Builder produce additional copies of the bot when dragged.
-   Added the `.list commands` command to show a HTML popup with a list of available commands.
-   Added the ability to change the color of the Builder.
-   Updated how hints are displayed in the chat bar.
-   Renamed several labels.

#### :rocket: Other Improvements

-   Moved the "Exit Sheet" button from the bottom of the sheet the top of the sheet. (next to the "Create Bot" button)
-   Added the ability to click a bot in the sheet to hide the sheet and warp to the clicked bot.
-   Added a notification that pops up when a bot ID is copied from the sheet.

#### :bug: Bug Fixes

-   Fixed an issue where destroying a bot during a shout would error if the destroyed bot also had a listener for the same shout.

## V0.11.27

### Date: 2/6/2020

### Changes:

#### :rocket: Features

-   Added an initial version of Builder.
    -   Builder is a bot that helps you build things in aux.
    -   Builder lives in the `auxBuilder` dimension and can be woken up by clicking it.
    -   Builder currently has the following chat commands:
        -   `.. [name]` - Wakes Builder with the given name. If the name is omitted, then the `b001` Builder will be woken.
        -   `.sleep` - Puts Builder to sleep.
        -   `.sheet [dimension]` - Opens the sheet to the given dimension. If the dimension is omitted, then the sheet will be opened for the current dimension.
        -   `.new bot` - Creates a new bot in the current dimension.
        -   `.download` - Downloads the entire universe.
        -   `.upload` - Shows the upload dialog.
        -   `.goto {dimension}` - Redirects the page portal to the given dimension.
        -   `.new universe {universeName}` - Creates a new universe with the given name and opens it in a new tab.
        -   `.show history` - Loads the history and goes to the `auxHistory` dimension.
        -   `.mark history` - Creates a new history mark for the current state.
        -   `.show docs` - Opens the documentation website in a new tab.
        -   `.summon` - Summons the Builder helper into the current dimension.
        -   `.new builder {name}` - Creates a clone of the current builder with the given name.
    -   Builder has a helper bot which will follow you around the universe.
        -   If you enter an empty dimension, the helper bot will automatically appear.
        -   If you enter a dimension that has a bot, you need to summon it using the `.summon` command.
        -   You can click on helper to show a menu of possible options.
        -   Dragging helper will give you a cursor that lets you teleport helper around or select other bots.
        -   Dragging another bot onto helper will turn helper into a pallete so when you drag helper it will make a clone of the other bot.
            -   Clicking helper will return it to normal.
-   Added hotkeys to show/hide the chat bar.
    -   Use the `~` key to show the char bar.
    -   Use the `3342` finger tap code on mobile to show the chat bar.
    -   Use a `5` finger tap on mobile to hide the chat bar.

#### :bug: Bug Fixes

-   Fixed an issue where creating a bot inside a shout would prevent the new bot from being modified by future shouts.
-   Fixed an issue where creating and then updating a bot that was not in the shared space would cause all the updates to be incorrectly routed to the shared space and dropped.

## V0.11.26

### Date: 2/4/2020

### Changes:

#### :book: Documentation

-   Added documentation for the following actions:
    -   `player.getCurrentUniverse()`
    -   `player.getCurrentDimension()`
    -   `player.getInventoryDimension()`
    -   `player.getMenuDimension()`
    -   `player.goToURL()`
    -   `player.openURL()`
    -   `player.getBot()`
    -   `player.playSound()`
    -   `player.showHtml()`
    -   `player.hideHtml()`
    -   `player.tweenTo()`
    -   `player.moveTo()`
    -   `player.openQRCodeScanner()`
    -   `player.closeQRCodeScanner()`
    -   `player.showQRCode()`
    -   `player.hideQRCode()`
    -   `player.openBarcodeScanner()`
    -   `player.closeBarcodeScanner()`
    -   `player.showBarcode()`
    -   `player.hideBarcode()`
    -   `player.loadUniverse()`
    -   `player.unloadUniverse()`
    -   `player.importAUX()`
    -   `player.hasBotInInventory()`
    -   `player.showInputForTag()`
    -   `player.checkout()`
    -   `player.openDevConsole()`
    -   `server.finishCheckout()`
    -   `server.loadFile()`
    -   `server.saveFile()`
    -   `server.shell()`
    -   `server.backupToGithub()`
    -   `server.backupAsDownload()`
    -   `superShout()`
    -   `action.perform()`
    -   `action.reject()`
    -   `getBotTagValues()`
    -   `remote()`
    -   `webhook()`
    -   `webhook.post()`
    -   `byMod()`
    -   `neighboring()`
    -   `either()`
    -   `not()`
    -   `removeTags()`
    -   `subtractMods()`
    -   `getTag()`
    -   `setTag()`
    -   `math.sum()`
    -   `math.avg()`
    -   `math.abs()`
    -   `math.sqrt()`
    -   `math.stdDev()`
    -   `math.randomInt()`
    -   `math.random()`
-   Removed the following functions:
    -   `renameTagsFromDotCaseToCamelCase()`
    -   `server.sayHello()`
    -   `server.echo()`

#### :bug: Bug Fixes

-   Fixed an issue that prevented `changeState()` from working on bots which were provided from a `that`/`data` argument.

## V0.11.25

### Date: 1/31/2020

### Changes:

#### :boom: **Breaking Changes**

-   Replaced the `@onPlayerEnterDimension` listener with `@onPlayerPortalChanged`.
    -   `@onPlayerPortalChanged` is called whenever any portal changes whereas `@onPlayerEnterDimension` was only called for `auxPagePortal`.
    -   Additionally, this fixes some of the issues that `@onPlayerEnterDimension` ran into.
-   Changed the Webhook URLs to the new URL scheme.
    -   Instead of `https://auxplayer.com/{dimension}/{universe}` you should use `https://auxplayer.com/webhook?auxUniverse={universe}`

#### :rocket: Features

-   Added the ability to click a Bot ID in the sheet to copy it.

#### :bug: Bug Fixes

-   Fixed an issue that prevented the portals from reverting to default values if the config bot for the portal was cleared.

## V0.11.24

### Date: 1/31/2020

### Changes:

#### :boom: **Breaking Changes**

-   Renamed the following tags:
    -   `_auxUserDimension` -> `auxPagePortal`
    -   `_auxUserInventoryDimension` -> `auxInventoryPortal`
    -   `_auxUserMenuDimension` -> `auxMenuPortal`
    -   `_auxUserUniverse` -> `auxUniverse`
    -   `auxDimensionColor` -> `auxPortalColor`
    -   `auxDimensionLocked` -> `auxPortalLocked`
    -   `auxDimensionRotatable` -> `auxPortalRotatable`
    -   `auxDimensionPannable` -> `auxPortalPannable`
    -   `auxDimensionPannableMaxX` -> `auxPortalPannableMaxX`
    -   `auxDimensionPannableMaxY` -> `auxPortalPannableMaxY`
    -   `auxDimensionPannableMinX` -> `auxPortalPannableMinX`
    -   `auxDimensionPannableMinY` -> `auxPortalPannableMinY`
    -   `auxDimensionZoomable` -> `auxPortalZoomable`
    -   `auxDimensionZoomableMax` -> `auxPortalZoomableMax`
    -   `auxDimensionZoomableMin` -> `auxPortalZoomableMin`
    -   `auxDimensionPlayerZoom` -> `auxPortalPlayerZoom`
    -   `auxDimensionPlayerRotationX` -> `auxPortalPlayerRotationX`
    -   `auxDimensionPlayerRotationY` -> `auxPortalPlayerRotationY`
    -   `auxDimensionGridScale` -> `auxPortalGridScale`
    -   `auxDimensionSurfaceScale` -> `auxPortalSurfaceScale`
    -   `auxDimensionInventoryHeight` -> `auxInventoryPortalHeight`
    -   `auxDimensionInventoryResizable` -> `auxInventoryPortalResizable`
    -   Removed all the inventory-specific dimension config tags in favor of the normal ones.
        -   e.g. `auxDimensionInventoryColor` is now just `auxPortalColor`
-   Removed the following tags:
    -   `aux._lastActiveTime`
    -   `_auxSelection`
    -   `aux.connected`
    -   `_auxUser`
    -   `auxUserUniversesDimension`
    -   `auxDimensionConfig`
-   Removed the following function:
    -   `player.isConnected()`
-   The `player.isInDimension()` function has been updated to check whether the page portal is showing the given dimension.
-   Dimensions can no longer be configured using the `auxDimensionConfig` tag.
    -   Instead of configuring dimensions, you must configure portals.
    -   Use the new `aux{type}PortalConfigBot` (like `auxPagePortalConfigBot`) tags to specify the bot that should configure the portal.
    -   The you can find a list of the possible tags under the "Portal Config Tags" header in the documentation.
-   Channel Designer is no more.
    -   In addition, the URL scheme has changed. Instead of `auxplayer.com/*{dimension}/{universe}` to get the sheet, you now have to specify the portals via URL query parameters. (e.g. `auxplayer.com?auxUniverse={universe}&auxSheetPortal={dimension}`)
    -   The possible portal values are:
        -   `auxSheetPortal` - Loads the sheet with the given dimension.
        -   `auxPagePortal` - Loads the normal 3D view with the given dimension.
        -   `auxMenuPortal` - Loads the menu with the given dimension.
        -   `auxInventoryPortal` - Loads the inventory with the given dimension.
    -   As a shortcut, you can go to `casualos.com/{dimension}/{universe}` and it will redirect you to `auxplayer.com?auxUniverse={universe}&auxPagePortal={dimension}` or `auxplayer.com?auxUniverse={universe}&auxSheetPortal={dimension}` depending on if you include the `*` for the dimension.

#### :rocket: Features

-   Added the `player.getPortalDimension(portal)` function.
    -   `portal` is a string with the name of the portal. Can be one of the following options:
        -   `page` - Gets the `auxPagePortal` tag.
        -   `inventory` - Gets the `auxInventoryPortal` tag.
        -   `menu` - Gets the `auxMenuPortal` tag.
        -   `sheet` - Gets the `auxSheetPortal` tag.
        -   `universes` - Gets the `auxUniversesPortal` tag.
        -   You can also give it a tag that ends with `"Portal"` to get that tag directly. (e.g. `auxPagePortal` will return `auxPagePortal`)
-   Added the `player.getDimensionalDepth(dimension)` function.
    -   `dimension` is the dimension that should be searched for.
    -   Returns the distance between the player bot and the given dimension.
        -   A return value of `0` means that the player bot is in the given dimension.
        -   A return value of `1` means that the player bot is viewing the given dimension through a portal.
        -   A return value of `-1` means that the player bot cannot access the given dimension at this moment.
-   Added the ability to show the sheet in auxPlayer by setting the `auxSheetPortal` tag on the player bot.

#### :bug: Bug Fixes

-   Fixed an issue where the inventory camera would be placed at an impossible location if the inventory was hidden during startup.
-   Fixed an issue with the inventory where setting `auxInventoryPortal` to null or `undefined` would not hide it.
-   Fixed an issue where setting a dimension tag to a number would place the bot in the dimension.
-   Fixed an issue where tag autocomplete results would become duplicated after closing and reopening the sheet.

## V0.11.23

### Date: 1/23/2020

### Changes:

#### :boom: **Breaking Changes**

-   Renamed the `player.inDesigner()` function to `player.inSheet()`.
-   Changed the `player.showChat(placeholder)` function to set the placeholder of the chat bar instead of the prefill.
-   Removed the ability to trigger a listener by clicking the play button in the code editor.
-   Removed the side menu from auxPlayer.
-   Removed [sharp](https://github.com/lovell/sharp) to allow us to make ARM builds on macOS.

#### :rocket: Features

-   Added the ability to specify an options object when calling `player.showChat(options)`.
    -   `options` is an object with the following properties:
        -   `placeholder` - The placeholder. Will override the existing placeholder. (optional)
        -   `prefill` - The prefill. Will only be set if there is no text already in the chat bar. (optional)
-   Added the ability to click the `id` tag in the sheet to load all the bots.
-   Added the ability to use the browser back button in the sheet.
-   Added the version number to the loading popup.
-   Added the `player.version()` function which gets information about the current version number.
    -   Returns an object with the following properties:
        -   `hash` - The Git hash that the build was made from.
        -   `version` - The Git tag that the build was made from.
        -   `major` - The major number of the build.
        -   `minor` - The minor number of the build.
        -   `patch` - The patch number of the build.
-   Improved the chat bar to remove focus from the input box when the "Send Message" button is clicked/tapped.
    -   This should cause the on-screen keyboard to automatically close.
-   Improved the menu positioning so that it will appear at the bottom of the screen when the inventory is hidden.
-   Added the ability to resize the code editor window.
-   Added the `player.device()` function which gets information about the current device.
    -   Returns an object with the following properties:
        -   `supportsAR` - Whether AR is supported.
        -   `supportsVR` - Whether VR is supported.
-   Added the `player.enableAR()` and `player.disableAR()` functions.
-   Added the `player.enableVR()` and `player.disableVR()` functions.

#### :bug: Bug Fixes

-   Fixed an issue where hidden tags would not get a button to toggle their visiblity in the sheet.
-   Fixed an issue where the `space` tag in the sheet would sometimes show an incorrect value.
-   Fixed an issue where sometimes AUX would crash when multiple tabs were open due to a race condition.
-   Fixed an issue where bots from the history space would not be findable in scripts.

## V0.11.22

### Date: 1/16/2020

### Changes:

-   **Breaking Changes**
    -   Changed player bots to use the `tempLocal` space.
        -   This means that refreshing the page won't pollute the universe with a ton of extra bots.
    -   `player.loadUniverse()` will now create bots in the `tempLocal` space.
        -   Previously they were created in the `shared` space.
-   Improvements
    -   Added the ability to create, load, and restore version marks.
        -   The `player.markHistory(options)` function creates a history mark for the current version.
            -   `options` is an object with the following properties:
                -   `message` - The message that the new mark should have.
        -   The `player.browseHistory()` function loads the `history` space with all the marks that the universe has.
        -   The `player.restoreHistoryMark(mark)` function restores the state in the given mark to the universe.
            -   `mark` - The bot or bot ID of the mark that should be restored.
        -   The `player.restoreHistoryMarkToUniverse(mark, universe)` function restores the state in the given mark to the given universe.
            -   `mark` - The bot or bot ID of the mark that should be restored.
            -   `universe` - The universe that the mark should be restored to.
    -   Changed the CORS settings to allow access from any origin.

## V0.11.21

### Date: 1/14/2020

### Changes:

-   **Breaking Changes**
    -   Renamed the `player.showUploadUniverse()` function to `player.showUploadAuxFile()`.
-   Improvements
    -   Added the `@onAnyCreate` shout listener.
        -   `that` is an object with the following properties:
            -   `bot` - The bot that was created.

## V0.11.20

### Date: 1/13/2020

### Changes:

-   **Breaking Changes**
    -   Renamed context to dimension.
        -   All the `auxContext*` tags have been renamed to `auxDimension*`.
        -   Listeners like `@onDrop`, `@onModDrop`, `@onClick`, etc. now have a `dimension` property in the `data` argument instead of `context`.
        -   The `@onPlayerEnterContext` listener has been renamed to `@onPlayerEnterDimension`.
        -   The `_auxUserContext`, `_auxUserMenuContext`, `_auxUserInventoryContext`, and `_auxUserChannelsContext` have been renamed to use dimension instead of context.
    -   Renamed channel to universe.
        -   All the `auxChannel*` tags have been renamed to `auxUniverse*`.
        -   The `_auxUserChannelsContext` tag has been renamed to `_auxUserUniversesDimension`.
        -   The `_auxUserChannel` tag has been renamed to `_auxUserUniverse`.
        -   The `player.setupChannel()` function has been renamed to `player.setupUniverse()`.
        -   The `player.loadChannel()` and `player.unloadChannel()` functions have been renamed to `player.loadUniverse()` and `player.unloadUniverse()`.
        -   The `player.getCurrentChannel()` function has been renamed to `player.getCurrentUniverse()`.
        -   The `setup_channel` action type has been renamed to `setup_universe`.
        -   The `@onChannel*` listen tags have been renamed to `@onUniverse*`.
            -   Also the `channel` property in the `data` argument has been renamed to `universe`.
    -   Renamed the `auxDimensionRotation` (`auxContextRotation`) tags to `auxDimensionOrientation`.
    -   You no longer need to define a dimension bot (context bot) in order to view a dimension in auxPlayer.
        -   You can still configure a dimension using the `auxDimensionConfig` tag (renamed from `auxContext`).
    -   Channel Designer is no more!
        -   It has been replaced with the "sheet dimension" (bot table).
        -   You can show _any_ dimension in the sheet by putting a `*` in front of the dimension name in the URL.
            -   e.g. `https://auxplayer.com/*home/example` if you wanted to view the `home` dimension in the sheet from the `example` universe.
            -   Going to just `*` will show all bots in the universe in the sheet. (which is very slow at the moment)
        -   You can also jump directly into auxPlayer by using the "Open dimension in auxPlayer" button that is next to the tag filters.
    -   Removed the `player.isDesigner()` function.
    -   Renamed `auxShape` to `auxForm`.
    -   Renamed `auxImage` to `auxFormAddress`.
-   Improvements
    -   Added the `player.showChat()` and `player.hideChat()` functions.
        -   These show/hide the chat bar in auxPlayer.
        -   Typing in the chat bar will trigger a `@onChatUpdated` shout with the text in the chat bar.
        -   Pressing Enter or clicking the send button on the chat bar will trigger a `@onChatEnter` shout with the text in the chat bar.
    -   Added the `@onChat` shout listener.
        -   Triggered when the user sends a message using the chat bar.
        -   `that` is an object with the following properties:
            -   `message` - The message that was sent.
    -   Added the `@onChatTyping` shout listener.
        -   Triggered when the user edits the text in the chat bar.
        -   `that` is an object with the following properties:
            -   `message` - The message that is in the chat bar after the user edited it.
    -   Added the `player.run(script)` function.
        -   `script` is the script text that should be executed.
        -   Works by sending a `run_script` action. This allows `@onUniverseAction()` listener to intercept and prevent scripts.
    -   Added the ability to click a tag in the bot table to teleport to that dimension.
    -   Added a play button to the right side of the code editor to run scripts for quick debugging.
    -   Added the `player.downloadBots(bots, filename)` function.
        -   The first parameter is an array of bots that should be downloaded.
        -   The second parameter is the name of the file that is downloaded.
    -   Added the `player.showUploadUniverse()` function.
        -   Shows a dialog that lets the user upload `.aux` files.
-   Other Changes
    -   Changed the "AUX Player" and "Channel Designer" tab titles to "auxPlayer".
    -   Removed the colored dots from tag labels in the bot table.
-   Bug Fixes
    -   `auxIframe` now supports URLs with `*` characters in them.
    -   Fixed an issue with the menu dimension that would cause items to remain even though a different dimension should be visible.

## V0.11.19

### Date: 12/31/2019

### Changes:

-   Bug Fixes
    -   Fixed an issue where the "Create Empty Bot" button in the bot table was hidden when a mod was selected.

## V0.11.18

### Date: 12/30/2019

### Changes:

-   Improvements
    -   Showing hidden tags in the bot table will now also show the `shared` tag.
    -   Removed the multi-select button from the bot table.
    -   Removed the create context button from the bot table.
    -   Removed the clear search button from the bot table.
    -   Removed the "create mod from selection" button from the bot table.
    -   Added the ability to click/tap on a bot preview in the bot table to select a mod of it.
    -   Added the ability to drag a bot preview in the bot table to drag a mod of it.
    -   Hid the ID tag when a mod is selected.
    -   Hid all other buttons when a mod is selected in the bot table.

## V0.11.17

### Date: 12/20/2019

### Changes:

-   **Breaking Changes**
    -   Changed `@onDrop`, `@onDropEnter`, and `@onDropExit` to use the same parameters.
        -   `that` is an object with the following properties:
            -   `dragBot` - The bot that is being dragged.
            -   `to` - an object with the following properties:
                -   `context` - The context the bot is being dragged into.
                -   `x` - The X grid position the bot is being dragged to.
                -   `y` - The Y grid position the bot is being dragged to.
                -   `bot` - The bot that the `dragBot` is being dragged onto.
            -   `from` - an object with the following properties:
                -   `context` The context the bot is being dragged from.
                -   `x` - The X grid position the bot is being dragged from.
                -   `y` - The Y grid position the bot is being dragged from.
-   Improvements
    -   `create()` will now automatically set the `auxCreator` tag to `null` if it references a bot that is in a different space from the created bot.
    -   Also `create()` will not set the `auxCreator` tag to `null` if it references a non-existent bot.
    -   Added the `changeState(bot, stateName, groupName)` function to help with building state machines.
        -   Sets the `[groupName]` tag to `[stateName]` on `bot` and sends "on enter" and "on exit" whispers to the bot that was updated.
        -   `groupName` defaults to `"state"` if not specified.
        -   If the state has changed, then a `@[groupName][previousStateName]OnExit()` and `@[groupName][stateName]OnEnter()` whispers are sent to the updated bot.
            -   `that` is a object with the following properties:
                -   `from` - The previous state name.
                -   `to` - The next state name.
        -   Example: Running `changeState(bot, "Running")` will set the `state` tag to `"Running"` and will send a `@stateRunningOnEnter()` whisper to the bot.

## V0.11.16

### Date: 12/19/2019

### Changes:

-   **Breaking Changes**
    -   Renamed `onBotDrag` and `onBotDrop` to `onDrag` and `onDrop` respectively.
    -   Renamed `onMod` to `onModDrop`.
    -   Removed `onCombine`, `onCombineEnter`, and `onCombineExit`.
    -   Dropping a mod in an empty space will no longer create a new bot.
    -   Setting `auxPositioningMode` to `absolute` will no longer prevent mods.
    -   Changed `applyMod()` and `subtractMods()` to not send `onMod()` events.
    -   Renamed the `diffs` property on the `onModDrop` argument to `mod`.
-   Improvements
    -   Added `onModDropEnter` and `onModDropExit` listeners for when a mod is dragged onto or off of a bot.
        -   The bot that the mod will be applied to recieves the `onModDropEnter` and `onModDropExit` events.
    -   If a custom `onModDrop` listener is provided, then the mod will not be applied. It is up to the `onModDrop` listener to apply the mod via `applyMod(this, that.mod)`.
    -   Added `onDropEnter` and `onDropExit` listeners for when a bot is dragged onto or off of another bot.
        -   Both the bot that is being dragged and the bot that they are on top of will recieve the `onDropEnter` and `onDropExit` events.
        -   Note that `onDropEnter` and `onDropExit` events will fire even if one of the bots is not stackable.
        -   They have the following parameters:
            -   `draggedBot` - the bot that is being dragged.
            -   `otherBot` - the bot that the dragged bot is on top of.
            -   `context` - the context that this is happening in.
    -   Improved `onDrop` to be sent to both the dragged bot and the bot that it is dropped on top of.
        -   The event will fire on the other bot even if it has `auxPositioningMode` set to `absolute`.
    -   Added the `player.setClipboard()` function that is able to set the user's clipboard to the given text.
        -   ex. `player.setClipboard("abc")` will set the user's clipboard to "abc".
        -   On Chrome and Firefox, the text will be copied directly to the user's clipboard.
        -   On Safari and all iOS browsers, a popup will be triggered with a copy button allowing the user to copy the text to their clipboard.
    -   Tags that contain listeners will now display with a @ symbol in front of the tag name.
    -   Tags that contain formulas will now display with a = sign after the tag name.
    -   Removed the @ symbol from the first line in the code editor when editing a script.
    -   Added the ability to use an @ symbol while creating a new tag to prefill the editor with an @.
    -   Added the ability to use @ symbols in tags in `getTag()`, `setTag()`, `getBot()`, `getBots()`, `byTag()`, `shout()`, and `whisper()`.
    -   Added tag filters for listener tags and formula tags to the bot table.
    -   Added the ability to detect the `tags` variable in scripts as a reference to tags.
        -   This is useful for knowing when to update a formula.
        -   Also works with the `raw` variable.
        -   Limitations:
            -   Does not detect references via the `bot` or `this` variables. (e.g. `bot.tags.abc`)
            -   Does not detect references via other bots. (e.g. `otherBot.tags.abc`)
            -   Does not detect references if a function is called on the tag. (e.g. `tags.name.toString()`)
        -   If you need to work around the limitations, use the `getTag()` function.

## V0.11.15

### Date: 12/17/2019

### Changes:

-   Bug Fixes
    -   Fixed an issue where `player.replaceDragBot()` actions were not getting processed because some data was improperly formatted.
    -   Resolved issue with inventory not remaining in place on resizing.

## V0.11.14

### Date: 12/16/2019

### Changes:

-   **Breaking Changes**

    -   Removed `auxStackable` and replaced it with `auxPositioningMode`.
        -   `auxPositioningMode` has two possible values:
            -   `stack` - Indicates that the bot will stack on top of other bots (default)
            -   `absolute` - Indicates that the bot will ignore other bots when positioning.
    -   Removed the `createTemp()` function.
        -   It has been replaced with the `{ space: "value" }` mod.
        -   e.g. Instead of `createTemp()` you should use `create({ space: "tempLocal" })`.
    -   Removed the `cookie` bot. It has been replaced with the `local` space.
    -   Removed the following functions:
        -   `addToContextMod()`
        -   `removeFromContextMod()`
        -   `addToMenuMod()`
        -   `removeFromMenuMod()`
        -   `setPositionMod()`
        -   `from()`
            -   You can use a mod declaration with the new `getID()` function to achieve the same functionality:
            -   `{ auxCreator: getID(bot) }`
    -   Renamed the `createdBy()` filter function to `byCreator()`.

-   Improvements
    -   Added the `space` tag which indicates where a bot will be stored.
        -   The following spaces are currently available:
            -   `shared` - This space is shared among multiple users and is persistent. This is the default space for bots if not specified.
            -   `tempLocal` - This space is not shared and is cleared every time the browser refreshes.
            -   `local` - This space is kept on your device and is persistent.
        -   When creating a bot, you can set the space that it will be stored in using a `{ space: "value" }` mod.
            -   e.g. `create({ space: "local" })` will create a new bot in the `local` space.
            -   Creating a bot from another bot will inherit spaces. So cloning a `tempLocal` bot will produce another `tempLocal` bot. You can of course override this using a mod.
        -   You can search for bots in a specific space using the `bySpace()` filter function.
            -   e.g. `getBots(bySpace("local"))` will get all the bots in the `local` space.
            -   It is simply an alternative way to do `getBots(byTag("space", value))`.
    -   Added the following functions:
        -   `getID(bot)` gets the ID of a bot. If given a string, then that will be returned instead.
        -   `getJSON(data)` gets a JSON string for the given data.
-   Bug Fixes
    -   Resolved issue of orientation inverting then attepting to resize the inventory once the viewport has beeen panned.

## V0.11.13

### Date: 12/13/2019

### Changes:

-   Bug Fixes
    -   Fixed an issue where having duplicate bot atoms could cause the bot values to be locked because it would chose the wrong bot to update.

## V0.11.12

### Date: 12/12/2019

### Changes:

-   Bug Fixes
    -   Fixed an issue where script bots were not being converted back into normal bots correctly.

## V0.11.11

### Date: 12/12/2019

### Changes:

-   **Breaking Changes**

    -   Changed `create()` and `createTemp()` to automatically set `auxCreator` to the current `this` bot.
        -   `create()` no longer takes a bot/bot ID as the first parameter. Instead, you need to use the `from()` function to set the creator ID.
        -   e.g. `create(from(bot))`.
    -   Renamed all listen tags to not use the `()` at the end.
        -   Every tag is now the same. This means that `()` to the end of a tag does nothing special.
        -   i.e. There is no difference between a "normal" tag and a "listen" tag.
        -   Instead, tags can listen by prefixing their script with a `@` symbol.
        -   e.g. `player.toast("Hi!")` becomes `@player.toast("Hi!")`.
    -   Renamed `mod()` to `applyMod()`.
    -   Renamed `mod.addToMenu()` to `addToMenuMod()`.
    -   Renamed `mod.removeFromMenu()` to `removeFromMenuMod()`.
    -   Renamed `mod.addToContext()` to `addToContextMod()`.
    -   Renamed `mod.removeFromContext()` to `removeFromContextMod()`.
    -   Renamed `mod.setPosition()` to `setPositionMod()`.
    -   Renamed `mod.subtract()` to `subtractMods()`.
    -   Renamed `mod.import()` to `getMod()`.
    -   Removed `mod.export()`.

-   Improvements
    -   Added a `creator` variable to scripts and formulas which gets the bot that created the `this` bot.
        -   `creator` is null if the current bot has no creator.
    -   Added a `raw` variable to scripts and formulas which gets direct access to the `this` bot's tag values.
        -   This is similar to the `tags` variable but does not do any pre-processing on the tag value. This means you will get formula scripts back instead of the calculated formula values.
    -   Improved the `tags` variable to handle setting tag values on it.
        -   This lets you write scripts like `tags.name = "joe"` or `bot.tags.myContext = true`.
        -   Also works with the `raw` variable.
    -   Improved bots returned from `getBots()` and `getBot()` to support setting tag values on their `tags` property.
        -   This lets you write things like `myBot.tags.name = "bob"`.
        -   Should also work with bots in the `that` variable.
    -   Added a `data` variable which equals `that`.
    -   Added the `player.hideHtml()` function which hides the HTML modal.
    -   Added in inventory tags to limit panning movements on the inventory context: `auxContextInventoryPannableMinX`, `auxContextInventoryPannableMaxX`, `auxContextInventoryPannableMinY`, `auxContextInventoryPannableMaxY`.
    -   Reformatted new selection id logic by removing the `._` character from its return.

## V0.11.10

### Date: 12/9/2019

### Changes:

-   Bug Fixes
    -   Resolved issue of hidden tags showing up when no filter has been selected on the table.

## V0.11.9

### Date: 12/6/2019

### Changes:

-   **Breaking Changes**
    -   `removeTags()` now checks if a tag starts with the given search value.
        -   Previously it would check if the search value matched the first part of a tag up do the dot (`.`).
        -   Now, it will remove all tags that start with the given search value.
        -   e.g. `removeTags(bot, "hello")` will remove `hello`, `helloAbc`, and `helloX`.
    -   The bot table tag blacklist has been updated to support camel cased tags.
    -   Renamed several functions:
        -   Renamed `onAnyAction()` to `onChannelAction()`.
        -   Renamed `player.currentChannel()` to `player.getCurrentChannel()`.
        -   Renamed `player.currentContext()` to `player.getCurrentContext()`.
        -   Renamed `mod.apply()` to `mod()`.
            -   All the other `mod.` functions remain the same.
            -   ex. `mod.export()` still works.
    -   Renamed all of the built-in tags to use `camelCase` instead of `dot.case`.
        -   Renamed all the scene tags to channel tags.
            -   `aux.scene.color` is now `auxChannelColor`
            -   `aux.scene.user.player.color` is now `auxChannelUserPlayerColor`
            -   `aux.scene.user.builder.color` is now `auxChannelUserBuilderColor`
        -   Renamed `aux.inventory.height` to `auxInventoryHeight`.
        -   Renamed `aux.channel` to `auxChannel`.
        -   Renamed `aux.connectedSessions` to `auxConnectedSessions`.
        -   Renamed `aux.color` to `auxColor`.
        -   Renamed `aux.creator` to `auxCreator`.
        -   Renamed `aux.draggable` to `auxDraggable`.
        -   Renamed `aux.draggable.mode` to `auxDraggableMode`.
        -   Renamed `aux.stackable` to `auxStackable`.
        -   Renamed `aux.destroyable` to `auxDestroyable`.
        -   Renamed `aux.editable` to `auxEditable`.
        -   Renamed `aux.stroke.color` to `auxStrokeColor`.
        -   Renamed `aux.stroke.width` to `auxStrokeWidth`.
        -   Renamed `aux.line.to` to `auxLineTo`.
        -   Renamed `aux.line.width` to `auxLineWidth`.
        -   Renamed `aux.line.style` to `auxLineStyle`.
        -   Renamed `aux.line.color` to `auxLineColor`.
        -   Renamed `aux.label` to `auxLabel`.
        -   Renamed `aux.label.color` to `auxLabelColor`.
        -   Renamed `aux.label.size` to `auxLabelSize`.
        -   Renamed `aux.label.size.mode` to `auxLabelSizeMode`.
        -   Renamed `aux.label.anchor` to `auxLabelAnchor`.
        -   Renamed `aux.listening` to `auxListening`.
        -   Renamed `aux.shape` to `auxShape`.
        -   Renamed `aux.scale` to `auxScale`.
        -   Renamed `aux.scale.x` to `auxScaleX`.
        -   Renamed `aux.scale.y` to `auxScaleY`.
        -   Renamed `aux.scale.z` to `auxScaleZ`.
        -   Renamed `aux.image` to `auxImage`.
        -   Renamed `aux.iframe` to `auxIframe`.
        -   Renamed `aux.iframe.x` to `auxIframeX`.
        -   Renamed `aux.iframe.y` to `auxIframeY`.
        -   Renamed `aux.iframe.z` to `auxIframeZ`.
        -   Renamed `aux.iframe.size.x` to `auxIframeSizeX`.
        -   Renamed `aux.iframe.size.y` to `auxIframeSizeY`.
        -   Renamed `aux.iframe.rotation.x` to `auxIframeRotationX`.
        -   Renamed `aux.iframe.rotation.y` to `auxIframeRotationY`.
        -   Renamed `aux.iframe.rotation.z` to `auxIframeRotationZ`.
        -   Renamed `aux.iframe.element.width` to `auxIframeElementWidth`.
        -   Renamed `aux.iframe.scale` to `auxIframeScale`.
        -   Renamed `aux.progressBar` to `auxProgressBar`.
        -   Renamed `aux.progressBar.color` to `auxProgressBarColor`.
        -   Renamed `aux.progressBar.backgroundColor` to `auxProgressBarBackgroundColor`.
        -   Renamed `aux.progressBar.anchor` to `auxProgressBarAnchor`.
        -   Renamed `aux._selection` to `_auxSelection`.
        -   Renamed `aux._user` to `_auxUser`.
        -   Renamed `aux.user.active` to `auxUserActive`.
        -   Renamed `aux.version` to `auxVersion`.
        -   Renamed `aux._userChannel` to `_auxUserChannel`.
        -   Renamed `aux._userContext` to `_auxUserContext`.
        -   Renamed `aux._userInventoryContext` to `_auxUserInventoryContext`.
        -   Renamed `aux._userMenuContext` to `_auxUserMenuContext`.
        -   Renamed `aux._userSimulationsContext` to `_auxUserChannelsContext`.
        -   Renamed `aux._editingBot` to `_auxEditingBot`.
        -   Renamed `aux._selectionMode` to `_auxSelectionMode`.
        -   Renamed `aux.runningTasks` to `auxRunningTasks`.
        -   Renamed `aux.finishedTasks` to `auxFinishedTasks`.
        -   Renamed `aux.task.output` to `auxTaskOutput`.
        -   Renamed `aux.task.error` to `auxTaskError`.
        -   Renamed `aux.task.time` to `auxTaskTime`.
        -   Renamed `aux.task.shell` to `auxTaskShell`.
        -   Renamed `aux.task.backup` to `auxTaskBackup`.
        -   Renamed `aux.task.backup.type` to `auxTaskBackupType`.
        -   Renamed `aux.task.backup.url` to `auxTaskBackupUrl`.
        -   Renamed `aux.context` to `auxContext`.
        -   Renamed `aux.context.color` to `auxContextColor`.
        -   Renamed `aux.context.locked` to `auxContextLocked`.
        -   Renamed `aux.context.grid.scale` to `auxContextGridScale`.
        -   Renamed `aux.context.visualize` to `auxContextVisualize`.
        -   Renamed `aux.context.x` to `auxContextX`.
        -   Renamed `aux.context.y` to `auxContextY`.
        -   Renamed `aux.context.z` to `auxContextZ`.
        -   Renamed `aux.context.rotation.x` to `auxContextRotationX`.
        -   Renamed `aux.context.rotation.y` to `auxContextRotationY`.
        -   Renamed `aux.context.rotation.z` to `auxContextRotationZ`.
        -   Renamed `aux.context.surface.scale` to `auxContextSurfaceScale`.
        -   Renamed `aux.context.surface.size` to `auxContextSurfaceSize`.
        -   Renamed `aux.context.surface.minimized` to `auxContextSurfaceMinimized`.
        -   Renamed `aux.context.surface.defaultHeight` to `auxContextSurfaceDefaultHeight`.
        -   Renamed `aux.context.surface.movable` to `auxContextSurfaceMovable`.
        -   Renamed `aux.context.player.rotation.x` to `auxContextPlayerRotationX`.
        -   Renamed `aux.context.player.rotation.y` to `auxContextPlayerRotationY`.
        -   Renamed `aux.context.player.zoom` to `auxContextPlayerZoom`.
        -   Renamed `aux.context.devices.visible` to `auxContextDevicesVisible`.
        -   Renamed `aux.context.inventory.color` to `auxContextInventoryColor`.
        -   Renamed `aux.context.inventory.height` to `auxContextInventoryHeight`.
        -   Renamed `aux.context.inventory.pannable` to `auxContextInventoryPannable`.
        -   Renamed `aux.context.inventory.resizable` to `auxContextInventoryResizable`.
        -   Renamed `aux.context.inventory.rotatable` to `auxContextInventoryRotatable`.
        -   Renamed `aux.context.inventory.zoomable` to `auxContextInventoryZoomable`.
        -   Renamed `aux.context.inventory.visible` to `auxContextInventoryVisible`.
        -   Renamed `aux.context.pannable` to `auxContextPannable`.
        -   Renamed `aux.context.pannable.min.x` to `auxContextPannableMinX`.
        -   Renamed `aux.context.pannable.max.x` to `auxContextPannableMaxX`.
        -   Renamed `aux.context.pannable.min.y` to `auxContextPannableMinY`.
        -   Renamed `aux.context.pannable.max.y` to `auxContextPannableMaxY`.
        -   Renamed `aux.context.zoomable` to `auxContextZoomable`.
        -   Renamed `aux.context.zoomable.min` to `auxContextZoomableMin`.
        -   Renamed `aux.context.zoomable.max` to `auxContextZoomableMax`.
        -   Renamed `aux.context.rotatable` to `auxContextRotatable`.
        -   Renamed `stripe.publishableKey` to `stripePublishableKey`.
        -   Renamed `stripe.secretKey` to `stripeSecretKey`.
        -   Renamed `stripe.charges` to `stripeCharges`.
        -   Renamed `stripe.successfulCharges` to `stripeSuccessfulCharges`.
        -   Renamed `stripe.failedCharges` to `stripeFailedCharges`.
        -   Renamed `stripe.charge` to `stripeCharge`.
        -   Renamed `stripe.charge.receipt.url` to `stripeChargeReceiptUrl`.
        -   Renamed `stripe.charge.receipt.number` to `stripeChargeReceiptNumber`.
        -   Renamed `stripe.charge.description` to `stripeChargeDescription`.
        -   Renamed `stripe.outcome.networkStatus` to `stripeOutcomeNetworkStatus`.
        -   Renamed `stripe.outcome.reason` to `stripeOutcomeReason`.
        -   Renamed `stripe.outcome.riskLevel` to `stripeOutcomeRiskLevel`.
        -   Renamed `stripe.outcome.riskScore` to `stripeOutcomeRiskScore`.
        -   Renamed `stripe.outcome.rule` to `stripeOutcomeRule`.
        -   Renamed `stripe.outcome.sellerMessage` to `stripeOutcomeSellerMessage`.
        -   Renamed `stripe.outcome.type` to `stripeOutcomeType`.
        -   Renamed `stripe.errors` to `stripeErrors`.
        -   Renamed `stripe.error` to `stripeError`.
        -   Renamed `stripe.error.type` to `stripeErrorType`.
-   Improvements
    -   Added the `renameTagsFromDotCaseToCamelCase()` function to help with updating bots from the old tag style to the new tag style.
        -   Use this function on bots that were using the old tag naming style but you want to use the new style.
        -   Note that this only renames the tags already existing on the bot. It does not fix any code that might be stored in the bot.
        -   Usage: `renameTagsFromDotCaseToCamelCase(bot)`
    -   Added the `bot` variable to all functions and formulas.
        -   Replacement for `this`.
    -   Added the `getMod()` function to be able to get all the tags on a bot.
        -   Returns a mod containing all the tag values on the bot.
        -   The returned mod is always up to date with the bot's current values.
        -   Calling `mod.export()` on the returned mod will save the tag code to JSON.
            -   For example, if you have a formula `=123`, then `mod.export(getMod(bot))` will return JSON containing `tag: "=123"` instead of `tag: 123`.
    -   Added the `tags` variable to all functions and formulas.
        -   This is a quick shortcut for `let tags = getMod(bot)` at the beginning of a script/formula.
        -   The `tags` variable has some caveats when used in formulas. Namely that the formulas won't be automatically updated when another tag referenced from the formula is updated. (Use `getTag()` for full support)
        -   Supports autocomplete for all tags.

## V0.11.8

### Date: 12/3/2019

### Changes:

-   Improvements
    -   Added a new system for managing causal trees.
        -   This new system has improvements for performance and reliability.
        -   It also adds support for revision history. (The controls will be coming in a future update)
        -   Every new channel will use the new system while old channels will continue to use the old one.
        -   Everything should function exactly the same as before.
    -   Changed the .aux file format.
        -   The new format is based on the bots state and is easily human readable/writable.
        -   This is different from the old format where a list of atoms was stored.
        -   Downloading a channel will give you a .aux file with the new format.
        -   Uploading a channel supports both the old format and the new format.

## V0.11.7

### Date: 11/27/2019

### Changes:

-   Improvements
    -   Changed the functionality of the table view's filterying system to be inverted.
    -   Attempting to drag a bot onto a bot with `aux.stackable` set to false will now cause the dragged bot to pass through the other bot as if it was not there.
-   Bug Fixes
    -   Resolved issue of player inventory resizing showing a reset on each change.
    -   Tag values that are objects are displayed as JSON.Stringified text. ie `{ field: "myValue" }`
        -   Known Issue: Modifying these displayed strings will convert the tag value to a string
    -   When Moving the camera via `player.MoveTo()`, the pan distance is now set correctly so pan limits are absolute.

## V0.11.6

### Date: 11/6/2019

### Changes:

-   Improvements
    -   Added the `server.setupChannel(channel, botOrMod)` function.
        -   This sends a `setup_channel` action to the server which, if executed using `action.perform()`, will create a channel if it doesn't already exist and place a clone of the given bot or mod in it.
        -   Takes 2 parameters:
            -   `channel` - The channel that should be created.
            -   `botOrMod` - (Optional) The bot or mod that should be cloned and placed inside the new channel. `onCreate()` is triggered after the bot or mod is created so you can use that to script custom setup logic.
        -   As mentioned above, you have to receive the `device` action in `onAnyAction()` and do an `action.perform(that.action.event)` to allow channels to be setup via this function.

## V0.11.5

### Date: 10/31/2019

### Changes:

-   Improvements
    -   Added the `player.replaceDragBot(botOrMod)` function.
        -   When used inside of `onBotDrag()` or `onAnyBotDrag()`, it will set the bot/mod that the user is dragging.
        -   Use this to implement clone or cloneAsMod style functionality.
    -   Added the ability to create temporary bots using the `createTemp()` function.
        -   This function behaves exactly the same as `create()` but the created bot is temporary, which means it won't be shared and will be deleted upon refresh.
-   Changes
    -   Renamed `aux.movable` to `aux.draggable`.
        -   `aux.draggable` now only woks with `true` and `false` values.
        -   The `pickup` and `drag` options have been moved to a new tag `aux.draggable.mode`.
        -   The `clone` and `cloneMod` options have been removed.
            -   You will need to use the new `player.replaceDragBot()` API to replicate `clone` and `cloneMod` behavior.
    -   Removed the `aux.mergeable` tag.
        -   It has been replaced with the `aux.stackable` tag.
    -   Removed the `aux.mod` and `aux.mod.mergeTags` tags.
    -   Renamed the `local` bot to the `cookie` bot.
        -   This is supposed to help make it clear that the bot data is stored in the browser and will be cleared when the browser's data is cleared.
    -   Renamed the `aux.users` context to `aux-users`.
    -   Added the `aux.inventory.height` tag which controls the default height of the inventory on all contexts when set of the config bot.
        -   The `aux.context.inventory.height` tag has been updated to only work on the context bot.
    -   Removed names from the other player frustums.
    -   Removed `aux.whitelist`, `aux.blacklist`, and `aux.designers`.
-   Bug Fixes
    -   Fixed an issue that would cause duplicate users to be created all the time.
    -   Fixed an issue that prevented other users from being rendered.
    -   Fixed an issue that caused all users to use channel designer colors.

## V0.11.4

### Date: 10/29/2019

### Changes:

-   Bug Fixes
    -   Fixed an issue in production builds that pre-processed the QR Code scanner code with babel. As a result, async code in the QR Code scanner failed because the babel polyfill is not being used.

## V0.11.3

### Date: 10/28/2019

### Changes:

-   Improvements
    -   Improved the vendor JavaScript bundle size by removing unused code.
        -   Refactored `three-vrcontroller-module` to use the `three` package instead of `three-full` so we don't duplicate Three.js.
        -   Removed unused shims (PEP.js, `webrtc-adapter`).
        -   Refactored `lodash` imports to directly import the modules that are used.
            -   This helps with dead code eliminiation.
    -   Added the ability to save and load files.
        -   New functions:
            -   `server.saveFile(filename, data, options)`
                -   `filename` is a string and should start with `/drives/`.
                -   `data` is a string of the data to store.
                -   `options` is an object with the following properties:
                    -   `callbackShout` A shout that should happen on the server when the file is done saving.
                    -   `overwriteExistingFile` A boolean that indicates if existing files should be overwritten. (defaults to false)
            -   `server.loadFile(filename, options)`
                -   `filename` is a string and should start with `/drives/`.
                -   `options` is an object with the following properties:
                    -   `callbackShout` A shout that should happen on the server when the file is done loading.
        -   Note that the save file and load file tasks must be enabled via the `onAnyAction()` listener.
            -   You can enable it via using this code:
            ```javascript
            if (that.action.type === 'device') {
                if (
                    ['save_file', 'load_file'].indexOf(
                        that.action.event.type
                    ) >= 0
                ) {
                    action.perform(that.action.event);
                }
            }
            ```
        -   All files from USB drives are stored under the `/drives` directory and the USB drives themselves are numbered starting with 0.
            -   To load a file from USB drive #1, use `server.loadFile("/drives/0/myFile")`.
            -   To save a file to USB drive #2, use `server.saveFile("/drives/1/myFile", data)`.
    -   Removed several options from the side menu:
        -   Removed the channel name from the top of the menu.
        -   Removed the login status from the top of the menu.
        -   Removed the login/logout options from the menu.
            -   The "Logout" option will still be available if you are logged in as a non-guest.
            -   Once you are logged out, then the option will dissapear.
        -   Removed the "Add Channel" option from the menu in AUXPlayer.
-   Bug Fixes
    -   Fixed an issue that prevented the `removeTags()` function from working when given an array of bots.

## V0.11.2

### Date: 10/23/2019

### Changes:

-   Improvements
    -   Improved initial loading time by up to 70%.
    -   Added the ability to choose which camera is used for QR and Barcode scanning.
        -   The following functions have been improved:
            -   `player.openQRCodeScanner(camera)`
            -   `player.openBarcodeScanner(camera)`
        -   The `camera` parameter is optional and takes 2 values: `"front"` or `"rear"`.
    -   Add the `LOCAL_IP_ADDRESS` environment variable which controls the private IP Address that the directory client reports.
    -   Added the ability to serve files from an external folder.
        -   Makes it easy for us to map USB drives into the folder and have them be automatically served to AUX users.
-   Changes
    -   User bots no longer register their own context. Instead, a new bot has been created to host the `aux.users` context.
        -   Improves performance of AUXes with many user bots with the same username.
        -   Existing user bots are not affected. They will be deleted automatically if given enough time. Alternatively, you can delete them using `destroy(getBots("#aux._user"))`.
-   Bug Fixes
    -   Fixed an issue where bots would have the incorrect height because of conflicts in a caching mechanism.
    -   Audio will now trigger on ios devices and on the safari browser.

## V0.11.1

### Date: 10/21/2019

### Changes:

-   Improvements
    -   Added in `player.playSound()` function, will play a sound, given by the url path, once.
-   Bug Fixes
    -   Fixed issue where default panning tag locked the vertical movement in player.

## V0.11.0

### Date: 10/18/2019

### Changes:

-   Improvements
    -   Made the menu item count badge a lighter gray.
    -   Removed the item count badge from the menu.
    -   Removed the dropdown aspect of the menu.
-   Changes

    -   Made the menu item count badge a lighter gray.
    -   Removed the admin channel and admin-channel specific functionality.
        -   This means that there are no more user account bots or channel bots.
            -   You can login as anyone from any device without requiring additional authentication.
            -   You can access any channel. No need to create a channel first. (because there are no channel bots anymore)
            -   The connection counts are now stored in the config bot of the channel.
            -   Connection limits no longer work since they were set on the channel bot in the admin channel.
            -   Username whitelists and blacklists still work, but they rely on client-side script execution instead of server-side execution.
        -   It also means there is no admin role. For now, everyone has admin permissions.
        -   `action.perform()` now needs to be used to run actions on the server.
            -   You can send an action to the server using the `remote()` function.
            -   The server will receive the action in its `onAnyAction()` as `that.action.type === "device"`
            -   `onAnyAction()` has to detect remove events and execute the inner action via `action.perform(that.action.event)`.
        -   The following functions have been removed:
            -   `server.grantRole()`
            -   `server.revokeRole()`
        -   The following functions are not executed by default and require a custom `onAnyAction()` to handle them.
            -   `server.backupAsDownload()`
            -   `server.backupToGithub()`
            -   `server.shell()`
        -   `server.backupAsDownload()` has been updated to accept a "session selector" which determines which session the ZIP file should be sent to.
            -   ex. `server.backupAsDownload({ username: getTag(player.getBot(), "#aux._user") })`
        -   Removed the `aux._lastEditedBy` tag.
            -   This tag was automatically set to the ID of the user whenever a bot was edited.
            -   Currently, it is extra cruft that is not needed and could be easily implemented via `onAnyAction()`.
    -   Centered the menu above the player inventory.
    -   Increased menu text size.
    -   Added in new camera range tags: `aux.context.zoomable.min`, `aux.context.zoomable.max` `aux.context.pannable.min.x`, `aux.context.pannable.max.x`, `aux.context.pannable.min.y`, `aux.context.pannable.max.y`.

-   Bug Fixes
    -   Removed hidden inventory dragging hitboxes when inventory is set to non-visible.

## V0.10.10

### Date: 10/11/2019

### Changes:

-   Bug Fixes
    -   Fixed an issue where sometimes DependencyManager would be given a bot that was undefined which would crash the simulation.

## V0.10.9

### Date: 10/11/2019

### Changes:

-   Bug Fixes
    -   Fixed the ability to make other users admins.

## V0.10.8

### Date: 10/09/2019

### Changes:

-   Improvements
    -   Added a Content-Security-Policy to HTML Modals which prevents them from including scripts of any kind.
        -   This prevents malicious users from executing cross-channel scripting attacks.
        -   Scripts are still allowed in iframes loaded from external domains. (like youtube)
-   Bug Fixes
    -   Disabled the site-wide Content-Security-Policy.
        -   Many devices enforce Content-Security-Policy differently and so it is difficult to find an option which is secure and compatible.

## V0.10.7

### Date: 10/09/2019

### Changes:

-   Bug Fixes
    -   Added a workaround for an issue with Amazon Kindle tablets that caused the Content-Security-Policy to not work correctly.
        -   Downside is that security is less effective since now HTML modals can load whatever scripts they want. (XSS threat)
        -   As a result, this workaround is only applied to Kindle devices.

## V0.10.6

### Date: 10/08/2019

### Changes:

-   Bug Fixes
    -   Fixed labels.

## V0.10.5

### Date: 10/08/2019

### Changes:

-   Improvements
    -   Added the `player.showHtml(html)` function that shows a modal with the given HTML.
        -   Optimized for embedding YouTube videos but works with any arbitrary HTML.
        -   Embedding JavaScript is not supported.
-   Bug Fixes
    -   Fixed an issue that prevented tabs with the same URL from seeing each other's changes to the local bot.

## V0.10.4

### Date: 10/08/2019

### Changes:

-   Improvements
    -   Added `onAnyAction()` action tag to intercept and change actions before they are executed.
        -   `onAnyAction()` runs for every action, including when a bot is created, changed, or deleted.
        -   Every action is an object with a `type` property.
            -   The `type` property is a string that indicates what the action does.
            -   Here is a partial list of types:
                -   `add_bot`: A bot should be added (i.e. created).
                -   `remove_bot`: A bot should be removed (i.e. deleted).
                -   `update_bot`: A bot should be updated.
                -   `apply_state`: The given bot state should be applied. (i.e. a set of bots should be created/updated)
                -   `shout`: A shout should be executed.
                -   `show_toast`: A toast message should be shown on the device.
                -   `show_barcode`: A barcode should be shown.
                -   `tween_to`: The camera should be tweened to show a bot.
        -   `that` is an object with the following properties:
            -   `action`: The action that is going to be executed.
        -   Forking a channel clears the `onAnyAction()` on the config bot.
            -   This is so that you can recover from broken states and also gives the person who forked the AUX full control over the fork.
    -   Added two new script functions:
        -   `action.reject(action)`: Prevents the given action from being performed. Returns the rejection action.
        -   `action.perform(action)`: Adds the given action to the performance queue so it will be performed. This can be used to re-enable an action after it has been rejected (you can also reject the rejection action). Returns the action that will be performed.
    -   Added a `local` bot which is stored in the browser's local storage.
        -   The `local` bot is a bot that is unique to the device and channel.
        -   You can access the bot by querying for it: `getBot("#id", "local")`.
    -   Renamed `onShout()` to `onAnyListen()`.
    -   Added `onListen()` which is an alternative to `onAnyListen()` that is only called on the targeted bots.
    -   Added ability to set duration of toast, `plater.toast("message", durationNum)`.
    -   Made the background for the menu label gray.

## V0.10.3

### Date: 10/04/2019

### Changes:

-   Improvements
    -   Added tags to control panning, zooming, and rotating the main camera.
        -   `aux.context.pannable`: Controls whether the main camera is able to be panned.
        -   `aux.context.zoomable`: Controls whether the main camera is able to be zoomed.
        -   `aux.context.rotatable`: Controls whether the main camera is able to be rotated.
    -   Added `player.moveTo()` to instantly tween the camera to a bot.
        -   In the future, custom tween durations will be supported.
    -   Changed the low camera angle limit to 32 degrees from 10 degrees.
    -   `onCombineExit` action will now fire alongside the `onCombine` action.
    -   Newly created contexts will no longer be autoselected.
    -   Toast messages will now only remain on screen for 2 seconds.
    -   Added the ability to send webhooks from the server.
        -   You can also tell the server to send a webhook via `remote(webhook())`.
        -   This is useful for getting around CORS issues.
-   Bug Fixes
    -   Fixed `player.tweenTo()` to not change the zoom level when it is not specified.
    -   Tweens will now work better with the `onPlayerEnterContext` action.

## V0.10.2

### Date: 09/27/2019

### Changes:

-   Bug Fixes
    -   Resolved issues with context changing affecting base simulation identifier.
    -   Invoke a camera reset upon changing contexts via `player.goToContext()`.

## V0.10.1

### Date: 09/26/2019

### Changes:

-   Improvements
    -   Browser tab will now update to correct context when switched to with `player.goToContext()`.
-   Bug Fixes
    -   Resolved error in inventory setup causing runtime issues.

## V0.10.0

### Date: 09/25/2019

### Changes:

-   Improvements
    -   Added the ability to send and receive webhooks.
        -   Send webhooks using the following functions:
            -   `webhook(options)` - options is an object that takes the following properties:
                -   `method` - The HTTP Method that should be used for the request.
                -   `url` - The URL that the request should be made to.
                -   `responseShout` - (Optional) The shout that should happen when a response is received from the server.
                -   `headers` - (Optional) The HTTP headers that should be sent with the request.
                -   `data` - (Optional) The data that should be sent with the request.
            -   `webhook.post(url, data, options)` - Sends a HTTP Post request.
                -   `url` - The URL that the request should be made to.
                -   `data` - (Optional) The data that should be sent with the request.
                -   `options` - (Optional) An object that takes the following properties:
                    -   `responseShout` - (Optional) The shout that should happen when a response is received from the server.
                    -   `headers` - (Optional) The headers that should be sent with the request.
        -   Receive webhooks by registering a handler for the `onWebhook()` action and send requests to `https://auxplayer.com/{context}/{channel}/whatever-you-want`.
            -   `onWebhook()` is shouted to the channel that the request was made to and `that` is an object with the following properties:
                -   `method` - The HTTP Method that the request was made with.
                -   `url` - The URL that the request was made to.
                -   `data` - The JSON data that the request included.
                -   `headers` - The HTTP headers that were included with the request.
    -   Added the ability to spy on shouts and whispers via the `onShout()` event.
        -   `onShout()` is executed on every bot whenever a shout or whisper happens.
            -   It is useful for tracking what shouts are being made and modifying responses.
            -   Also useful for providing default behaviors.
            -   `that` is an object with the following properties:
                -   `name` is the name of the action being shouted.
                -   `that` is the argument which was provided for the shout.
                -   `targets` is an array of bots that the shout was sent to.
                -   `listeners` is an array of bots that ran a script for the shout.
                -   `responses` is an array of responses that were returned from the listeners.
    -   Added events to notify scripts when channels become available.
        -   The following events have been added:
            -   `onChannelSubscribed()` - happens the first time a channel is loaded. Sent to every channel that is currently loaded.
            -   `onChannelUnsubscribed()` - happens when a channel is unloaded. Sent to every channel that remains after the channel is unloaded.
            -   `onChannelStreaming()` - happens when a channel is connected and fully synced. Sent to every channel that is currently loaded.
            -   `onChannelStreamLost()` - happens when a channel is disconnected and may not be fully synced. Sent to every channel that is currently loaded.
            -   For all events, `that` is an object with the following properties:
                -   `channel` - The channel that the event is for.
        -   The following events have been removed:
            -   `onConnected()`
            -   `onDisconnected()`
    -   Added in tags to change the state of the inventory's camera controls:
        -   `aux.context.inventory.pannable` enables and disables the inventory's ability to pan, off by default.
        -   `aux.context.inventory.resizable` enables and disables the inventory's drag to resize functionality, on by default.
        -   `aux.context.inventory.rotatable` enables and disables the inventory's ability to rotate, on by default.
        -   `aux.context.inventory.zoomable` enables and disables the inventory's ability to zoom, on by default.
-   Bug Fixes
    -   Resolved issue with the near cliiping plane for the sheet's minifile image.
    -   Resolved issues with the create empty bot button not functioning sometimes on mobile.

## V0.9.40

### Date: 09/20/2019

### Changes:

-   Improvements
    -   Reworked the login functionality to use popups instead of dedicated pages.
        -   The login page has been split into two popups:
            -   The login popup (account selector).
            -   The authorization popup (QR Scanner).
        -   The login popup has the following functions:
            -   It can be opened by the "Login/Logout" button in the menu.
            -   It will display a list of accounts that can be used to login.
            -   If no accounts are available, then a username box will be shown.
            -   If accounts are available, a new account can be added by clicking the "+" button at the bottom of the list.
            -   At any time, the user can close the popup to keep their current login.
            -   They can also select the "Continue as Guest" option to login as a guest.
        -   The authorization popup has the following functions:
            -   It is opened automatically when the user needs to scan an account code.
            -   It contains the QR Code scanner to scan the account code.
            -   It also contains an input box to manually enter the code.
            -   Closing the popup automatically logs the user in as a guest.
    -   Made the account QR Code blue.
    -   Added the ability to click the account QR Code to copy it to the clipboard.
-   Bug Fixes
    -   Fixed a couple communication issues between the server and client during login.
        -   One such issue could potentially leave the client in state where future changes would not be synced to the server.

## V0.9.39

### Date: 09/19/2019

### Changes:

-   Improvements
    -   Added support for accepting payments via Stripe.
        -   To get started with Stripe, first register for an account on [their website](https://dashboard.stripe.com/register).
        -   Second, copy your publishable key from the stripe dashboard and add it to the channel's config file in the `stripe.publishableKey` tag.
        -   Third, make a new channel. This will be the "processing" channel which will contain all the information actually needed to charge users for payments. And contain the code to actually complete a charge.
            -   In this channel, add your Stripe secret key to the config file in the `stripe.secretKey` tag.
        -   At this point, you are all setup to accept payments. Use the following functions:
            -   `player.checkout(options)`: Starts the checkout process for the user. Accepts an object with the following properties:
                -   `productId`: The ID of the product that is being purchased. This is a value that you make up to distinguish different products from each other so you know what to charge.
                -   `title`: The title message that should appear in the checkout box.
                -   `description`: The description message that should appear in the checkout box.
                -   `processingChannel`: The channel that payment processing should happen on. This is the channel you made from step 3.
                -   `requestBillingAddress`: Whether to request billing address information with the purchase.
                -   `paymentRequest`: Optional values for the "payment request" that gives users the option to use Apple Pay or their saved credit card information to checkout. It's an object that takes the following properties:
                    -   `country`: The two-letter country code of your Stripe account.
                    -   `currency`: The three letter currency code. For example, "usd" is for United States Dollars.
                    -   `total`: The label and amount for the total. An object that has the following properties:
                        -   `label`: The label that should be shown for the total.
                        -   `amount`: The amount that should be charged in the currency's smallest unit. (cents, etc.)
            -   `server.finishCheckout(options)`: Finishes the checkout process by actually charging the user for the product. Takes an object with the following properties:
                -   `token`: The token that was produced from the `onCheckout()` call in the processing channel.
                -   `amount`: The amount that should be charged in the currency's smallest unit.
                -   `currency`: The three character currency code.
                -   `description`: The description that should be included in the receipt.
                -   `extra`: Extra data that should be sent to the `onPaymentSuccessful()` or `onPaymentFailed()` actions.
        -   Additionally, the following actions have been added:
            -   `onCheckout()`: This action is called on both the normal channel and the processing channel when the user submits a payment option to pay for the product/service. `that` is an object with the following properties:
                -   `token`: The Stripe token that was created to represent the payment details. In the processing channel, this token can be passed to `server.finishCheckout()` to complete the payment process.
                -   `productId`: The ID of the product that is being purchased. This is useful to determine which product is being bought and which price to charge.
                -   `user`: (Processing channel only) Info about the user that is currently purchasing the item. It is an object containing the following properties:
                    -   `username`: The username of the user. (Shared for every tab & device that the user is logged into)
                    -   `device`: The device ID of the user. (Shared for every tab on a single device that the user is logged into)
                    -   `session`: The session ID of the user. (Unique to a single tab)
            -   `onPaymentSuccessful()`: This action is called on the processing channel when payment has been accepted after `server.finishCheckout()` has completed. `that` is an object with the following properties:
                -   `bot`: The bot that was created for the order.
                -   `charge`: The info about the charge that the Stripe API returned. (Direct result from [`/api/charges/create`](https://stripe.com/docs/api/charges/create))
                -   `extra`: The extra info that was included in the `server.finishCheckout()` call.
            -   `onPaymentFailed()`: This action is called on the processing channel when payment has failed after `server.finishCheckout()` was called. `that` is an object with the following properties:
                -   `bot`: The bot that was created for the error.
                -   `error`: The error object.
                -   `extra`: The extra info that was included in the `server.finishCheckout()` call.
    -   Added the ability to send commands directly to users from the server via the `remote(command, target)` function.
        -   For example, calling `remote(player.toast("hi!"), { username: 'test' })` will send a toast message with "hi!" to all sessions that the user "test" has open.
        -   This is useful for giving the user feedback after finishing the checkout process.
        -   Currently, only player commands like `player.toast()` or `player.goToURL()` work. Shouts and whispers are not supported yet.

## V0.9.38

### Date: 09/16/2019

### Changes:

-   Improvements
    -   Added the ability for the directory client to automatically connect to an AUX Proxy.
        -   Can be controlled by using the `PROXY_TUNNEL` environment variable which should be set to the WebSocket URL that the client should try to tunnel to.
        -   Also needs to have the `UPSTREAM_DIRECTORY` environment variable set to the URL of the directory that the client should register with and get its tokens from.
        -   The `casualsimulation/aux-proxy` docker image is a tunnel server that can handle automatically accepting and managing tunnels for directory clients.
        -   For example, you can get a basic tunnel system going by setting up the `casualsimulation/aux-proxy` docker image at a URL like `proxy.auxplayer.com` and setting the `PROXY_TUNNEL` environment variable for the `casualsimulation/aux` image to `wss://proxy.auxplayer.com`.
            -   When the client grabs a token from the configured `UPSTREAM_DIRECTORY`, it will then try to connect to `wss://proxy.auxplayer.com` to establish a tunnel for the `external-{key}` subdomain.
            -   Once the tunnel is established, any traffic directed at `external-{key}.auxplayer.com` which is routed to the same server that hosts `proxy.auxplayer.com` will be forwarded onto the tunnel client which will then server the AUX experience.
            -   In effect, this lets a AUXPlayer experience hosted from an internal network be accessible from outside the network via using a reverse tunnel server. (This lets us get around NAT without things like UPNP)
-   Bug Fixes
    -   Copying the workspace will now copy the context bot as well.
    -   Removing a bot via code it should no longer set the selection to a mod.

## V0.9.37

### Date: 9/13/2019

### Changes:

-   Improvements
    -   Added an AUX Proxy web service that can temporarilly authorize a proxy connection for a local AUX.
    -   Added a package that provides the ability to create tunnels via websockets.

## V0.9.36

### Date: 9/13/2019

### Changes:

-   Bug Fixes
    -   Fixed an issue with dragging files on a non-default grid scale in AUXPlayer.

## V0.9.35

### Date: 9/11/2019

### Changes:

-   Improvements
    -   Changing the player inventory's height via the height slider will now set the inventory items to be correctly bottom aligned.
-   Bug Fixes
    -   Resolved issues with dragging bots and minimized contexts onto the background in builder.
    -   Resolved issues with sizing differences of the player inventory between pc and mobile platforms.
    -   Fixed the directory client to send the correct IP Address.
    -   Fixed the directory service to handle errors when sending webhooks.

## V0.9.34

### Date: 9/10/2019

### Changes:

-   Improvements
    -   Added the ability to set which IP Addresses should be trusted as reverse proxies.
        -   Setting this value will allow the server to determine the actual IP Address of visiting users and which protocol they are actually using to load data.
        -   Can be controlled with the `PROXY_IP_RANGE` environment variable.
            -   Supports a single IP Address, or a CIDR IP Address range.

## V0.9.33

### Date: 9/10/2019

### Changes:

-   Improvements
    -   Added a service which can send information to the configured directory at periodic intervals.
        -   By default, the information gets sent on startup and every 5 minutes afterwards.
            -   `key`: The SHA-256 hash of the hostname plus the loopback interface's MAC address.
            -   `password`: The password that was generated on the device to authenticate to the directory.
            -   `publicName`: The hostname of the device.
            -   `privateIpAddress`: The IPv4 Address of the first non-loopback interface sorted by interface name. This is supposed to be the LAN IP that the device has.
        -   The directory that the client reports to (the upstream) can be configured using the `UPSTREAM_DIRECTORY` environment variable. If it is not set, then the client is disabled in production.

## V0.9.32

### Date: 9/10/2019

### Changes:

-   Improvements
    -   Changed and condensed the action tags: `onDropInContext()`, `onAnyDropInContext()`, `onDropInInventory()`, `onAnyDropInInventory()`, `onDragOutOfContext()`, `onAnyDragOutOfContext()`, `onDragOutOfInventory()` and `onAnyDragOutOfInventory()` to `onBotDrop()`, `onAnyBotDrop()`, `onBotDrag()`, `onAnyBotDrag()`.
    -   Setup new 1x7 player inventory layout, works with dynamic changes to width, currently not working with dynamic changes to height.
    -   Changed range of `aux.context.inventory.height` from 0 to 1 to instead be 1 to 10 defining the default number of rows to view in the inventory on page load.
    -   Added an API for the AUX Directory.
        -   Stores a list of AUXes and their IP addresses to make it easy to discover AUXPlayers that share the same public IP address with you.
        -   Controllable with the `DIRECTORY_TOKEN_SECRET` and `DIRECTORY_WEBHOOK` environment variables.
        -   If the `DIRECTORY_TOKEN_SECRET` environmenv variable is not specified, then the directory API will not be enabled.
        -   Make sure to use a long secure random value for the `DIRECTORY_TOKEN_SECRET`.
        -   The `DIRECTORY_WEBHOOK` variable specifies the URL that updated entry information should be POSTed to.
            -   The message contains a JSON object with the following data:
                -   `key`: The key/hash that the uniquely identifies the AUX that was updated.
                -   `externalIpAddress`: The external (public facing) IP Address that the AUX is using.
                -   `internalIpAddress`: The internal (non-public facing) IP Address that the AUX is using.
        -   The following API Endpoints have been added:
            -   `GET /api/directory`
                -   Gets a list of AUXPlayers that share the same public IP Address as you.
                -   Each entry in the list contains the name of the AUXPlayer and the URL that it can be accessed at.
            -   `PUT /api/directory`
                -   Creates / Updates the entry for an AUXPlayer.
                -   The request must contain the following values as a JSON object:
                    -   `key`: The unique key identifying the AUXPlayer. Recommended to use a hash of the MAC address and hostname.
                    -   `privateIpAddress`: The local network IP Address that has been assigned to the AUXPlayer.
                    -   `publicName`: The name that can be shown to other users publicly.
                    -   `password`: The password that is required to update the record. If this is the first request for the `key` then the password will be saved such that the record can only be updated in the future when given the same password.
-   Bug Fixes
    -   Unbound `aux.context.player.rotation.x` and `aux.context.player.rotation.y` from one another to let the user only need to fill in one of the fields for player's initial rotation to work.

## V0.9.31

### Date: 9/05/2019

### Changes:

-   Improvements
    -   Added in a `mod.subtract` function to removed certain tags defined by a mod.
    -   Added the ending grid position to the drag and drop context actions.
    -   Added the new `createdBy()` function that get the filter of bots that have been created by another bot.
    -   Set the drag and drop actions to return more consistant variables.
    -   Removed the hamburger menu icon and the menu text from the player's menu.
    -   Player's menu will now open then items are added to it from an empty state.
    -   Removed unneeded function from the project: `getBotsInContext`, `getBotsInStack`, `getFilessAtPosition`, `getNeighboringBots`.
-   Bug Fixes
    -   Set the bot in the drag and drop actions to no longer return multiple bots.
    -   Cleaned up missed text artifact on the loading popup in player.
    -   Setting the initial zoom of the player in the context without setting anything for the rotation will no longer rotate the initial player.
    -   Resolved issue with wall height not getting set correctly when the context the bot is on is moved vertically.
    -   Fix issue with the bot returned from a drag and drop action.
    -   Sheet will now remain open when deleting a bot.
    -   Fixed `onCombine()` actions to pass the other bot as `that.bot`.

## V0.9.30

### Date: 08/28/2019

### Changes:

-   Improvements
    -   Split the player inventory's resizing bar into two and placed them at the top corners of the inventory.
    -   Halved the inventory's gap spacing when on moble for a larger inventory.
    -   Improved the label textbox to resize to fix bot that have a high width value.
    -   The drop action tags: `onDropInContext()`, `onAnyDropInContext()`, `onDropInInventory()` and `onAnyDropInInventory()` now return the previous context the bots were in before the drop.
    -   Allow the context to set the player's default zoom with the tag `aux.context.player.zoom` and its rotation with the tags `aux.context.player.rotation.x` and `aux.context.player.rotation.y`.
    -   Changed the loading popup to have improved readability and removed wanted information from the player's loading popup.
    -   Added the ability to show and scan barcodes.
        -   Barcodes can be shown via the `player.showBarcode(code, format)` function.
            -   The `format` parameter accepts the following options:
                -   [`code128`](https://en.wikipedia.org/wiki/Code_128) (Code 128) (default)
                -   [EAN](https://en.wikipedia.org/wiki/International_Article_Number)
                    -   `ean13` (EAN-13)
                    -   `ean8` (EAN-8)
                    -   `upc` (UPC-A)
                -   [`itf14`](https://en.wikipedia.org/wiki/ITF-14) (ITF-14)
                -   [`msi`](https://en.wikipedia.org/wiki/MSI_Barcode) (MSI)
                -   [`pharmacode`](https://en.wikipedia.org/wiki/Pharmacode) (Pharmacode)
                -   [`codabar`](https://en.wikipedia.org/wiki/Codabar) (Codabar)
        -   The barcode scanner can be opened via the `player.openBarcodeScanner()` function.
            -   The following barcode types can be scanned:
                -   Code 128
                -   Code 39
                -   Code 93
                -   EAN-13
                -   EAN-8
                -   UPC-A
                -   UPC-C
                -   Codeabar
            -   When a barcode is scanned the `onBarcodeScanned()` event will be sent containing the barcode that was detected.
            -   Also supports `onBarcodeScannerOpened()` and `onBarcodeScannerClosed()`.
    -   Added menus back to AUXPlayer.
    -   Added `byMod()` as an additional way to query bots.
        -   Convienent way to query bots by multiple tags at once.
        -   Usage:
            -   `getBots(byMod({ "aux.color": "red", "aux.scale": 2 }))` gets all the bots with `aux.color` set to `"red"` and `aux.scale` set to `2`.
            -   `getBots(byMod({ "aux.color": null, "aux.label": "Hi!" }))` gets all the bots without an `aux.color` but with `aux.label` set to `"Hi!"`.
-   Bug Fixes
    -   Resolved issue with new contexts adding an incorrect tag to the sheet.
    -   Changed the dynamic aspect ratio to a stable one for the inventory scaling.

## V0.9.29

### Date: 08/23/2019

### Changes:

-   Improvements
    -   Changed `hasFileInInventory()` function to `hasBotInInventory()`.
    -   Changed `onMerge()` action tag to `onMod()`.
    -   Changed `aux._editingFile` hidden tag to `aux._editingBot`.
    -   Gave the player inventory an offset from the bottom of the window so that it is floating.
    -   Deselecting one of 2 bots in multiselection mode will return the the sheet to single selection mode.
    -   Removed the direct aux view for now.
    -   Added new feature in sheet where clicking on a bot's tag will select all bots with that tag.
    -   Added a code editor.
        -   Loads only on desktop/laptop.
        -   For the best experience, use with the full size sheet.
        -   Features:
            -   Syntax highlighting for action tags and formulas.
                -   Normal tags don't get syntax highlighting.
            -   Syntax checking.
            -   Autocomplete for tags.
                -   Triggered by typing `#` or by pressing `Ctrl+Space`.
            -   Autocomplete for formula/action API functions.
                -   Triggered by typing or by pressing `Ctrl+Space`.
            -   Find references to API functions across actions/formulas.
                -   Trigger by putting the cursor on the tag and press `Shift+F12`.
            -   Find references to tags across actions/formulas.
                -   Trigger by putting the cursor on the tag and press `Shift+F12`.
            -   Auto formatting
                -   Trigger by typing `Alt+Shift+F`.
            -   Find & Replace
                -   Open the find tool by pressing `Ctrl+F`.
                -   Go to replace mode by toggling the arrow on the left side of the find tool.
        -   Other notes
            -   It is not currently possible to remove formulas using the code editor. Instead, you have to use the small tag input in the table to completely remove formulas.
    -   Changed menu button text of: `Channel doesn't exist. Do you want to create it?` to `Channel doesn't exist. Click here to create it.` for better user direction.
-   Bug Fixes
    -   Resolved issue of the `getBot()` function not working in the search bar.
    -   Allow the use of a channelID made up entirely of numbers.
    -   Resolved issue of `setTag()` not working with multiple files when fed a false or null value to set.
    -   Deleting a bot when in multiselection mode will no longer close the sheet.
    -   The `onPointerExit()` function will now execute before an `onPointerEnter()` function when hovering over multiple bots.
    -   Fixed issue in the `RemoveTags()` function where providing a string with a `.` in its tag section failed to remove the correct tags.
    -   The tag `aux.context` can now be set to a value type of boolean or number.
    -   Increased the timeout time on the `Create Channel` toast message to give it more processing time so it works more consistently.
    -   Fixed inconsistency between actual action tag `onAnyDropInContext` and what was appearing in the tag dropdown `onDropAnyInContext` to read correctly, and other similar cases of this.
    -   Changed the tag `aux.context.inventory.height` to work in the context bot's tag list.

## V0.9.28

### Date: 08/16/2019

### Changes:

-   Improvements
    -   Added the `onPointerUp()` action tag to fire on button release.
-   Bug Fixes
    -   Resolved issue where creating a new tag on one bot, deselecting all bots and attempting to add that same tag to a different bot resulted in a warning.
    -   Resolved issue stopping VR from functioning on Occulus Quest.

## V0.9.27

### Date: 08/14/2019

### Changes:

-   Improvements
    -   Added the context to the `that` of the `onAnyBotClicked()` action tag.
    -   Added the context to the `that` of the `onKeyDown()` and `onKeyUp` action tags.
    -   Removed the trashcan area that appears when dragging a bot.
    -   Added the bot and context to the `that` of the `onPointer` action tags.
    -   Improved the functionality of `getBots()` and `getBot()` by adding the ability to search by multiple parameters.
        -   [Github Issue](https://github.com/casual-simulation/aux/issues/8)
        -   The following functions have been added:
            -   `byTag(tag, value)`: Filters for bots that have the given tag and value.
            -   `inContext(context)`: Filters for bots that are in the given context.
            -   `inStack(bot, context)`: Filters for bots that are in the same stack as the given bot in the given context.
            -   `atPosition(context, x, y)`: Filters for bots that are at the given position in the given context.
            -   `neighboring(bot, context, direction)`: Filters for bots that are neighboring the given bot in the given context in the given direction.
            -   `either(filter1, filter2)`: Filters for bots that match either of the given filters.
            -   `not(filter)`: Filters for bots that do not match the given filter.
        -   As a result, it is now possible to use `getBots()` like this:
            -   `getBots(byTag("abc", 123), byTag("name", "test"))`
            -   `getBots(not(inContext("hello")))`
            -   `getBots(inContext("hello"), not(inStack(this, "hello")))`
            -   `getBots(atPosition("test", 1, 2))`
            -   `getBots(either(byTag("abc", true), byTag("def", true)))`
        -   You can still use the old syntax like `getBot("name", "bob")`.
    -   Improved the server to update a tag indicating whether a user is active or not.
        -   The tag is `aux.user.active` and is on every player bot.
        -   The user frustums have been updated to use this value for detecting if a player is active or not.
    -   Removed the depreciated tags: `aux.context.surface.grid`, `aux.context.surface.defaultHeight`, `aux.input`, `aux.input.target`, and `aux.input.placeholder`.
    -   Made the text editor in sheet go all way to the bottom of the screen when the sheet is toggled to fullscreen mode.
    -   Removed the `event()` function from action scripts.
-   Bug Fixes
    -   Destroying a bot will no longer keep a mod of the bot in the selection.
    -   Modballs will no longer appear as the file rendered when searching for bots.
    -   Added the missing `onPointerDown()` tag to the tag dropdown list.
    -   Fixed an issue that would cause the browser to be refreshed while in the process of Forking an AUX.
    -   The `player.currentChannel()` function will now work in builder.
    -   Fixed actions to be able to support using comments at the end of scripts.
    -   When clicking off of a search for config it will no longer show a mod being selected briefly.

## V0.9.26

### Date: 08/09/2019

### Changes:

-   Improvements
    -   Changed the "Subscribe to Channel" text to "Add Channel" in AUXPlayer.
    -   Changed the "powered by CasualOS" tagline to "CasualOS ☑️".
    -   Added the ability to copy/paste bots directly onto surfaces.
    -   Control clicking a bot and attempting to drag it will now result in cloning the bot.
    -   Removed the outline bars on the player inventory.
    -   Dragging files in AUXPlayer now pulls the selected bot out of the stack.
    -   Updating the `aux.scale.z` or `{context}.z` values on bots now updates the other bots in the same stack.
    -   Improved the sheet to show the filter buttons for every tag namespace.
    -   Added the ability to undo destroying a bot from the sheet.
    -   Changed the "channel does not exist" message to include a better call to action.
    -   Zooming and rotation from a `player.tweenTo()` call can now be canceled by user input.
-   Bug Fixes
    -   The zoom value and orbital values of the `player.tweenTo()` function have been clamped to their set limits to avoid issues.
    -   The inconsistancy of zoom number input between perspective and orthographic cameras with the `tweenTo` function has been fixed.
    -   Fixed the create channel button to refresh the page so that the channel is properly loaded.

## V0.9.25

### Date: 08/08/2019

### Changes:

-   Bug Fixes
    -   Fixed a spelling error in the hamburger menu.
    -   Fixed an issue that would cause recursive formulas to lock-up the channel.

## V0.9.24

### Date: 08/08/2019

### Changes:

-   Improvements
    -   Changed `onPlayerContextEnter()` to `onPlayerEnterContext()`.
    -   Added `player.currentChannel()` for users to query the channel id in player.
-   Bug Fixes
    -   Dragging a mod should no longer show a change in the scale.
    -   Fixed an issue that would show the wrong username if logging in as a guest.
    -   Fixed the "Fork Channel" button to create the new channel.
    -   Changed the "Fork Channel" and "Clear Channel" buttons to only allow admins to run them.
    -   Fixed an issue that would cause the tag input boxes to not accept typing an `=` sign as the first character.
    -   Fixed the `Destroyed {bot ID}` messages to not show when the bot doesn't actually get destroyed.
    -   Getting the mod of a recently changed file will no longer be missing tags.
    -   Fixed isse with new tag input remaining open when verifying a tag vai the enter key.
    -   Fixed issue where `aux.stackable` being false stopped mods from being applied to the bot, mods can now be applied.

## V0.9.23

### Date: 08/06/2019

### Changes:

-   Improvements
    -   Changed `Clear Mod` to `Reset` in the sheet.
    -   Allow the clicking on a bot in the sheet in single selection mode to deselect the bot.
    -   Changed `onCombine()` action tag to `onCombine(#tag:"value")` and set the autofill to not auto add this tag to the sheet.
    -   Added the `aux.context.devices.visible` to allow the hiding of user bots in the player.
-   Bug Fixes
    -   Dragging a bot with no bot selected will no longer select a mod of the dragged bot.

## V0.9.22

### Date: 08/06/2019

### Changes:

-   Improvements
    -   Changed `{context}.index` to `{context}.sortOrder`.
    -   Added another variable to `onClick()` action tag to return a context.
    -   Added another variable to `onCombineEnter()` and `onCombineExit()` action tags to return a context.
    -   Added `onAnyPlayerContextEnter` to trigger on every bot when a player joins a context and changed `onPlayerContextEnter` to trigger on the player bot that joins a context.

## V0.9.21

### Date: 08/05/2019

### Changes:

-   Improvements
    -   Improved the `server.shell()` command to output a bot to the `aux.finishedTasks` channel with the results of the command.
    -   Added the ability to backup channels to Github using Gists.
        -   You can trigger a backup by running `server.backupToGithub(token)` as an admin from the admin channel.
        -   The `token` parameter should be replaced with a string containing a [personal access token](https://help.github.com/en/articles/creating-a-personal-access-token-for-the-command-line) from the account you want the backup to upload to.
        -   During upload a bot will be added to the `aux.runningTasks` context with a progress bar indicating the status of the operation.
        -   When the task is completed the bot will be moved to the `aux.finishedTasks` context and will contain tags indicating the result of the operation.
        -   After finishing the bot will contain a link to the uploaded data.
    -   Added the ability to backup channels as a zip file.
        -   Triggered by running `server.backupAsDownload()` as an admin from the admin channel.
        -   Similar to the Github backup but the zip file is downloaded to your device.
    -   `setTag` function will now accept an array of bots as it's first paramater.
    -   Removed the white circle background from the player's menu button.
    -   Changed `Fork/Upload/Download AUX` to `Fork/Upload/Download Channel`.
    -   Updated connection message.
    -   Allow the deselection of files by clicking on the bot in the sheet during multiselection.
    -   Greatly improved the performance of dragging stacks of bots in AUXPlayer.
    -   Added the `onCombineEnter()` and `onCombineExit()` action tags to fire on all bots being interacted with during a drag operation with combine action tags involved.
-   Bug Fixes
    -   Removed mouse pointer change on player inventory side bars.
    -   Made the multiselect button ui consistant colors.
    -   Made the multiselect button hide itself in multiselect mode.
    -   `aux.label` will now accept numbers as a tag value.
    -   Further restrict the add tag setup to stop unwanted warning popups.
    -   Fixed to let admin users be designers even if the designers list says otherwise.

## V0.9.20

### Date: 07/31/2019

### Changes:

-   Improvements
    -   Increased the Socket.io ping interval and timeout values to better support sending large causal trees.
    -   Updated `aux.inventory.height` to `aux.context.inventory.height`.
    -   Removed the raise and lower option in the context dropdwon menu.
    -   Changed player menu's `Add Channel` to `Subscribe to Channel`.
    -   Set mobile and desktop's default player inventory height to be consistent.
    -   Added a basic console that can be used to view logs from scripts and formulas.
        -   The console can be opened via the `player.openDevConsole()` script function.
    -   Changed the toggle size button's image.
    -   Moved multiselection button to the top right, added new icon for the button.
    -   Added bot image to top of sheet.
    -   Removed deslection button, the minus icon, from the sheets.
    -   Changed destroy bot button text to the trash can icon.
    -   Allow the user to drag bots from the bot image at the top of the sheet section.
-   Bug Fixes
    -   Improved centering of loading popup's `powered by CasualOS` text.
    -   Fixed an issue that would cause `player.currentContext()` to not update until after the `onPlayerContextEnter()` event was fired.
    -   Fixed some issues with the login flow for AUXPlayer.

## V0.9.19

### Date: 07/29/2019

### Changes:

-   Improvements
    -   Added the ability for shouts and whispers to return values.
        -   `shout()` returns a list of results from every bot that ran a script for the shout ordered by bot ID.
        -   `whisper()` returns a list of results from every bot that ran a script for the whisper ordered by the input bot array.
        -   To return a value from a shout/whisper handler, use `return` statements. For example, to return `10` from a shout you would simply write `return 10`.
    -   Changed the tag suggestion list to only show when there are tags that match the input.
    -   Changed the create surface popup's header text to read: `Create Context from Selection`.
    -   Added show surface checkbox to the create context popup.
    -   Removed the text on the sheet's bottom left add tag button.
    -   Added the phrase `powered by CasualOS` to bthe hamburger menu and loading popup.
    -   Removed `Unselect All` from the sheets.
-   Bug Fixes
    -   Fixed an issue that would let users load the admin channel because no file specified session limits for it.
    -   Fixed an issue that would cause formulas which contained indexer expressions to fail.
    -   Fixed the server to not overwrite broke Causal Trees.
    -   Stopped incorrect empty tag warning when attempting to add in a new tag.
    -   Fixed there not being a visible right bar on the player inventory.
    -   Fixed dependency tracking for formulas which get bots by ID. (like `getBots("id")`)

## V0.9.18

### Date: 07/25/2019

### Changes:

-   Bug Fixes
    -   Reverted a change that had the potential to corrupt a tree upon load.

## V0.9.17

### Date: 07/25/2019

### Changes:

-   Improvements
    -   Added the ability to execute remote events on the server.
        -   This lets us do all sorts of administrative tasks while keeping things secure.
        -   These events are sent via scripts.
        -   Depending on the action, it may only be possible to execute them in the correct channel. For example, executing admin tasks is only allowed in the admin channel to help prevent things like clickjacking.
        -   The following functions are supported:
            -   Admin channel only
                -   `server.grantRole(username, role)`: Grants the given role to the user account with the given username if the current player is an admin.
                -   `server.revokeRole(username, role)`: Revokes the given role from the user account with the given username if the current player is an admin.
                -   `server.shell(script)`: Runs the given shell script on the server if the current player is an admin.
    -   Improved the login system to dynamically update based on changes to the admin channel.
        -   This lets us do things like lock user accounts or tokens and have the system automatically handle it.
        -   It even supports formulas!
        -   The login system uses the following tags on bots in the admin channel:
            -   `aux.account.username`: This tag indicates that the bot is a "user account" bot for the given username.
            -   `aux.account.roles`: This tag indicates which roles an account should be granted.
            -   `aux.account.locked`: This tag indicates whether the account is locked and that logging in using it should not be allowed.
            -   `aux.token`: This tag indicates that the bot is a "token" which can be used to login to a user account.
            -   `aux.token.username`: This tag indicates the username of the user account that the token is for.
            -   `aux.token.locked`: This tag indicates whether the token is locked and therefore cannot be used to login to the account.
    -   Improved the login system to automatically give guests the `guest` role.
        -   This allows blocking guests via the `aux.blacklist.roles` tag on the channel config file.
    -   Improved the channel system to only allow loading a channel if it has been created via a bot in the admin channel.
        -   This lets admins control which channels are accessible.
        -   The admin channel is always accessible, but only to admins. This is a safety measure to prevent people from locking themselves out.
        -   To make a channel accessible, load the admin channel and create a bot with `aux.channel` set to the channel you want and `aux.channels` set to `true`.
        -   Alternatively, load the channel you want and click the `Create Channel` toast that pops up. (only works if you're an admin)
    -   Added the ability to view and control how many sessions are allowed.
        -   Allows setting a max sessions allowed value for channels and the entire server.
        -   Per-Channel settings go on the channel file in the admin channel.
            -   The `aux.channel.connectedSessions` tag indicates how many sessions are active for the channel.
            -   The `aux.channel.maxSessionsAllowed` tag specifies how many sessions are allowed for the channel. Admins are not affected by this setting. If this value is not set then there is no limit.
        -   Global settings go on the `config` file in the admin channel.
            -   The `aux.connectedSessions` tag indicates how many sessions are active for the server.
            -   The `aux.maxSessionsAllowed` tag specifies how many sessions are allowed for the entire server. Admins are not affected by this setting. If this value is not set then there is no limit.
    -   Added the ability to query the status information from the server.
        -   Requests to `/api/{channelId}/status` will return a JSON object containing the current number of active connections for the channel.
        -   Requests to `/api/status` will return a JSON object containing the current number of active connections for the server.
    -   Changed `aux.inventory.color` tag to `aux.context.inventory.color`, and allowed the editing of the invenroty color to be done in the context bot's tags.
    -   Added an `aux.context.inventory.visible` tag to toggle the player inventory on and off, it will default to visible.
    -   Reduced width of player inventory and added a left alligned line to it's left side.
    -   Gave the player inventory the ability to be set by a user set inventory context tag.
    -   Added a width maximum to the player inventory.
    -   Added in the `onAnyBotClicked()` function to fire an event when any bot in the scene has been clicked.
-   Bug Fixes
    -   The player's background context color can now be set via fomula.
    -   Fixed scripts to remove deleted files from queries like `getBots()` or `getBot()`.
    -   Fixed the login screen to hide the loading progress when the user needs to scan the token from their other device.
    -   Improved the JavaScript sandbox to prevent common infinite loops.
        -   Loops in JavaScript code now have an energy cost of 1 per iteration.
        -   By default, each formula/action has an energy of `100,000`.
        -   Shouts get their own energy value set at `100,000`. (for now - so it's still possible to get around the energy limit by shouting back and forth)
        -   Exceeding the energy limit causes the formula/action to be terminated so that the application doesn't get locked up.
    -   Corrected misspelled tag name in the tag dropdown list.
    -   Fixed positioning issue with setting `aux.label.anchor` via an interaction.

## V0.9.16

### Date: 07/22/2019

### Changes:

-   Improvements

    -   Added ability to use the enter key on the new tag dropdown to autofill the tag.
    -   The webpage's tab name will now display the channel's ID in designer and the Context name and ID in Player.

-   Bug Fixes
    -   Added another Wall3D optimization with a geometry disposal.
    -   Added a null check to stop an error when trying to drag specifically removed bots.
    -   A mod object will no longer change it's mesh scale while being dragged.
    -   Fixed an issue that would happen if a file was updated and deleted in the same script.

## V0.9.15

### Date: 07/18/2019

### Changes:

-   Improvements
    -   Selecting a tag from the tag suggestions list will now automatically add the tag on click.
    -   Added a plus sign to the `Make mod from selection` butotn's icon.
-   Bug Fixes
    -   Improved Wall3D performance, should no longer take up most memory allocation.
    -   Clicking on a bot will no longer have the mereg ball appear for a second in the file count.

## V0.9.14

### Date: 07/17/2019

### Changes:

-   Improvements
    -   Added a login system
        -   Users are first-come first-serve.
            -   Upon login your device will generate a token that is used to authenticate the device for that user account.
                -   Because this token is unique and secret you must use the new "Login with Another Device" feature in the side menu.
                -   This will show a QR code that can be scanned after trying to login with the same username.
            -   Users can be granted roles via their bot in the `admin` channel.
                -   These roles can be used to allow or deny access to channels.
                -   Users that have the `admin` role are allowed access to every channel. (and bypass the blacklist and whitelist)
        -   The server now decides if a user is able to load an aux.
            -   This means that the server checks `aux.blacklist` and `aux.whitelist` before sending the data.
            -   The following tags have been added to check whether a user is allowed access based on their roles.
                -   `aux.whitelist.roles`: Specifies the list of roles that users must have all of in order to access the channel.
                -   `aux.blacklist.roles`: Specifies the list of roles that users must not have any of in order to access the channel.
            -   By default, the `admin` channel is set to allow only users with the `admin` role.
    -   The login screen now remembers which users you have logged in with previously.
        -   Because tokens are saved on the device it is important to save users and only remove them if explicitly requested by the user.
    -   The `aux.line.style` tag's wall settting will now dynamically scale with bot height and bot stacking.
    -   The inventory viewport now no longer accepts panning input, it will now only zoom and rotate.
    -   Added in an `aux.line.style` tag that changes the design of the `aux.line.to` line.
    -   Added in a resize sheets button to set sheet's to full page width at all times.
    -   Added in an `aux.line.width` tag that changes the width of the `aux.line.to` but only the wall style for now.
    -   Resize the sheets button is now on the far left of the sheets buttons.
    -   Added a new `Make mod from selection` button to the sheet's buttons.
    -   Clicking off of the sheets will now always revert the selected item to an empty bot.
    -   Clicking the `enter` key on a selected tag will automatically open up the `new tag` input section.
    -   Clicking the `escape` key when the `new tag` input section is up will close the input section.
    -   The `new tag` input section will now be left alligned in the sheets.
    -   The tag section buttons will now appear below the bot content in the sheets.
    -   Moved the sheet's `Toggle Size` button to the right side of the sheet.
-   Bug Fixes
    -   Fixed `create()` to dissallow overriding `aux.creator` when a creator is specified.
    -   The center button will no longer effect the rotation in channel designer's viewport.
    -   'Enable AR' button no longer shows up in iOS Chrome which is currently unsupported.
    -   Fixed AR rendering for both AUX Designer and AUX Player.
    -   Fixed the login page to redirect to Channel Designer if the user refreshes the page while on the login screen.
    -   Fixed an issue that would cause `player.currentContext()` to be undefined if it was accessed inside `onConnected()`.
    -   Fixed the link to the `aux-debug` page in Channel Designer.
    -   Fixed an issue where formulas which had circular dependencies would cause other tags referencing the circular tag to not update.
    -   Fixed the parsing logic for filter tags to support curly quotes. (a.k.a. "Smart Quotes" that the iOS keyboard makes)
    -   Adding a new tag to a bot will now automatically focus the new tag whereas before it would not focus it.
    -   Fixed the file table to not interrupt the user's typing when tag value updates are processed.
-   Security Fixes
    -   Updated the `lodash` NPM package to `4.17.14` to mitigate [CVE-2018-16487](https://nvd.nist.gov/vuln/detail/CVE-2018-16487).

## V0.9.13

### Date: 07/10/2019

### Changes:

-   Improvements
    -   Reordered the context menu list to new specifications.
    -   Renamed several items in the context menu list: `Open Context` to `Go to Context` and `Select Context Bot` to `Edit Bot`.
-   Bug Fixes
    -   The `aux.context.locked` will now be properly initially set via the create context popup's tick box.

## V0.9.12

### Date: 07/09/2019

### Changes:

-   Improvements
    -   Added a rotation option to `player.tweenTo`, users can now define an `x` and `y` rotation to define which way the camera views the bot.
    -   New context popup opens with`aux.context.locked` set to false and the text has been change to `Lock Context`.
    -   Changed `aux.mod.tags` to `aux.mod.mergeTags`.
    -   Renamed `aux.movable="mod"` to `aux.movable="cloneMod"`.
    -   `isDiff` function no longer checks for `aux.mod.mergeTags` when determining weather a bot is a diff or not.
    -   Added the `aux.listening` tag to disable, a bot will accept shouts or whispers if this tage is set to true but ignore them it `aux.listening` is set to false.
    -   Removed the `context_` prefix of the default generated name of new contexts.
-   Bug Fixes
    -   The cube that appears on empty bot will now be properly sized.
    -   The center inventory button will now appear when intended.
    -   Fixed typo on the `Requesting site ID` text.
    -   First entered letter on a new bot's label not appearing had been resolved.
    -   The function `onCombine` should not trigger when dragging on a stack of bots but a warning message explaining this has been added it this is attempted.
    -   Dragging the inventory top to change its size will no longer cause the Google Chrome mobile app to refresh the page.
    -   Added in a tween override when user attempts input during a tween that will stop the tween immediately.

## V0.9.11

### Date: 07/01/2019

### Changes:

-   Improvements
    -   Added two new functions that can be used to open URLs.
        -   `player.goToURL(url)`: Redirects the user to the given URL in the same tab/window.
        -   `player.openURL(url)`: Opens the given URL in a new tab/window.
-   Bug Fixes
    -   Fix actions that edit files which get destroyed to not error and cause the rest of the action to fail.

## V0.9.10

### Date: 06/29/2019

### Changes:

-   Bug Fixes
    -   Make the sandboxed iframe fix check if the OS is iOS in addition to checking for Safari. This detects Chrome iOS and therefore applies the workaround.

## V0.9.9

### Date: 06/28/2019

### Changes:

-   Bug Fixes
    -   Make our minifier output ASCII so that Safari can load the web worker from a blob. (which apparently requires ASCII)

## V0.9.8

### Date: 06/28/2019

### Changes:

-   Improvements
    -   Can now click on and drag multiple files at a time, one for each VR controller.
-   Bug Fixes
    -   Fixed loading on Firefox browsers.
        -   Added special case for Firefox browsers to ignore the use of browser crypto since it seems to cause errors despite it being supported.
    -   Always render VR controllers, even if they are not in view of the camera.
        -   This makes sure that you can still see controller pointer lines and cursors even if you are holding the controller out of view.
    -   Fixed loading on Safari by allowing the sandboxed iframe to do more than it should be able to.
        -   Related Bug: https://bugs.webkit.org/show_bug.cgi?id=170075

## V0.9.7

### Date: 06/28/2019

### Changes:

-   Bug Fixes
    -   Inventory camera updates properly again in AUXPlayer.
    -   Added some basic regex URL validation to `aux.iframe` tag.

## V0.9.6

### Date: 06/28/2019

### Changes:

-   **Breaking Changes**
    -   Removed `@` and `#` expressions.
        -   This means that `@id` and `#id` will no longer work.
        -   Instead, use `getBots("#id")` and `getBotTagValues("#id")`.
-   Improvements
    -   The inventory now begins with a top down view.
    -   The center viewport button will now set the rotation to be top down.
    -   Inventory now begins with an increased zoom value.
    -   Manually control when we submit the frame to the VRDisplay
        -   This allows us to be able to do multiple rendering passes on the WebGL canvas and have them all appear in VR correctly.
        -   Before this fix, any elements that were rendered onto the WebGL canvas after the first pass were absent from VR. This was because the `THREE.WebGLRenderer` prematurely submitted the frame to the `VRDisplay`. This was a problem because it appears that the WebVR API ignores subsequent calls to the `VRDisplay.submitFrame` function until the current frame has passed.
    -   Added the `hasTag` function to allow users to check if the file has a specific tag on it.
    -   Moved formula calculations to a background thread.
        -   This helps get a more consistent framerate by running formulas in the background while the scene is rendering.
        -   As a result, the `window` global variable will not be available formulas.
            -   This means formulas like `window.alert()` or `window.location` or `window.navigator.vibrate()` will not work anymore.
            -   This also means that channels are more secure since you should no longer be able to write a formula that directly modifies bots in another channel. (no crossing the streams)
        -   The new system works by tracking dependencies between formulas.
            -   It looks for calls to `getTag()`, `getBot()`, `getBots()` and `getBotTagValues()` to track dependencies.
            -   It is fairly limited and does not yet support using variables for tag names. So `getTag(this, myVar)` won't work. But `getTag(this, "#tag")` will work.
            -   There are probably bugs.
        -   Additional improvements include showing the error message produced from a formula.
            -   If the formula throws an error then it will show up instead of the formula text.
            -   The UI has not been updated so you cannot scroll to read the full error message.
    -   Improved line performance.
    -   Improved label positioning to be more consistent.
    -   Improved users to share inventories, menus, and simulations when they are logged in with the same username.
    -   Old inactive users will now be deleted automatically to keep the data model clear of unused users.
        -   This only affects bots that have the `aux._user` tag set.
    -   Improved our usage of Vue.js to prevent it from crawling the entire game tree to setup property listeners.
        -   This reduces rendering overhead significantly.
    -   Changed the size of the inventory's dragging bar.
-   Bug Fixes
    -   Fixed rendering warning that was caused by `aux.line.to` if the line was too short.
    -   The context will now no longer allow for bot placement if it is not being visualized.
    -   The bot's label should now always appear on page reload.
    -   The bot sheet should now no longer have an incorrect layout upon adding a new bot.
    -   The config ID in sheets will now read as `config` and not `confi`.
    -   Switching contexts in AUXPlayer will now add the old context to the browser history so you can use the back and forward buttons to go back and forth.

## V0.9.5

### Date: 6/19/2019

### Changes:

-   Improvements
    -   `onGridClick()` is now supported in VR.
    -   Changed `mergeBall` tag to `mod`.
    -   Changed `tags` staring tag to `mod`.
    -   Changed `Clear Tags` to `Clear Mod`.
    -   Stop users from adding a blank or only whitespace tag.
    -   Changed `tags.remove()` back to `removeTags()`.
-   Bug Fixes
    -   All camera tweens will now snap to their final (and literal) target destination at the end of the tween.
    -   Bots will get destroyed when dragged over the trashcan in AUX Builder even if it is still on a context surface.
    -   `aux.context.rotation` tags are now being used in AUX Builder to apply rotation to contexts.
    -   Tags starting with `_user` and all other appropriate hidden tags will now correctly sort into the hidden tags section in sheets.
    -   Clearing an empty mod with an added tag on it now clears the added tag.
    -   `aux.label.size.mode` set to `auto` now sizes properly with the orthographic camera.
    -   The inventory in player will now no longer reset it's scale upon resizing the inventory.

## V0.9.4

### Date: 06/18/2019

### Changes:

-   Improvements
    -   Label rendering is now longer overdrawn on the main scene.
        -   This fixes issues with rendering labels in VR.
-   Bug Fixes
    -   Labels are now rendered in both the left and right eye in VR.
    -   Fixed flickering labels due to z-fighting with the geometry it was anchored to

## V0.9.3

### Date: 06/18/2019

### Changes:

-   Improvements
    -   Changed labels to read "Bot" instead of "File".

## V0.9.2

### Date: 06/18/2019

### Changes:

-   **Breaking Changes**
    -   We changed how tags are used in formulas. Now, instead of using the dot (`.`) operator to access a tag in a file, you must use the new `getTag(file, tag)` and `setTag(file, tag)` functions.
        -   For example, instead of:
            -   `this.aux.color = "red"`
        -   You would use:
            -   `setTag(this, "#aux.color", "red")`
        -   Likewise for getting tags:
            -   `alert(this.aux.color)`
        -   You should now use:
            -   `alert(getTag(this, "#aux.color"))`
-   Improvements
    -   Added several functions indended to replace the @ and # expression syntax.
        -   `getBot(tag, value)`, Gets the first file with the given tag and value.
        -   `getBots(tag, value (optional))`, Gets all files with the given tag and optional value. This replaces the `@tag(value)` syntax.
        -   `getBotTagValues(tag)`, Gets all the values of the given tag. This replaces the `#tag` syntax.
        -   `getTag(file, tag)`, Gets the value stored in the given tag from the given file. This replaces using dots (`.`) to access tags.
        -   `setTag(file, tag, value)` Sets the value stored in the given tag in the given file. This replaces using dots (`.`) to set tag values.
    -   Renamed several functions to use the "bots" terminology instead of "files".
        -   `getFilesInContext() -> getBotsInContext()`
        -   `getFilesInStack() -> getBotsInStack()`
        -   `getNeighboringFiles() -> getNeighboringBots()`
        -   `player.getFile() -> player.getBot()`

## V0.9.1

### Date: 06/13/2019

### Changes:

-   Improvements
    -   VR mode is reimplemented.
        -   On a VR device, you can enter VR mode by clicking on `Enter VR` in the menu.
        -   VR controllers can be used to click on files as well as drag them around in both AUX Player and AUX Builder.
        -   `onPointerEnter()` and `onPointerExit()` work for VR controllers in AUX Player.
    -   AR mode is back to its previous working state (along with inventory!)
    -   Changed the function tag `player.isBuilder()` to `player.isDesigner()`.
    -   Clicking on the same file as the selected file will now open the sheet if it has been closed.
    -   Added a `Select Context File` seciton in the workspace dropdown. This will select the file responsible for the workspace and open up it's sheet.
    -   Added ability to drag to change the height of the inventory viewport in the player.
    -   Added a new `aux.inventory.height` tag that when applied to the config file will set a default height of the player's inventory.
-   Bug Fixes
    -   Clicking on the same file as the selected file will no longer deselect the file in single selection mode.
    -   Fixed accidental double render when running in AUX Builder.

## V0.8.11

### Date: 06/07/2019

### Changes:

-   Improvements
    -   Removed unused top grid spaces of empty an empty file.
    -   The tag autocomplete is now in alphabetical order.
    -   The id tag value is now centered in the sheets.
    -   The `Clear Diff` section of the sheets has been renamed `Clear Tags`.
    -   The tooltip for the surface button has been changed from `create surface from selection` to `create surface` in mergeBall mode.
-   Bug Fixes
    -   Changed the resulting `diff-` id of file to `merge` when adding tag to empty file.
    -   Changed header of the create worspace popup from `Create Surface from Selection` to `Create Surface` when opened on a merge file.

## V0.8.10

### Date: 06/07/2019

### Changes:

-   Improvements
    -   Change `diff` key word to `merge` or `mergeBall`.
        -   EX: The tag function `aux.diff` has been changed to `aux.mergeBall` and `aux.diffTags` has been changed to `aux.mergeBall.tags` and the `diff` id tag value has been changed to `merge`.

## V0.8.9

### Date: 06/06/2019

### Changes:

-   Improvements
    -   Changed `diff.save` and `diff.load` to `diff.export` and `diff.import` respectfully.
    -   Changed function `saveDiff` to automatically include the `loadDiff` function within it to clean up the resulting output.
    -   `diff.save` will now return a cleaner JSON than it was before.
-   Bug Fixes
    -   Duplicate tags will now not show up in a closed tag section's tag count.
    -   Stopped additon of extra whitespace on left side of screen when multi selecting too many files.

## V0.8.8

### Date: 06/05/2019

### Changes:

-   Improvements
    -   Improved how diffs are created from files so that they don't contain any tags which are for contexts.
        -   This means that moving a file will only give you a diff of tags that are not related to a context.
        -   Examples are `aux.color`, `aux.label`, etc.
        -   As a result, applying the diff to a file won't cause it to be moved.
    -   The hidden tag section has been changed from `aux._` to `hidden`.
    -   The action and hidden tag sections will now appear when only one tag meets the criteria for the section.
    -   The add tag auto complete will now check for a match of the start if the string and not a substring.
    -   The add tag autocomplete will hide the `aux._` tags until `aux._` is input.
    -   When clicking the background in multi-file selection mode, it will deselect the files and keep a diff of the last selected.
    -   Improved file diffs to keep the existing diff selected after merging it into a file.
    -   Added tag `aux.inventory.color` to global file that allows the user to set the inventory background color in player.
-   Bug Fixes
    -   Fixed an issue that would cause file diffs to apply their context positions to other files.
    -   Clicking the `minus` button of the final file in sheets will now switch to diff without the `minus` or `unselect all` buttons that don't do anything.

## V0.8.7

### Date: 06/05/2019

### Changes:

-   Improvements
    -   Added the ability to show hidden tags by toglging hidden tag section instead of the hidden tags button which has been removed.
    -   Edited hexagon button to be filled and have a larger plus icon to improve uniformity.
-   Bug Fixes
    -   Tag `#` section will no longer remain if there are no tags fitting the criteria.

## V0.8.6

### Date: 06/05/2019

### Changes:

-   Improvements
    -   Added the ability to automatically convert curly quotes (`U+2018`, `U+2019`, `U+201C`, `U+201D`) into normal quotes (`U+0008`, `U+0003`).
-   Bug Fixes
    -   Fixed an issue where tag diffs would appear like normal files.
    -   Fixed an issue that prevented users from moving the camera when tapping/clicking on a worksurface.

## V0.8.5

### Date: 06/04/2019

### Changes:

-   Bug Fixes
    -   Fixed an issue that caused diffs to not be draggable from the mini file in the upper right hand corner of the screen.
    -   Fixed some conflicts between the default panel opening logic and the new dragging logic on mobile.
    -   Fixed an issue that prevented users from dragging file IDs out from the file panel on mobile.

## V0.8.4

### Date: 06/04/2019

### Changes:

-   Improvements
    -   Made AUX Builder remove any context-related tags when cloning/duplicating a file.
        -   This prevents diff files from magically appearing in other contexts when dragging them.
        -   It is accomplished by deleting any tag that is hidden (starts with an underscore) or is related to a context made by an `aux.context` tag in another file.
    -   Added `diff.save()` and `diff.load()` AUX Script functions.
        -   `diff.save(diffToSave)`: Takes the given diff and returns JSON that can be stored in a tag.
        -   `diff.load(diffToLoad)`: Renamed from `diff.create()`, `diff.load()` is now able to take some JSON and returns a diff that can be applied to a file using `applyDiff()`.
    -   Numbers in tags can now start with a decimal instead of having to start with a digit.
        -   For example, `.0123` is now allowed and equals `0.0123`.
    -   Added the ability to customize user colors via the following tags:
        -   `aux.color`: Setting this tag on a user's file will cause that user to be the given color.
        -   `aux.scene.user.player.color`: Setting this tag on the globals file will cause all users in AUX Player to appear as the given color.
        -   `aux.scene.user.builder.color`: Setting this tag on the globals file will cause all users in AUX Builder to appear with the given color.
    -   Made AUX Player users default to a yellow color instead of blue.
    -   Renamed the `globals` file to `config`.
    -   Renamed the following tags/actions:
        -   `aux.context.surface.{x,y,z}` -> `aux.context.{x,y,z}`
        -   `aux.context.surface.rotation.{x,y,z}` -> `aux.context.rotation.{x,y,z}`
        -   `aux._creator` -> `aux.creator`
        -   `aux.builders` -> `aux.designers`
        -   `onSave()` -> `onSaveInput()`
        -   `onClose()` -> `onCloseInput()`
    -   Changed the `"Switch to Player"` button text to be `"Open Context in New Tab"`.
    -   Changed the title of AUX Builder to `"Channel Designer"`.
    -   Improved the file table to automatically focus the first input for newly added tags.
    -   Added an `onDiff()` event that is triggered on the file that a diff was applied to.
        -   The `that` parameter is an object with the following properties:
            -   `diffs`: The array of diffs that were applied to the file.
-   Bug Fixes
    -   Fixed the color picker input to not error when the edited tag doesn't have a value.
    -   Fixed the color picker basic input subtype to have the correct width so that the colors line up properly.
    -   Fixed an issue with showing an input box during the `onSaveInput()` or `onCloseInput()` callback from another input.
    -   Added in ability to drag file or diff out of file selection dropdown button.
    -   The sheet section will now hide itself when dragging a file from it and reopen itself when the drag is completed.
    -   Changed `Create Workspace` button tooltip to `Create Surface from Selection`.
    -   Removed the `Destroy File` and `Clear Diff` buttons from an empty diff sheet.
    -   Removed the `Destroy File` and replaced it with the `Clear Diff` button on a non-empty diff sheet.
    -   Fixed `player.tweenTo()` from affecting the inventory camera if the target file doesnt exist in it.

## V0.8.3

### Date: 06/03/2019

### Changes:

-   Improvements
    -   Replaced `aux.context.surface` with `aux.context.visualize`
        -   This allows specifying how a context should be visualized in AUX Builder.
        -   The previous option only allowed specifying whether a context is visualized, not how.
        -   There are currently 3 possible options:
            -   `false`: Means that the context will not be visible in AUX Builder. (default)
            -   `true`: Means that the context will be visible in AUX Builder but won't have a surface.
            -   `surface`: Means that the context will be visible with a surface in AUX Builder.

## V0.8.2

### Date: 05/31/2019

### Changes:

-   Improvements
    -   Added `onGridClick()`
        -   Triggered when the user clicks on an empty grid space in AUX Player.
        -   Runs on every simulaiton.
        -   The `that` parameter is an object with the following properties:
            -   `context`: The context that the click happened inside of. If the click occurred in the main viewport then this will equal `player.currentContext()`. If the click happened inside the inventory then it will equal `player.getInventoryContext()`.
            -   `position`: The grid position that was clicked. Contains `x` and `y` properties.
    -   Added the `aux.builders` tag which allows setting a whitelist for AUX Builder.
        -   `aux.whitelist` and `aux.blacklist` still exist and can be used to whitelist/blacklist users across both AUX Builder and AUX Player.
        -   If `aux.builders` is present then only users in the builder list can access AUX Builder.
        -   If `aux.builders` is not present then AUX Builder falls back to checking the whitelist and blacklist.
    -   Added support for `aux.movable=diff`.
        -   This mode acts like `clone` but the cloned file is a diff.
        -   You can control the tags that are applied from the diff by setting the `aux.movable.diffTags` tag.
    -   Added `player.isBuilder()` function for AUX Script.
        -   Determines if the current player is able to load AUX Builder without being denied. For all intents and purposes, this means that their name is in the `aux.builders` list or that there is no `aux.builders` list in the globals file.
    -   Added `player.showInputForTag(file, tag, options)` function for AUX Script.
        -   Shows an input dialog for the given file and tag using the given options.
        -   Options are not required, but when specified the following values can be used:
            -   `type`: The type of input dialog to show.
                -   Supported options are `text` and `color`.
                -   If not specified it will default to `text`.
            -   `subtype`: The specific version of the input type to use.
                -   Supported options are `basic`, `advanced`, and `swatch` for the `color` type.
                -   If not specified it will default to `basic`.
            -   `title`: The text that will be shown as the title of the input box.
            -   `foregroundColor`: The color of the text in the input box.
            -   `backgroundColor`: The color of the background of the input box.
            -   `placeholder`: The placeholder text to use for the input box value.
    -   Added autofill feature to the add tag input box for improved tag adding.
    -   Center camera button is only shown when at a specified distance from the world center.
    -   Placed camera type toggle back inside the menu for both AUX Builder and AUX Player.
    -   Changed hexagon image to include a plus sign to make is match with other 'add item' buttons.
    -   Added ability to remove files from a search, will convert any remaining files into a multiselected format.
    -   Removed bottom left diff brush from builder. Diffs need to be dragged from their file ID in the sheets menu now.
    -   Changed the default placholder in the search bar from `search`, `[empty]`, and `[diff-]` to just be `search / run`.
    -   Edited the `RemoveTags()` function to allow it to use Regular Expressions to search for the tag sections to remove.

## V0.8.1

### Date: 05/29/2019

### Changes:

-   Improvements

    -   Added in the `RemoveTags(files, tagSection)` function to remove any tag on the given files that fall into the specified tag section. So triggering a `RemoveTags(this, "position")` will remove all tags such as `position.x` and `position.random.words` on this file.
    -   Added the `aux.destroyable` tag that prevents files from being destroyed when set to `false`.
    -   Made the globals file not destroyable by default.
    -   Reimplemented ability to click File ID in the sheet to focus the camera on it.
    -   Added the `aux.editable` tag that can be used to prevent editing a file in the file sheet.
    -   Added events for `onKeyDown()` and `onKeyUp()`.
        -   These are triggered whenever a key is pressed or released.
        -   The `that` parameter is an object containing the following fields:
            -   `keys` The list of keys that were pressed/released at the same time.
        -   See https://developer.mozilla.org/en-US/docs/Web/API/KeyboardEvent/key/Key_Values for a list of possible key values.
    -   Added new formula functions:
        -   `getFilesInStack(file, context)` gets the list of files that are in the same position as the given file.
        -   `getNeighboringFiles(file, context, direction)` gets the list of files that are next to the given file in the given direction.
            -   Possible directions: `left`, `right`, `front`, `back`.
            -   If a direction is not specified, then the function returns an object containing every possible direction and the corresponding list of files.
        -   `player.importAUX(url)` loads an .aux file from the given URL and imports it into the current channel.
    -   Improved the `whisper()` function to support giving it an array of files to whisper to.
    -   Set an empty diff file as the selected file if no other files are selected, this will allow new files to be dragged out drom this diff's id as a new file.
        -   Selection count is set to 0 in this instance as not files are meant to be shown as selected.
    -   Added a "Create Worksurface" button to the file sheet.
        -   This will create a new worksurface and place all the selected files on it.
        -   The worksurface will use the given context name and can be locked from access in AUX Player.
        -   The new worksurface file will automatically be selected.
        -   The system will find an empty spot to place the new worksurface.
    -   Added camera center and camera type buttons to lower right corner of AUX Builder and AUX Player.
        -   Inventory in AUX Player also has a camera center button.
        -   Camera center will tween the camera back to looking at the world origin (0,0,0).
        -   Camera type will toggle between perspective and orthographic cameras. The toggle button that used to do this has been removed from the main menus.

-   Bug Fixes
    -   Fixed `tweenTo` function not working after changing the camera type.
    -   Fixed the file sheet to not have a double scroll bar when the tags list becomes longer than the max height of the sheet.
    -   Fixed an issue that would add a file to the "null" context when dragging it out by it's ID.

## V0.8.0

### Date: 05/25/2019

### Changes:

-   Improvements
    -   Replaced 2D slot-based inventory with a full 3D inventory context view on the lower portion of the screen.
        -   You can drag files seamlessly in and out of the inventory and current player context.
        -   Inventory has seperate camera control from the player context.
        -   Inventory is now unlimited in capacity as it is just another 3d context to place files in and take with you.
    -   Added a tag section check for multiple action tags, will now compress them into the `actions()` section.
    -   Add a docker-compose file for arm32 devices.
    -   Add the ability to execute a formula and get file events out of it.
    -   Add a play button to the search bar that executes the script.
-   Bug Fixes
    -   Fixed ability to click on files with `aux.shape` set to `sprite`.
    -   Hide the context menu on mobile when clicking the background with it open.
    -   Refactored progress bars to be more performant.
    -   Progress bars no longer interfere with input.
    -   Allow queries to return values that are not null or empty strings.
    -   Remove context menu on mobile when clicking on background.
    -   Make users that are in AUX Player appear blue.

## V0.7.8

### Date: 05/23/2019

### Changes:

-   Bug Fixes
    -   Made adding a tag put the new tag in the correct position in the sheet so it doesn't jump when you edit it.
    -   Fixed the ability to see other players.

## V0.7.7

### Date: 05/23/2019

### Changes:

-   Improvements
    -   The show hidden tag button and new tag button have swapped places.
    -   The sheets section will automatically appear when the search bar is changed.
    -   New create new file button art has been implemented.
    -   Several tags have changed:
        -   `aux.context.movable` -> `aux.context.surface.movable`
        -   `aux.context.x` -> `aux.context.surface.x`
        -   `aux.context.y` -> `aux.context.surface.y`
        -   `aux.context.z` -> `aux.context.surface.z`
        -   `aux.context.grid` -> `aux.context.surface.grid`
        -   `aux.context.scale` -> `aux.context.surface.scale`
        -   `aux.context.minimized` -> `aux.context.surface.minimized`
    -   Added `aux.context.surface` as a way to determine if a surface should show up in AUX Builder.
        -   Defaults to `false`.
    -   Changed how contexts are configured:
        -   You can now configure a context by setting `aux.context` to the context.
        -   Previously, this was done by creating a special tag `{context}.config`.
    -   Added `aux.context.locked` as a way to determine if a context should be able to be loaded in AUX Player.
        -   Defaults to `true` for contexts that do not have a file that sets `aux.context` for it.
        -   Defaults to `false` for contexts that have a file that sets `aux.context` for it and do not have a `aux.context.locked` tag.
    -   Changed how the globals file is created:
        -   It no longer has a label.
        -   It is now movable by default. (but you have to put it in a context first)
        -   It now defines the "global" context instead of a random context.
        -   It is not in the "global" context by default. (so there's just a surface with no files)
-   Bug Fixes
    -   The tags in sheets will now be sorted aplhabetically on show/hide tag sections.

## V0.7.6

### Date: 05/21/2019

### Changes:

-   Improvements
    -   Tag compression now happens when there are at least 2 similar starting sections.
    -   Tag sections now begin with or are replaced by `#`.
    -   Tag sections now truncate if they are over 16 characters.
    -   Tag sections now begin all turned on when opening the sheets.
    -   Tag sections now account for hidden tags and only show a tag section button if the amount of visible hidden tags is greater than 2.
    -   Made the channel ID parsing logic follow the same rules we use for the URLs.
    -   Added a toast message that will be shown whenever a file is deleted via the file table or the trash can.
-   Bug Fixes
    -   Fixed the `isBuilder` and `isPlayer` helper variables.

## V0.7.5

### Date: 05/21/2019

### Changes:

-   Improvements
    -   Tag compression to the table for tags with 3 or more similar starting sections(The series of characters before the first period in the tag).
    -   Made switching contexts in AUX Player via `player.goToContext()` fast by not triggering a page reload.
    -   Forced each channel in AUX Player to display the same context as the primary context.
    -   Added in ability to drag a block out of the sheet's ID value.
    -   Added the `diff.create(file, ...tags)` function.
        -   This creates a diff that takes the specified tags from the given file.
        -   Tags can be strings or regex.
        -   The result can be used in `applyDiff()` or in `create()`.
        -   Example:
            -   `diff.create(this, /aux\..+/, 'fun')`
            -   Creates a new diff that copies all the `aux.*` and `fun` tags.
    -   Added the `player.currentContext()` function.
        -   This returns the context that is currently loaded into AUX Player.
    -   Added the `onPlayerContextEnter()` event.
        -   This is triggered whenever AUX Player loads or changes a context.
        -   The `that` variable is an object containing the following properties:
            -   `context` - the context that was loaded.
    -   Added convenience functions for accessing the first and last elements on an array.
        -   `array.first()` will get the first element.
        -   `array.last()` will get the last element.
-   Changes
    -   Changed the @ and # formula expressions to always return a list of values.
        -   The values will always be sorted by the ID of the file that it came from.
            -   For @ expressions this means that the files will be sorted by ID.
            -   For # expressions this means that the values will be sorted by which file they came from.
        -   Because of this change, users should now use the `.first()` function to get the first file returned from a query.
-   Bug Fixes
    -   Fixed the wording when adding and removing channels.

## V0.7.4

### Date: 05/20/2019

### Changes:

-   Improvements
    -   Added the `NODE_PORT` environment variable to determine which port to use for HTTP in production.
-   Bug Fixes
    -   Fixed SocketManager to build the connection url correctly.

## V0.7.3

### Date: 05/20/2019

### Changes:

-   Bug Fixes
    -   Updated sharp to v0.22.1

## V0.7.2

### Date: 05/20/2019

### Changes:

-   Bug Fixes
    -   Fixed an issue where the server would return the wrong HTML page for AUX Player.

## V0.7.1

### Date: 05/20/2019

### Changes:

-   Bug Fixes
    -   Fixed an issue with running AUX on a .local domain that required HTTPs.

## V0.7.0

### Date: 05/20/2019

### Changes:

-   Improvements
    -   Search bar will now always remain across the top of builder.
    -   Made the `aux.context.grid` tag not use objects for hex heights.
    -   Made `auxplayer.com/channel` load AUX Builder and `auxplayer.com/channel/context` load AUX Player.
    -   Added `onConnected()` and `onDisconnected()` events to notify scripts when the user becomes connected for disconnected from the server.
    -   Added `player.isConnected()` to help formulas easily determine if the player is currently connected.
        -   Works by checking the `aux.connected` tag on the user's file.
-   Bug Fixes
    -   Allow for the expansion and shrinking of hexes after they have been raised or lowered.
    -   Clicking on the diff bursh in builder will now make the sheets appear correctly.
    -   Selecting the file ID in builder will now no longer change the zoom that sent the camera too far away.
    -   Upon shrinking the hex grid, hexes will now remain if a file is on top of it.
    -   Clicking on a non centeral hex did not show correct raise and lower options, now it does.
    -   Fixed an issue that would cause a formula to error if evaluating an array which referenced a non-existant tag.
        -   In the test scenario, this made it appear as if some blocks were able to be moved through and other blocks were not.
        -   In reality, the filter was breaking before it was able to evaluate the correct block.
        -   This is why re-creating a file sometimes worked - because the new file might have a lower file ID which would cause it to be evaluated before the broken file was checked.
    -   Fixed an issue that would cause the formula recursion counter to trigger in non-recursive scenarios.

## V0.6.5

### Date: 05/10/2019

-   Improvements
    -   Added `aux.iframe` tag that allows you to embed HTML pages inside an AUX.
        -   Related iframe tags:
            -   `aux.iframe`: URL of the page to embed
            -   `aux.iframe.x`: X local position
            -   `aux.iframe.y`: Y local position
            -   `aux.iframe.z`: Z local position
            -   `aux.iframe.size.x`: Width of the iframe plane geometry
            -   `aux.iframe.size.y`: Height of the iframe plane geometry
            -   `aux.iframe.rotation.x`: X local rotation
            -   `aux.iframe.rotation.y`: Y local rotation
            -   `aux.iframe.rotation.z`: Z local rotation
            -   `aux.iframe.element.width`: The pixel width of the iframe DOM element
            -   `aux.iframe.scale`: The uniform scale of the iframe plane geometry

## V0.6.4

### Date: 05/09/2019

### Changes:

-   Changes
    -   Made cloned files **not** use the creation hierarchy so that deleting the original file causes all child files to be deleted.
-   Bug Fixes
    -   Fixed the "Destroy file" button in the file sheet to allow destroying files while searching.

## V0.6.3

### Date: 05/09/2019

### Changes:

-   Improvements
    -   Made cloned files use the creation hierarchy so that deleting the original file causes all child files to be deleted.
-   Bug Fixes
    -   Fixed an issue that caused clonable files to not be cloned in AUX Player.

## V0.6.2

### Date: 05/09/2019

### Changes:

-   Improvements
    -   Allow users to determine which side of the file they have clicked on by using `that.face` variable on an `onClick` tag.
    -   Removed `aux.pickupable` and replaced it with special values for `aux.movable`.
        -   Setting `aux.movable` to `true` means it can be moved anywhere.
        -   Setting `aux.movable` to `false` means it cannot be moved.
        -   Setting `aux.movable` to `clone` means that dragging it will create a clone that can be placed anywhere.
        -   Setting `aux.movable` to `pickup` means it can be moved into any other context but not moved within the context it is currently in (only applies to AUX Player).
        -   Setting `aux.movable` to `drag` means it can be moved anywhere within the context it is currently in but not moved to another context. (only applies to AUX Player).
    -   Added the ability to destroy files from the file sheet.
    -   Added the ability to display a QR Code from formula actions.
        -   Use `showQRCode(data)` and `hideQRCode()` from formula actions.
    -   Added the ability to create a new empty file from the file sheet.
        -   Doing so will automatically select the new file and kick the user into multi-select mode.
    -   Added the ability to whitelist or blacklist users by using `aux.whitelist` and `aux.blacklist`.
        -   For example, setting `aux.whitelist` to `Kal` will ensure that only users named `Kal` can access the session.
        -   Similarly, setting `aux.blacklist` to `Kal` will ensure that users named `Kal` cannot access the session.
        -   In the case of a name being listed in both, the whitelist wins.
-   Bug Fixes
    -   Fixed an issue where long tapping on a file would register as a click on mobile.
    -   Dragging a minimized workspace will no longer change its z value for depth, only its x and y.

## V0.6.1

### Date: 05/07/2019

### Changes:

-   Bug Fixes
    -   Fixed the Copy/Paste shortcuts to make `Cmd+C` and `Cmd+V` work on Mac.

## V0.6.0

### Date: 05/07/2019

### Changes:

-   Improvements

    -   Added an `aux.progressBar` tag that generates a progressbar above the file, this tag can be set to any value form 0 to 1.
        -   This new tag also has additionally: `aux.progressBar.color` and `aux.progressBar.backgroundColor` to color the progressbar's components.
        -   This tag also has: `aux.progressBar.anchor` to set the facing direction of the progress bar relative to the file.
    -   Added `aux.pickupable` to control whether files can be placed into the inventory in the player or not, will be true (able to be put in inventory) by default.
        -   If `aux.pickupable` is true but `aux.movable` is false, the file can still be dragged into the inventory without moving the file position. It can also be dragged out of the inventory by setting the file position only until is is placed, then not allowing position changes again as `aux.movable` is still false.
    -   Added the ability to load additional channels into an AUX Player channel.
        -   Channels can be loaded from any reachable instance of AUX Server. (auxplayer.com, a boobox, etc.)
        -   To add a channel to your AUX Player, simply open the hamburger menu and click "Add Channel".
            -   Enter in the ID of the channel you want to load.
            -   There are several options:
                -   A URL (`https://auxplayer.com/channel/context`)
                -   A remote context ID (`auxplayer.com/channel/context`)
                -   A local context ID (`channel/context`)
                -   A local channel ID (`channel`)
        -   To remove a channel, open the hamburger menu and click on the one you want to remove.
        -   Channels can also be loaded by putting them in the query string of the URL.
            -   This is done by adding a parameter named `channels` set to the ID of the channel that you want to load.
            -   For example, `channels=abc/test` will load the `abc/test` channel.
            -   As a result, the URL ends up looking something like this `https://auxplayer.com/channel/context?channels=abc/test&channels=other/channel`.
            -   Note that you can only add channels this way. You must go to the hamburger menu to remove a channel.
                -   Sharing URLs will cause all the channels you have loaded to show up for someone else but it won't remove any channels they already have loaded.
        -   Added several new formula functions:
            -   `superShout(event, arg)` performs a shout that goes to every loaded channel. This is the only way for channels to communicate with each other.
            -   `player.loadChannel(id)` loads the channel with the given ID.
            -   `player.unloadChannel(id)` unloads the channel with the given ID.
        -   Additionally, the following events are always sent to every channel:
            -   `onQRCodeScannerOpened()`
            -   `onQRCodeScannerClosed()`
            -   `onQRCodeScanned()`
            -   `onTapCode()`
        -   How it works
            -   Channels are loaded by creating files in the user's "simulation context".
                -   You can get the user's simulation context by using `player.getFile().aux._userSimulationsContext`.
            -   AUX Player looks for these files and checks if they have a `aux.channel` tag.
                -   For files that do, then the `aux.channel` tag value is used as a channel ID and then AUX Player loads it for each file.
                -   Files that don't are ignored.
            -   Note that because we have multiple channels loaded there are multiple user files and global files.
                -   This is fine because channels cannot lookup files that other channels have.
                -   Because of this, a user also has multiple simulation contexts.
                -   This works out though, because we merge all the simulation contexts and remove duplicate channels.
                -   When `player.unloadChannel(id)` is called, we only remove simulation files that are in the channel that the script is running in.
                -   As a result, if another channel has called `player.loadChannel(id)` with the same ID the channel will remain loaded because at least one channel has requested that it be loaded.
    -   Added in a tween for the zoom that fires once a file has been focused on, it will tween to file position then zoom to the set zoom value.
    -   Added `whisper(file, event, argument)` formula function that sends shouts to a single file.
    -   Added a `aux.version` tag to the globals file which will be used to help determine when breaking changes in the AUX file format occur.
    -   Added the ability to copy and paste file selections in AUX Builder.
        -   Pressing `Ctrl+C` or `Cmd+C` will cause the currently selected files to be copied to the user's clipboard.
        -   Pressing `Ctrl+V` or `Cmd+V` will cause the currently selected files to be pasted into the world where the user's cursor is.
        -   Does not interfere with normal copy/paste operations like copying/pasting in input boxes.
        -   If a worksurface is included in the user's selection the new worksurface will be duplicated from it.
            -   This allows you to do things like copy the context color.
            -   Any files that are being copied from the old worksurface to the new one will also maintain their positions.
    -   Added the ability to copy worksurfaces AUX Builder using the new `"Copy"` option in the context menu.
        -   Using the `Ctrl+V` keybinding after copying the worksurface will paste a duplicate worksurface with duplicates of all the files that were on the surface.
    -   Added the ability to drag `.aux` files into AUX Builder.
        -   This will upload them just like the upload option in the hamburger menu.
    -   Added `player.hasFileInInventory(file)` formula function that determines if the given file or list of files are in the current player's inventory.
        -   As a part of this change, it is now possible to use the other user-related functions in formulas.
    -   Moved the `handlePointerEnter` and `handlePointerExit` function logic to only work in `PlayerInteractionManager`.
    -   Added the `handlePointerDown` to `PlayerInteractionManager` so down events in general can be collected on the player.
    -   Clicking on the `Raise` and `Lower` options on the workspace dropdown will now effect the entrire workspace if it has been expanded.

## V0.5.4

### Date: 04/29/2019

### Changes:

-   Improvements
    -   Changed AUX Player's default background color to match the dark background color that AUX Builder uses.
    -   Changed the globals file to look like a normal file when created and be labeled as "Global".
    -   Updated all the formula functions to use the new naming scheme.
    -   Added the ability to drag worksurfaces when they are minimized.
        -   Setting `aux.context.movable` to `false` will prevent this behavior.
    -   Selecting an item in the inventory no longer shows a selection indicator.
-   Bug Fixes
    -   The inventory placeholders should now always appear square.
    -   Dragging an item out of the inventory will now always remove the image of that item in the inventory.

## V0.5.3

### Date: 04/26/2019

### Changes:

-   Bug Fixes
    -   Fixed an issue that would cause data loss on the server.
        -   The issue was caused by not cleaning up some resources completely.
        -   Because some services were left running, they would allow a session to run indefinitely while the server was running but were not saving any new data to the database.
        -   As a result, any changes that happened after the "cleanup" would be lost after a server restart.

## V0.5.2

### Date: 04/26/2019

### Changes:

-   Improvements
    -   Set builder's default background color to dark gray. Player remains the light blue.
    -   Changed the `onDragAny/onDropAny` actions to be `onAnyDrag/onAnyDrop`.
    -   `formula-lib.ts` has changed `isPlayerInContext` export to `player.isInContext`.
    -   `formula-lib.ts` has changed `makeDiff` export to `diff`.
    -   Made the mini file dots much smaller.
    -   Added the ability to show and hide a QR Code Scanner using the `openQRCodeScanner()` and `closeQRCodeScanner()` functions.
        -   Upon scanning a QR Code the `onQRCodeScanned()` event is triggered with the `that` variable bound to the scanned QR code.
        -   The `onQRCodeScannerOpened()` event is triggered whenever the QR Code Scanner is opened.
        -   The `onQRCodeScannerClosed()` event is triggered whenever the QR Code Scanner is closed.
    -   Moved the file sheet to the right side of the screen.
-   Bug Fixes
    -   Fixed an issue with trying to load a WebP version of the "add tag" icon in Safari.
        -   Safari doesn't support WebP - so we instead have to load it as a PNG.
    -   Fixed the proxy to return the original content type of images to Safari.
        -   Because Safari doesn't support WebP we can't automatically optimize the images.

## V0.5.1

### Date: 04/25/2019

### Changes:

-   Improvements
    -   Automatically log in the user as a guest if they attempt to got to as context without being logged in.
-   Bug Fixes
    -   Stopped a new Guest's username from saying `guest_###` upon logging into a new guest account for the first time.
    -   Fixed highlighting issues when dragging files around.
    -   Totally removed the AUX Player toolbar so that it doesn't get in the way of input events. (Was previously just transparent)
    -   Fixed an issue with files not responding to height changes on a hex when the config file wasn't in the same context.

## V0.5.0

### Date: 04/25/2019

### Changes:

-   Improvements
    -   Restricted onCombine feature to only fire in aux-player and restrict it from happening on aux-builder.
    -   Removed the `clone()` function.
    -   Improved the `create()` function to be able to accept lists of diffs/files.
        -   This allows you to quickly create every combination of a set of diffs.
        -   For example, `create(this, [ { hello: true }, { hello: false } ])` will create two files. One with `#hello: true` and one with `#hello: false`.
        -   More complicated scenarios can be created as well:
            -   `create(this, [ { row: 1 }, { row: 2 } ], [ { column: 1 }, { column: 2 } ])` will create four files for every possible combination between `row: 1|2` and `column: 1|2`.
            -   `create(this, { 'aux.color': 'red' }, [ makeDiff.addToContext('context_1'), makeDiff.addToContext('context_2') ])` will create two files that are both red but are on different contexts.
            -   `create(this, @aux.color('red'), { 'aux.color': 'green' })` will find every file that is red, duplicate them, and set the new files' colors to green.
    -   Improved how we position files to prevent two files from appearing at the same index.
        -   Creating new files at the same position will now automatically stack them.
        -   Stacking is determined first by the index and second by the file ID.
    -   Added a zoom property to the `tweenPlayerTo` function to set a consistent zoom on file focus.
    -   Moved the worksurface context menu options to files mode.
    -   Moved the channel name to the hamburger menu and added the QR Code to the menu as well.
    -   Worksurface improvements
        -   Removed the header in AUX Player so that only the hamburger menu is shown.
        -   Removed the option to enter into worksurfaces mode.
            -   If users are already in worksurfaces mode then they can still exit.
        -   Removed the ability to snap or drag worksurfaces.
        -   Removed the ability to change the worksurface color.
    -   Removed the change background color context menu.
    -   Made the globals file generate as a worksurface.
    -   File Sheet/Search improvements
        -   Removed the edit icon and replaced it with a search icon at the top right of the top bar.
        -   Added the ability to save a `.aux` file from the current selection/search.
        -   Moved the "+tag" button to the left side of the panel and added an icon for it.
        -   Added another "Add Tag" button to the bottom of the tags list.
        -   Added the ability to show the list of selected file IDs in the search bar.
-   Bug Fixes
    -   Stopped sheet closing bug from taking multiple clicks to reopen.

## V0.4.15

### Date: 04/22/2019

### Changes:

-   Improvements

    -   Added a basic proxy to the server so that external web requests can be cached for offline use.
        -   Only works when the app is served over HTTPS.
        -   Uses service workers to redirect external requests to the server which can then download and cache the resources.
            -   Shouldn't be a security/privacy issue because all cookies and headers are stripped from the client requests.
            -   As a result this prevents users from adding resources which require the use of cookies for authorization.
            -   A nice side-effect is that it also helps prevent advertisers/publishers from tracking users that are using AUX. (Cookie tracking and Browser Fingerprinting are prevented)
        -   Currently, only the following image types are cached:
            -   `PNG`
            -   `JPG`
            -   `GIF`
            -   `WEBP`
            -   `BMP`
            -   `TIFF`
            -   `ICO`
        -   Upon caching an image, we also optimize it to WEBP format to reduce file size while preserving quality.
    -   Added `onPointerEnter()` and `onPointerExit()` events that are triggered on files that the user's cursor hovers.
    -   Added a pre-commit task to automatically format files.
    -   Formatted all of the source files. (TS, JS, Vue, JSON, HTML, CSS)
    -   Added an option to the dropdown in aux-builder to jump to aux-player for the current context
    -   `formula-lib.ts` has added a `isPlayerInContext` function to determine if path is in the expected context in aux-player.
    -   `formula-lib.ts` has changed `tweenTo` function to `tweenPlayerTo` for better clarity on the function's use.

## V0.4.14

### Date: 04/19/2019

### Changes:

-   Improvements
    -   Users that join as a guest will now have a cleaner visible name of `Guest`.
    -   Removed the builder checkbox on the new workspace popup to make the feature cleaner.
    -   Added the ability to zoom to a file by tapping/clicking its ID in the file sheet.
    -   Added a couple script functions:
        -   `tweenTo(file or id)` causes the current user's camera to tween to the given file. (just like how the sheet does it)
        -   `toast(message)` causes a toast message to pop up with the given message. It will automatically go away after some time.

## V0.4.13

### Date: 04/18/2019

### Changes:

-   Improvements
    -   Can load external images by setting `aux.image` to an image url.
        -   **NOTE:** The remote server must be CORS enabled in order to allow retrieval of the image.
    -   Added `sprite` as an option for `aux.shape`.
        -   This is a camera facing quad that is great for displaying transparent images.
    -   Added several events:
        -   `onCreate()` is called on the file that was created after being created.
        -   `onDestroy()` is called on the file just before it is destroyed.
        -   `onDropInContext()` is called on all the files that a user just dragged onto a context. (`that` is the context name)
        -   `onDragOutOfContext()` is called on all the files that a user just dragged out of a context. (`that` is the context name)
        -   `onDropAnyInContext()` is called on all files when any file is dragged onto a context. (`that` is an object that contains the `context` and `files`)
        -   `onDragAnyOutOfContext()` is called on all files when any file is dragged out of a context. (`that` is an object that contains the `context` and `files`)
        -   `onDropInInventory()` is called on the file that a user just dragged into their inventory.
        -   `onDragOutOfInventory()` is called on the file that a user just dragged out of their inventory.
        -   `onDropAnyInInventory()` is called on all files when any file is dragged into the user's inventory. (`that` is the list of files)
        -   `onDragAnyOutOfInventory()` is called on all files when any file is dragged out of the user's inventory. (`that` is the list of files)
        -   `onTapCode()` is called on every file whenever a 4 digit tap code has been entered. (`that` is the code)
            -   It is recommended to use an `if` statement to filter the tap code.
            -   This way you won't get events for tap code `1111` all the time due to the user tapping the screen.
        -   All of the drag/drop events are triggered once the user is done dragging. (not during their drag)
    -   Added checkboxes the new workspace modal to allow users to set whether it should show up in builder, player, or both.

## V0.4.12

### Date: 04/17/2019

### Changes:

-   **Breaking Changes**
    -   Changed worksurfaces and player config files to use `{context}.config` instead of `aux.builder.context` and `aux.player.context`.
        -   This also allows people to specify formulas on a per-context basis.
        -   We call these new tags "config tags".
        -   For example, you can show the `hello` context in both AUX Builder and AUX Player by setting the `hello.config` tag to `true`.
        -   Because of this change, existing worksurfaces no longer work. To regain your worksurfaces, do a search for `@aux.builder.context` and then create a config tag for the worksurfaces that are found.
    -   Changed worksurface config values to use `aux.context.{value}` instead of `aux.builder.context.{value}`.
        -   Removing `builder` from the name makes it easier to understand that the tags are describing the contexts that the file is configuring.
    -   Renamed `aux._parent` to `aux._creator`.
    -   Moved functions that create file diffs to their own namespace.
        -   `xyzDiff()` is now `makeDiff.xyz()`
        -   so `addToContextDiff()` is now `makeDiff.addToContext()`
-   Bug Fixes
    -   Fixed an issue that would prevent some files from showing up in Aux Builder due to being created with incorrect data.
    -   Fixed the ability to shrink worksurfaces.
-   Improvements
    -   Added the ability to pass arguments in `shout()`.
        -   For example, you can pass the number 11 to everything that has a `handleMessage()` tag using `shout("handleMessage", 11)`.
    -   Added `isBuilder` and `isPlayer` variables to formulas.
        -   This allows formulas to tell whether they are being run in AUX Builder or AUX Player.
        -   Using these variables in combination with config tags allows specifying whether a context should show up in AUX Builder or AUX Player.
        -   For example, the `hello` context will only show up in AUX Builder when the `hello.config` tag is set to `=isBuilder`.
    -   Added the ability to pass an array of files to `clone()` and `destroy()`.
    -   Changed the generated context ID format from `aux._context_{uuid}` to `context_{short-uuid}`.
    -   Added `aux.mergeable` so control whether diffs can be merged into other files.
    -   Added `md-dialog-prompt` to `GameView` to allow users to set custom contexts for new workspaces.
    -   Removed the `_destroyed` tag. Setting it now does nothing.
    -   Aux Player now uses `aux.context.color` value as the scene's background color.
        -   If `aux.context.color` has no value or is undefined, then it will fall back to `aux.scene.color`.
    -   Made diff toolbar in AUX Builder transparent and Inventory toolbar in AUX Player mostly transparent (slots are still lightly visible.)
    -   Added a trash can that shows up when dragging a file.
        -   Dragging files onto this trash can causes the file to be deleted.
        -   Dragging a diff onto the trash can causes the diff to be cleared.
    -   Added support for `aux.label.anchor` to allow positioning of the label.
        -   Supported values are:
            -   top (default)
            -   left
            -   right
            -   front
            -   back
            -   floating (word bubble)

## V0.4.11

### Date: 04/12/2019

### Changes:

-   Improvements
    -   Updated mesh materials and scene lighting to provide a cleaner look and more accurate color representation.
    -   Dragging files off of worksurfaces no longer deletes them but simply removes them from the context.
    -   Functions:
        -   The `clone()` and `copy()` functions have been changed to accept the first parameter as the creator. This means instead of `clone(this)` you would do `clone(null, this)`. Because of this change, `cloneFrom()` and `copyFrom()` are redundant and have been removed.
        -   The `clone()` and `copy()` functions now return the file that was created.
        -   New Functions:
            -   `addToContextDiff(context, x (optional), y (optional), index (optional))` returns an object that can be used with `create()`, `clone()`, or `applyDiff()` to create or add a file to the given context.
            -   `removeFromContextDiff(context)` returns an object that can be used with `create()`, `clone()`, or `applyDiff()` to remove a file from the given context.
            -   `addToContext(file, context)` adds the given file to the given context.
            -   `removeFromContext(file, context)` removes the given file from the given context.
            -   `setPositionDiff(context, x (optional), y (optional), index (optional))` returns a diff that sets the position of a file in the given context.
            -   `addToMenuDiff()` returns a diff that adds a file to the user's menu.
            -   `removeFromMenuDiff()` returns a diff that removes a file from the user's menu.
        -   Other changes
            -   `create()`, `clone()`, and `createMenuItem()` all support using files as diffs.

## V0.4.10

### Date: 04/11/2019

### Changes:

-   Bug Fixes
    -   Fixed an issue that prevented shouts from adding menu items to the user's menu.
    -   Fixed an issue that caused all users to have hexes.

## V0.4.9

### Date: 04/11/2019

### Changes:

-   Bug Fixes
    -   Fixed a build error.
-   Other improvements
    -   Fudging orthographic camera user context position based on its zoom level. This is not a perfect implementation but does provide a better sense of “where” ortho are when using zoom.

## V0.4.8

### Date: 04/11/2019

### Changes:

-   Bug Fixes
    -   Fixed some broken tests.

## V0.4.7

### Date: 04/11/2019

### Changes:

-   Bug fixes
    -   Typing `=` into a cell should no longer cause issues.
-   Improvements
    -   Menus
        -   Files can now be added to the user's menu.
        -   The items will only show up in AUX Player.
        -   Several functions have been added to help with adding and creating menu items:
            -   `createMenuItem(category, label, actionScript, data (optional))` will create a new file and add it to the current user's menu.
            -   `destroyMenuItem(category)` will destroy any files in the current user's menu with the given category.
            -   `destroyAllMenuItems()` will destroy all files in the current user's menu.
            -   `addToMenu(file)` will add the given file to the current user's menu.
            -   `removeFromMenu(file)` will remove the given file from the current user's menu.
        -   In addition, the following tags control various properties on menu items.
            -   `aux.label` controls the text on the menu item.
            -   `aux.label.color` controls the text color of the menu item.
            -   `aux.color` controls the background color of the menu item.
            -   `onClick()` is called when the menu item is clicked.
            -   `aux.input` turns the menu item into an input that allows modification of the given tag name.
                -   Clicking on the menu item will show a dialog with an input box.
            -   `aux.input.target` indicates the file that the input tag should be set on.
                -   for example, setting `aux.input.target` to `=@name("joe")` will cause the input to change the tag on the file that has the `name` tag set to `joe`.
            -   `aux.input.placeholder` sets the placeholder text to use for the input box.
            -   `onSave()` is called after the user chooses to save their changes.
            -   `onClose()` is called after the dialog has been closed, regardless of whether the changes were saved or not.

## V0.4.6

### Date: 04/11/2019

### Changes:

-   Improvements

    -   Camera is now orthographic by default for both AUX Builder and AUX Player.
        -   There is a toggle button in the menu for builder and player that lets you toggle a perspective camera on/off.

## V0.4.5

### Date: 04/10/2019

### Changes:

-   Bug Fixes
    -   Fixed scrolling in the file panel.

## V0.4.4

### Date: 04/10/2019

### Changes:

-   Improvements:
    -   Diffballs
        -   The recent files list is now a "brush" that takes properties from the last file or tag that was modified.
        -   This means that you can now drag out a file on top of another file to paint the brush's tags onto another file.
        -   The effect is that you can copy and paste tags onto other files.
    -   File Selection
        -   The file panel now only shows the number of selected files when in multi-select mode.
        -   When in single select mode the "Unselect All" button is now a "Multi Select" button to transition to multi select mode.
        -   Hiding or showing the file panel no longer changes the file selection mode.
        -   Selecting the file brush at the bottom of the screen now opens the file panel to show the tags on the brush.
        -   When the brush is selected, the "Muti Select" button becomes a "Clear Diff" button which resets the brush to an empty file.

## V0.4.3

### Date: 04/09/2019

### Changes:

-   Improvements:

    -   Loading screen will show error if one occurs during load.
    -   Can close loading screen if error occurs by pressing the `DISMISS` button.

## V0.4.2

### Date: 04/09/2019

### Changes:

-   Added loading screen to Aux Builder and Aux Player.

## V0.4.1

### Date: 4/05/2019

### Changes:

-   Improvements
    -   File Selection
        -   There are now two file selection modes:
        -   Single select
            -   Users in single select mode are able to click files to automatically show the sheet for the selected file.
            -   Clicking in empty space will clear the selection.
            -   Holding control and selecting another file will add the clicked file to the user's selection and switch to multi-select mode.
            -   Closing the sheet or clicking "Unselect All" will cause the user's selection to be cleared.
        -   Multi select
            -   Works like the old way.
            -   Opening the sheet causes multi-select mode to be enabled.
            -   Alternatively, selecting a file while holding the control key will also cause multi-select mode to be enabled.
            -   While in multi select mode the sheet can be closed just like normal.
            -   Clicking "Unselect All" will cause the selection to be cleared and will switch back to single select mode.
    -   File Sheet
        -   Search
            -   The file sheet now includes a search icon that can be used to show a search bar.
            -   The search bar allows the user to type in formulas and see the results in realtime.
            -   Any files returned from the search are editable in the table.
            -   Other results (like numbers) are shown in a list.
            -   Using the `Ctrl+F` (`Cmd` is difficult to intercept) keyboard shortcut will open the sheet and automatically focus the search bar.
            -   Pressing `Enter` or the green checkmark next to the search bar will finish the search and automatically select any files returned from the search.

## V0.4.0

### Date: 4/04/2019

### Changes:

-   Bug Fixes:
    -   Fixed an issue with having multiple tabs open that caused the tabs to send events as each other.
        -   This was previously fixed but was re-broken as part of a bit of rework around storing atoms.
        -   The issue is that storage is shared between tabs so we need to make sure we're storing the data separately per tab.
        -   So the signatures were valid because they were sharing the same keys.
        -   Maybe something like a copy-on-write mechanism or splitting trees based on the site IDs could fix this in a way that preserves offline capabilities.
        -   Upon reload we would check local storage for currently used site IDs and pick one of the local site IDs that is not in use.
    -   Fixed an issue with scaling and user positions. The user positions were not being scaled to match the context that they were in.
    -   Made the server clear and re-create trees that get corrupted after a reload.
        -   This is a dangerous operation, we'll need to spend some dev time coming up with an acceptible solution to corrupted trees so that data doesn't get lost.
        -   Basically the issue is that we currently don't have a way to communicate these issues to users and make informed decisions on it.
        -   Also because of the issue with multiple tabs, we're always trying to load the tree from the server so we can't have the client send its state to recover.
        -   So, in the meantime, this is potentially an acceptible tradeoff to prevent people from getting locked out of simulations.
-   Other improvements

    -   Redirects
        -   Added the ability to redirect to `https://auxplayer.com` when accessing a context in a simulation.
        -   Added the ability to redirect to `https://auxbuilder.com` when accessing a simulation without a context.
    -   Dynamic client configuration
        -   The client now requests a configuration from the server on startup.
        -   This lets us handle some configuration tasks for the client at runtime from the server.
        -   Will be useful for managing URLs and other functionality for deployments to Raspberry PIs.
    -   Multi-line Editor
        -   Added the ability to show a multi-line text editor for tag values.
        -   This makes editing things like actions and formulas much easier.
    -   File Sheet Axis
        -   Improved the File Sheet to use CSS Grids instead of table elements.
        -   This gives us the capability to dynamically switch between row and column modes.
        -   Also gives us more control over sizing of elements and responsiveness.
    -   Inventory bar adjusts to mobile screen resolutions.
    -   Users are now represented as a semi-transparent square cone mesh.
    -   Scripting Improvements
        -   Added the ability to set tag values on files that are returned from `@` queries.
            -   For example, `@name('bob').name = 'joe'` changes the name of `bob` to `joe`.
            -   Caveats:
                -   Setting individual array values is not supported.
                -   So doing `this.colors[1] = 'blue'` would not change the second element of the `colors` tag to `blue`.
        -   Added the `aux._parent` tag that contains the ID of the file that a file is childed to.
        -   When `destroy(file)` is called all files that have `aux._parent` matching `file.id` will also be destroyed. This happens recursively.
        -   Added a new function `cloneFrom(file, ...newData)`.
            -   Similar to `clone(file, ...newData)` but sets `aux._parent` on the new file to `file.id`.
            -   The new file will have tags copied from `file` and the given list of objects.
        -   Added a new function `createFrom(file, data)`.
            -   Similar to `create(data)` but sets `aux._parent` on the new file to `file.id`.
            -   The new file will have tags from the given `data` parameter.

## V0.3.26

### Date: 4/01/2019

### Changes:

-   Bug Fixes
    -   Fixed worksurfaces to update when their `aux.builder.context` tag is updated.
-   Other improvements
    -   Improved the server to cleanup trees from memory that aren't in active memory.

## V0.3.25

### Date: 4/01/2019

### Changes:

-   Bug Fixes
    -   Fixed HTML Element targets not being captured as intended when using touch.
        -   This fixes inventory dragging for mobile.
    -   Fixed the ability to use indexer expressions in filters after @ or # queries.
        -   `=@nums()[0]` gets the first file with the `nums` tag on it.
    -   Fixed the ability to call functions in filters after @ or # queries.
        -   `=#nums().map(num => num + 10)` now works and produces a list of numbers where each number has 10 added to it.
    -   Fixed the ability to upload AUX files.
    -   Improved garbage collection so that it avoids expensive operations when there is nothing to remove.
    -   Fixed offline mode to work offline(!).
-   Other improvements
    -   Formulas now support using dots after @ or # queries. For example `=@name('bob').name` now works.
    -   Debug Page
    -   The debug page for AUX Builder has been moved to be after the simulation ID. So to access the debug page for `test` you would go to `https://auxbuilder.com/test/aux-debug`.
    -   The debug page now has a search bar that allows entering a formula to search through the file state.
    -   Added the ability for the debug page to search through destroyed files.
    -   Atom signatures are now only checked when adding individual atoms. This greatly improves loading performance.
    -   Refactored some of the logic around propagating file updates so that they can be more performant in the future.
    -   Destroying files by dragging them off of a worksurface or using the `destroy()` function in an action now uses the causal tree instead of setting the `_destroyed` tag to `true`. (Allows better garbage collection in the future)
    -   Improved first load performance by reducing the amount of work the browser needs to do to store a tree in IndexedDB.
    -   Improved performance for inserting atoms into the weave.

## V0.3.24

### Date: 3/28/2019

### Changes:

-   Features:
    -   Can drag files to and from user's inventory in AUX Player.
    -   Added support for cryptograhpically signing and verifiying events.
    -   Renamed `scale.x`, `scale.y`, and `scale.z` to `aux.scale.x`, `aux.scale.y`, and `aux.scale.z`.
    -   Added the ability to use `aux.scale` to uniformly scale the file.
-   Bug Fixes
    -   Use context.z position has an offset from the calculated display z position in Aux Builder.
        -   Making context.z act as an offset allows context.z value of 0 to place the file on the “ground” regardless of tile height in Aux Builder and always place the file on the ground in Aux Builder.
        -   No more file clipping issues due to grid planes being at different heights between Aux Builder and Aux Player.
    -   Don't clear out tags that end with `.x`, `.y`, or `.z` when dragging new files from the recent files list.
    -   Fixed an issue with trees that could cause sibling atoms to be ignored or ordered improperly.
-   Other Improvements
    -   Builder context file now defaults to flat, clear, and not movable.

## V0.3.23

### Date: 3/26/2019

### Changes:

-   Features
    -   Can drag and combine files in AUX Player.
-   Buf Fixes

    -   Can snap hexes together again as long as there is no file on it (currently this includes the builder context file as well).
    -   Fixed an issue that allowed files representing worksurfaces to be dragged even if `aux.movable` was set to `false`.
    -   Fixed an issue that allowed files to be stacked on top of invisible files that were representing users.

## V0.3.22

### Date: 3/26/2019

### Changes:

-   Bug Fixes
    -   Fixed an issue where atoms could be placed in the wrong spot.
    -   Fixed an issue with importing atoms where the tree could become invalid.
-   Other Improvements
    -   Added some core functionality for the infinite mathematical grid in AUX Player.

## V0.3.21

### Date: 3/24/2019

### Changes:

-   Bug Fixes
    -   Fixed an issue where the server would start handing out old site IDs after a restart.
    -   Added the ability to reject events that become corrupted while in transit.

## V0.3.20

### Date: 3/23/2019

### Changes:

-   Bug Fixes
    -   Fixed another scenario where duplicate atoms could be added to a weave.

## V0.3.19

### Date: 3/23/2019

### Changes:

-   Bug Fixes
    -   Fixed Weaves to prevent duplicate atoms from being added in specific scenarios.
        -   This would cause peers to reject changes from each other.
        -   If the issue happened on the server then every client would reject data from the server until the server was restarted.
        -   The restart would cause the server to reload the atoms from the database, eliminating any duplicates.
    -   Fixed signing out and signing back in on AUX Player to put the user back in the context they were previously in.
    -   Fixed an issue that caused users to be invisible the first time they signed into an AUX Player context.

## V0.3.18

### Date: 3/23/2019

### Changes:

-   Bug Fixes
    -   Fixed so that users can actually log out.
    -   Fixed AR mode in AUX Player.
-   Other Improvements
    -   Added a progress spinner to the login pages.
    -   Added lerping to the user meshes so the position updates look more natural.

## V0.3.17

### Date: 3/22/2019

### Changes:

-   Bug Fixes
    -   Fixed so that updates are only sent every 1/2 second instead of up to every frame.

## V0.3.16

### Date: 3/22/2019

### Changes:

-   Bug Fixes
    -   Fixed an issue that would cause two browser tabs to go to war over which was the real tab for that user.
    -   Fixed an issue that would cause two browser tabs to potentially become inconsistent with each other because they were sharing the same site ID.
-   Other Changes
    -   Added a couple extra logs to MongoDBTreeStore.
    -   Added additional safegards against invalid events.

## V0.3.15

### Date: 3/22/2019

### Changes:

-   Bug Fixes
    -   Fixed an issue that prevented users from creating new simulations.
    -   Fixed an issue that caused duplicate files to be created in the game view.
    -   Fixed issues with logging in as the same user from different devices.
    -   Fixed an issue that would cause newly created trees to have garbage collection disabled.
-   Other Improvements
    -   Improved word bubble performance.
    -   Improved performance when loading large causal trees.
    -   Added additional validations when importing trees to prevent errors down the road.
    -   Improved the server to add a root atom if loading a tree that has no atoms.

## V0.3.14

### Date: 3/22/2019

### Changes:

-   Bug Fixes
    -   Fixed CausalTreeServer to save imported atoms.
    -   Fixed CausalTreeServer to not re-store atoms each time it loads the tree from the database.
    -   Make CausalTree export version 3 trees.
    -   Make CausalTree collect garbage after importing.
-   Other Changes
    -   Enable some debug logs.

## V0.3.13

### Date: 3/21/2019

### Changes:

-   Bug Fixes
    -   Reduced memory usage of worksurfaces. This makes it easier to create large worksurfaces.
    -   Fixed not being able to drag the camera around when tapping/clicking on a worksurface while in files mode.
    -   Added indexes to MongoDB collections so that queries won't be so slow.

## V0.3.12

### Date: 3/21/2019

### Changes:

-   Bug Fixes
    -   Fixed issues with slowdowns caused by continually re-saving the entire history.
    -   Fixed several performance issues related to labels and word bubbles.
    -   Changed the branding to AUX Builder from File Simulator.
    -   Fixed several issues with files and contexts in AUX Player.
        -   Files marked as `_destroyed` now no longer display.
        -   Fixed a loading order issue that would occur when a file was its own context.
        -   Fixed an issue that would cause the player to ignore the file removed event for the context file.
    -   Fixed Word Bubbles so that they scale with labels when `aux.label.size.mode` is set to `auto`.
-   AUX Player Improvements
    -   Users now show up inside contexts in both AUX Builder and AUX Player.
    -   The `_lastActiveTime` tag is now per-context. (i.e. `context_a._lastActiveTime`)
-   AUX Builder Improvements
    -   Added the ability to fork simulations.
-   Other Improvements
    -   Added the ability to transparently upgrade our storage formats.
        -   Works for both MongoDB and IndexedDB.
    -   Made the server respond to the local IP Addresses by default in Development mode.
        -   This makes it easier to do development with a mobile device.
        -   Use `npm run watch:player` to have it serve the AUX Player by default. Otherwise it will serve the AUX Builder.
    -   Improved formula query expresions to support tags with dots in them.
        -   Before you would have to wrap the tag in a string.
        -   Now you can simply do `@aux.label` or `#aux.label` as long as each part is a valid [JS identifier](https://developer.mozilla.org/en-US/docs/Glossary/Identifier).

## V0.3.11

### Date: 3/19/2019

### Changes:

-   Bug Fixes
    -   Fixed dragging worksurfaces while in files mode.
    -   Fixed an issue in Aux Player that caused a file to still be visible even if it was destroyed.
    -   Fixed a login issue that would cause the user to get stuck in a redirect loop.
    -   Fixed shouts.
    -   Fixed AUX File upload to overwrite existing state instead of trying to merge the two trees.
        -   This allows us to keep better consistency across multiple devices.
    -   Fixed user labels.
-   Formula Improvements
    -   Improved formulas allow using normal dot syntax for tags with dots in them.
        -   This means you can now do `this.aux.color` instead of `this['aux.color']`
        -   As a result of this change, primitive values (number, string, boolean) are converted to objects.
        -   So to do equality comparisions you must use the `==` operator instead of either `!` or `===`.
        -   Numerical operators and other comparision operators still work fine.
        -   You can alternatively use the `valueOf()` function to convert the object back into a primitive value.
    -   Added the ability to change a file value simply by changing it.
        -   This means instead of doing `copy(this, { "aux.color": "red" })` you can now do `this.aux.color = "red"`.
        -   Additionally, we no longer destroy files by default.
        -   This means that the destroy/recreate pattern is basically deprecated. This pattern worked in simple scenarios, but for more complex scenarios it could easily cause race conditions where duplicate files are created because users clicked the same file at the same time.
-   Other Improvements
    -   Improved the `goToContext()` formula function to be able to accept a single parameter that indicates the context to go to.
        -   The function will infer the current simulation ID from the URL.

## V0.3.10

### Date: 3/18/2019

### Changes:

-   Fixed aux upload.

## V0.3.9

### Date: 3/18/2019

### Changes:

-   Fixed Aux Player file added event ordering.
-   Reworked actions function to take an arbitrary number of files.
-   Added ability to have tag filters that match everything.
-   Added `shout` formula function.
    ```
    shout(eventName)
    ```
-   Added `goToContext` formula function.
    ```
    goToContext(simulationId, contextId)
    ```
-   Calling `onClick` action on file that gets clicked by the user in Aux Player.
-   Fixed Aux Player showing destroyed files.

## V0.3.8

### Date: 3/18/2019

### Changes:

-   Changed configurations to allow auxplayer.com and auxbuilder.com

## V0.3.7

### Date: 3/17/2019

### Changes:

-   Added InventoryContext to hold onto user’s inventory data much in the same way Context3D does (WIP). Ported over some MiniFile stuff from Aux Projector to get inventory display framework up (WIP).
-   Renamed pointOnGrid to pointOnWorkspaceGrid for clarification.

## V0.3.6

### Date: 3/15/2019

### Changes:

-   Changed to using Causal Trees for history.
    -   **This is a breaking change**
    -   This gives us the ability to support offline mode and keep action history.
    -   Because of how the system is designed, every merge conflict can be resolved in a reasonable manner.
    -   This is a new storage format, so data needs to be migrated.
    -   This is also fairly new, so it may have some weird bugs.
-   Removed file types.
    -   **This is a breaking change**
    -   This allows any file to visualize any grouping of files. (e.g. look like a worksurface)
    -   As a result, the only difference between a file and a worksurface is what tags the file has.
    -   This means that new worksurfaces will have a file on them by default. This file is the data for the worksurface.
    -   To create a workspace:
        -   Make a file that has `builder.context` set to any value.
        -   This value is the context that the file is visualizing.
        -   _To make other files show up in this context you simply create a tag with the same name as the context as set its value to `true`._
        -   **Note that when you create a worksurface in worksurface mode we do this for you automatically.**
    -   A couple tags were changed:
        -   `_position`
            -   Split into 3 different tags. (x, y, z)
            -   To change the position of a file you use `{context}.x`, `{context}.y`, and `{context}.z` as the tag names.
        -   `_workspace`
            -   Now to place a file on a workspace you set the `{context}` tag to `true`
        -   All existing tags have been moved to the `aux` namespace.
            -   This affects `color`, `scale`, `stroke`, `line`, `label`, `movable`, and `stackable`.
            -   They have been changed to `aux.color`, `aux.scale`, `aux.stroke`, `aux.line`, `aux.label`, `aux.movable`, and `aux.stackable`.
        -   `_hidden`
            -   This option has been removed in favor of setting the `aux.color` tag to `transparent` or `clear`.
            -   To remove the lines you simply need to set the `stroke.color` tag to `transparent`/`clear`.
    -   Several new tags were added:
        -   `builder.context`
            -   Setting this to a value will cause the file to visualize the context that was specified.
            -   This means appearing like a worksurface and showing any files that have the related `{context}` tag set to `true`.
        -   `builder.context.x`, `builder.context.y`, `builder.context.z`,
            -   These tags specify the X, Y, and Z positions that the center of the worksurface is placed at.
        -   `builder.context.scale`
            -   This tag specifies the scale of the worksurface. (how big it is)
        -   `builder.context.grid.scale`
            -   This tag specifies the scale of the grid relative to the worksurface. (how big the grid squares are)
        -   `builder.context.defaultHeight`
            -   This tag specifies how tall the hexes on the worksurface are by default.
        -   `builder.context.size`
            -   This tag specifies how many hexes from the center the worksurface contains.
        -   `builder.context.minimized`
            -   This tag specifies whether the worksurface is minimized.
        -   `builder.context.color`
            -   This tag specifies the color that the worksurface is.

## V0.3.5

### Date: 2/26/2019

### Changes:

-   Fixed AR mode.
-   Restoring original background color when exiting AR mode.

## V0.3.4

### Date: 2/25/2019

### Changes:

-   Added stub for AUX Player.
-   Added subdomains for File Simulator (projector.filesimulator.com) and AUX Player (player.filesimulator.com).
-   Lots of file reorganization.
    -   `aux-projector` and `aux-player` are now togethor underneath `aux-web` along with any other common/shared files.
-   Fixed combining.

## V0.3.3

### Date: 2/21/2019

### Changes:

-   Implemented a word bubble to help make file labels more readable.

## V0.3.2

## Data: 2/21/2019

### Changes:

-   Nothing, just trying to get npm flow setup.

## V0.3.1

### Date: 2/20/2019

### Changes:

-   Added the ability to delete files by dragging them off a workspace.
-   Fixed the `destroy()` function in action scripts.

## V0.3.0

### Date: 2/14/2019

### Changes:

-   Added a recursion check to the formula evaluation code to prevent infinite loops from locking up the system.

## V0.2.30

### Date: 2/13/2019

### Changes:

-   Added Aux Debug page that can be reached by prepending `/aux-debug/` to your simulation id in the url.
    -   This page presents the AUX data in its raw JSON form and is updated live when changes arrive from the server.
    -   If you wanted to see the raw data for a simulation called `RyanIsSoCool` you would go to: `filesimulator.com/aux-debug/RyanIsSoCool`.
-   Add the ability to drag a stack of files
    -   For some reason the stack doesn't always move at the same time.
    -   It's some weird issue with not updating them fast enough or something.
-   Debounce updates to the recents list so that we're not forcing re-renders of the mini files all the time
-   Fix so that dragging new files doesn't cause a ton to get created
-   Cause formulas to be run when evaluating filters
    -   This also fixes the issue of numbers and true/false values not matching filters
-   Allow combining files that were just dragged from the file queue
-   Hide files without workspaces

    -   Also log out the file ID when this happens.

## V0.2.29

### Date: 2/13/2019

### Changes:

-   Fixed workspace mesh not updating properly.
-   Remove workspace if size is 0.
    -   Only allow shrinking of a workspace to 0 if there are no files on the workspace.
-   Implemented cleanup of a file's arrows/lines when it is destroyed.

## V0.2.28

### Date: 2/12/2019

### Changes:

-   Make the recent files list use 3D renders of the actual files.
-   Fixed issues with the lines not updating when worksurfaces minimize.
-   Disabled shadows.

## V0.2.27

### Date: 2/11/2019

### Changes:

-   Fix the weirdest bug that was caused by an internal error in Vue.js.
    -   It would do something to stop the touch events from being emitted.
    -   I'm not sure how it did that. Maybe changing focus or something.

## V0.2.26

### Date: 2/11/2019

### Changes:

-   Fixed touch scrolling.
-   Fixed an issue that would prevent immovable files from being dragged off of the recent files list.
-   Fixed an issue that allowed players to place files on minimized worksurfaces.
-   Fixed an issue that allowed minimized worksurfaces to snap together.
-   Made the recents list have 3 files at most.
-   Made files in the recents list not duplicate as long as their normal values are the same.
-   Made selecting a file in the recents list move the selected file to the front.
-   Made the first file in the list larger than the others.
-   Made dragging a file from the recents list not move the dragged file to the front of the list.

## V0.2.25

### Date: 2/11/2019

### Changes:

-   Added the first version of the file toolbar.
    -   This is a list of the user's recently edited files.
    -   Users can select a file from the toolbar to tap and place.
    -   They can also click and drag files out into the world.
-   Made minimized hexes 1/3 the scale of normal hexes.
-   Added the ability to minimize hexes while in file mode.
-   Moved extra buttons like the AR mode to the app sidebar.
-   Made the login email box into a name box.
-   Fixed destroyed blocks not dissapearing.
-   Made the tag input field use a placeholder instead of filling with actual text.
-   Fixed some input issues.

## V0.2.24

### Date: 2/8/2019

### Changes:

-   Scaled down color picker, removed scrolling, and made it slightly wider to accommodate mobile screens.
-   It is now possible to close the Color Picker by tapping on empty space (it will no longer open immediately when tapping of of it).
-   Allow camera dragging when performing click operation on file that is incompatible with the current user mode.
-   Prevent the user from changing the background color when in AR mode.
-   Added the ability to see other people and what they are looking at.
-   Added the ability to minimize worksurfaces.
    -   While minimized they can still be dragged around but changing the size and height is not allowed.
    -   The color can still be changed though.
-   Fixed an issue where everyone would try to initialize the globals file with the default color and get a merge conflict if it was different.

## V0.2.23

### Date: 2/7/2019

### Changes:

-   Made the info box default to closed.
-   Added initial version of WebXR support.
    -   Note that this is Mozilla's old crotchety WebXR and not the official standardized version.
    -   As such, it only works in Mozilla's WebXR Viewer app thing.
    -   Hopefully it doesn't break WebVR support.
-   Changed color picker to swatches style.
-   Can only change scene background color while in workspaces mode.
-   Changed `stroke.linewidth` to be `stroke.width`.

## V0.2.22

### Date: 2/7/2019

### Changes:

-   Color Picker component is now more generic. It invokes a callback function every time the color value changes that you can use to get the color value.
-   Made the QR code larger.
-   Change the scene’s background color by clicking on it and using the color picker.
-   Make basically all the text gray (title bar text, mode switch, add buttons, and the hamburger).
-   Changed color picker type to Compact style.

## V0.2.21

### Date: 2/7/2019

### Changes:

-   Changed the top bar and other buttons to have a white background.
-   Changed the red badge on the pencil to be a neutral gray.
-   Changed the actions icon.
-   Added a grid that is visible in hex edit mode.

## V0.2.20

### Date: 2/7/2019

### Changes:

-   Added color picker component.
-   Can change workspace color using color picker from the context menu.
-   Inverted touch input vertical rotation.
-   Clamping vertical rotation so that you can’t rotate underneath the ground plane.

## V0.2.19

### Date: 2/6/2019

### Changes:

-   Added `stroke.linewidth` to control how thick the stroke lines are.
-   Removed the Skybox.
-   Added the ability to change the vertical tilt of the camera by using two fingers and panning up and down.
-   Reworked the files panel to be easier to use.
    -   Added "+action" button for creating actions.
    -   Moved the "+tag" and "+action" buttons above the file table.
    -   Moved the "Clear selection" button to the header row on the file table.
    -   It still needs some of the scrolling features like not scrolling the header while scrolling the body of the table but for the most part it's done.
    -   Also needs the auto-zoom feature for users. After looking at possible implementations I've discovered that it should be easier to do this when the "seeing other people" update arrives.

## V0.2.18

### Date: 2/5/2019

### Changes:

-   Button polling is now implemented in `InputVR` for vr controllers: `getButtonDown`, `getButtonHeld`, `getButtonUp`.
-   Replaced `GameView.workspacePlane` with mathematical plane for workspace dragging.
    -   This fixes not being able to drag workspaces after we disabled the ground plane mesh.
-   Forcing touch input when being used on a VR capable device in non-VR mode. This fixes traditional browser input on devices like the Oculus Go.

## V0.2.17

### Date: 2/5/2019

### Changes:

-   Moved VR controller code to `InputVR` class.
-   Forcefully disconnecting the controller when exiting VR, this fixes bug with GamePad API when returning to VR mode.
-   Disabled visibility of scene’s ground plane.
-   `ControllerMesh` is now a special `Object3D` that is added to the root controller `Object3D` node.

## V0.2.16

### Date: 2/5/2019

### Changes:

-   Controller is represented as a red pointer arrow. It doesnt not currently allow you to interact yet.
-   Disabling shadows when in VR. Shadows are a significant performance cost in its current state, disabling them gives us 20-30+ fps boost in VR.
-   VR button is now hidden when WebVR is not detected.

## V0.2.15

### Date: 2/5/2019

#### Changes:

-   Changed the default cube color to be white.
-   Changed the default cube outline color to gray instead of invisible.
-   Fixed an issue with action filters where some values weren't able to be matched to a filter.
    -   This happened for some tag values that would be parsed from strings into their semantic equivalents.
    -   For example, `"true"` would get converted to `true` and `"123.456"` would get converted to `123.456`.
    -   This conversion was being ignored for filter values, so they would never match in these scenarios.
-   Fixed an issue with action scripts where copying a file would not copy its formulas.
-   Improved the `copy()` function used in action scripts to be able accept any number of arguments.
    -   This allows cascading scenarios like `copy(this, that, @name("joe"), @name("bob"))`.

## V0.2.14

### Date: 2/4/2019

#### Changes:

-   Added `scale.x`, `scale.y`, and `scale.z` tags to allow changing the scale of the cubes.
    -   `x` and `y` are width and thickness. `z` is height.
-   Dragging worksurfaces now no longer snaps to the center but stays relative to the cursor position.
-   Added `label.size` and `label.size.mode` tags.
    -   `label.size` sets the size of the label. Setting it to 1 means the default size and setting it to 2 means twice the default size.
    -   Setting `label.size.mode` to `"auto"` causes the label to appear a constant size no matter where the user's camera is in the scene.
-   Changed the renderer settings to render the 3D scene at the full device resolution.
    -   This will likely increase the accuracy of rendering results but may also cause performance to drop due to rendering a lot more pixels.
    -   Was previously using the browser-default pixel ratio.
-   Added beta support for Web VR devices.
-   Fixed an issue where worksurfaces that did not have default heights and were merged into other worksurfaces would cause those tiles to incorrectly appear with a height of `0`.
    -   The worksurfaces that did not have default heights were from old versions that did not allow changing heights.
-   Added the number of selected cubes to the info box toggle

## V0.2.13

### Date: 2/1/2019

#### Changes:

-   Camera now handles going from two touch -> one touch without jumping around.
-   Removed time instance in `Time.ts`.
-   Input and Time are both updated manually through `GameView`, we need less `requestAnimationFrame` calls when possible.
-   Fixed bug in `Input` that would cause touches to overwrite old ones on browsers that reuse `TouchEvent` identifiers.
-   Remaining `TouchData` finger indexes get normalized when touches are removed.
    -   i.e. if there are two touches and touch 0 gets removed, then touch 1 becomes touch 0.

## V0.2.12

### Date: 2/1/2019

#### Changes:

-   Added `#stroke.color` which sets an outline on the cube.
-   Added the ability to download `.aux` files.
-   Added the ability to upload `.aux` files into the current session.
-   Changed the URLs to not use `#`. (breaking change!)
-   Changed the home screen to be the root path (`/`) so sessions are now just `filesimulator.com/mysession`. (breaking change!)
-   Changed the login screen to be at `/login`. (So `login` is not a valid session ID anymore) (breaking change!)
-   Fixed an issue where destroyed objects were being returned in action script queries.
-   Fixed an issue that allowed files to be combined with themselves. (Sorry Jeremy!)
-   Fixed an issue where offline users would always overwrite file `_index` values if the index was at `0.`
-   Minor changes:
    -   Add a "continue as guest" button.
    -   Replace "File Simulator" with the session code unless they are in the default session.
    -   Disable auto-capitalization and autocorrect on the input fields.
    -   Change the "Add worksurface" and "Add file" buttons to just be a "+" icon.
    -   Change the mode switch to use icons instead of text for the label.
    -   Make the mode switch always appear white.
    -   Remove color integration from FileValue.
    -   Change "Nuke the site" to something a little more friendly.
    -   Change "+ New Tag" to "+tag".
    -   Change the deselect file button to a grey color.
    -   Change the info box header to "Selected Files".
    -   Change the info icon to a pencil icon.

## V0.2.11

### Date: 1/31/2019

#### Changes:

-   Changed the "X" used to deselect files into a "-" sign.
-   Added the ability to show a QR code linking to the session the current user is in.

## V0.2.10

### Date: 1/31/2019

#### Changes:

-   Added two different modes to help control what the user is interacting with
    -   The "Files" mode allows dragging files and making new files.
    -   The "Worksurfaces" mode allows dragging worksurfaces, making new worksurfaces, and interacting via clicking on them.
-   Re-added the ability to combine files
    -   Dragging a file onto another file will combine them if possible.
    -   If no filters match then the files will stack.

## V0.2.9

### Date: 1/31/2019

#### Changes:

-   Camera zooming with trackpad pinching is now supported.
-   Input now handles `WheelEvent` from the browser.
    -   `getWheelMoved()` - Returns true when wheel movemented detected.
    -   `getWheelData()` - Return wheel event data for the current frame.

## V0.2.8

### Date: 1/31/2019

#### Changes:

-   Disabled double-tap to zoom functionality that is added by iOS and Android by default.
-   Fixed an issue where files would all appear in the same spot upon first load of a session.
-   Added the Session ID to the top header.
-   After logging in, the user will now be redirected back to the session they first tried accessing.
-   Fixed some typos.

## V0.2.7

### Date: 1/30/2019

#### Changes:

-   Added `line.to` and `line.color` tags. `line.to` creates an arrow that points from the source file to the target file. An array of files is also supported.
-   Added formula support for `label`, `label.color`.
-   Added some functions to `FileCalculations` to help with handling of short file ids:
    -   `getShortId` - Return the short id for the file.
    -   `fileFromShortId` - Find file that matches the short id.
    -   `filesFromShortIds` - Find files that match the short ids.
-   Disabled depth buffer writing for the new SDF rendered font.
-   Running `updateMatrixWorld` function for `FileMesh` when its position is updated.
    -   This allows child objects to have accurate world positioning the moment its parent is moved instead of waiting for ThreeJS to run the next render update frame.

## V0.2.6

### Date: 1/28/2019

#### Changes:

-   Improved the game window to resize the renderer and camera automatically
-   Improved how the files window scales for small devices
-   Move the toolbar into a floating action button
-   Closing the info box now shows an icon in its place that can be used to reopen it
-   Selecting/changing files no longer re-opens the info box
-   Tags that the user adds to the info box are no longer automatically hidden

## V0.2.5

### Date: 1/28/2019

#### Changes:

-   Rotation with touch input now spins in the correct direction.
-   3D text rendering is now done with SDF (Signed Distance Field). This gives us a much cleaner and crisper text representation.
-   Added `label.color` tag that allows you to change the color of the label text.

## V0.2.4

### Date: 1/28/2019

In this version we improved workspaces and made other minor quality of life improvements.

#### Changes:

-   Added the ability to change hex heights
-   Added the ability to stack cubes on top of each other
-   Added the ability to drag single hex tiles onto other workspaces
-   Added a `list()` formula function that is able to calculate which files are stacked on top of each other.
-   Made the square grid tiles visible only if they are over a related hex tile
-   Made hexes have a short height by default
-   Made hexes larger by default
-   Made cubes always attach to a workspace
-   Made only the grid that a cube is being dragged onto visible

##V0.2.1
###Date: 1/22/2019
In this version we added support for multiple simultaneous sessions. When logging in users can optionally provide a “Session ID” that will put them into that session. Alternatively, they can type the Session ID into the URL and go there directly. Sharing URLs to share your session is also supported.

#### Changes:

-   Multi-Session Support
    -   Users enter in a Session ID to go to a sandbox all their own.
    -   They can also share the URL with other people to be put directly into that session.
-   Hexes no longer have bevels.
-   In Formulas, hashtag expressions which have only a single result now return that result directly instead of in an array.
    -   For example, If there was only one file with a #sum set to “10” and there was a formula “=#sum”
        -   In v0.2.0 the formula would equal “[10]”
        -   In v0.2.1 the formula would equal “10”

## V0.2.0

### Date: 1/16/2019

In this version we added support for offline mode and made general improvements to the user interface.

#### Changes:

-   Added offline mode
    -   After loading the app over HTTPS, the user will be able to go completely offline (airplane mode) and still be able to access everything. This means:
        -   The app should load
        -   The user should be able to create new files and workspaces
        -   They should be able to edit tags and perform actions.
    -   When new app versions are available, the user will be prompted to refresh the page to use the new version.
        When the user goes back online the app will attempt to sync with the server. If successful, then everyone else will be able to see their changes because they have been synced.
    -   If syncing is not successful, then this is because of one or more merge conflicts between the user’s version and the server’s version.
        -   Merge conflicts happen when two users edit the same tag to different values.
        -   The computer doesn’t know which is the most valid so it has to ask the user.
    -   When merge conflicts happen a notification will pop up and prompt the user to fix them.
        -   This prompt will also be in the side bar underneath the hamburger menu.
    -   Until the user fixes the merge conflicts any changes they make will not be synced to the server.
    -   When the user fixes the merge conflicts, their state is synced to the server and everyone is able to see it.
    -   The sidebar will show the current online/offline synced/not synced status. Right clicking it will give the option to force the app into offline mode for testing and vice versa.
-   Added a nuke button
    -   This button allows the user to delete everything in the website.
    -   This is only for testing so don’t expect it to work in all cases. In particular, don’t expect it to work super well when there are multiple people on the site at a time.
-   Removed test buttons from the sidebar
-   Changed the version number to be based on the latest annotated git tag. This will let us have full control over the version numbers while making them a lot more human readable. Upon hover it will also show the git commit hash that the build was made from.<|MERGE_RESOLUTION|>--- conflicted
+++ resolved
@@ -2,11 +2,7 @@
 
 ## V2.0.11
 
-<<<<<<< HEAD
-#### Date: 9/27/2021
-=======
 #### Date: 9/28/2021
->>>>>>> 2bc86bb7
 
 ### :boom: Breaking Changes
 
