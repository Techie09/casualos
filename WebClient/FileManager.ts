--- conflicted
+++ resolved
@@ -282,11 +282,8 @@
         new BehaviorSubject<SelectedFilesUpdatedEvent>({files: []});
     this._files = await this._socketManager.getFilesChannel();
 
-<<<<<<< HEAD
     this._setupOffline();
-=======
     await this._initUserFile();
->>>>>>> e660c4d4
 
     this._subscriptions.push(this._appManager.userObservable.subscribe(async u => {
       if (u) {
