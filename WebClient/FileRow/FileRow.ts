import Vue, { ComponentOptions } from 'vue';
import Component from 'vue-class-component';
import {Prop, Inject} from 'vue-property-decorator';
import { SubscriptionLike } from 'rxjs';
import {Object, File} from 'common/Files';
import FileValue from '../FileValue/FileValue';
import { appManager } from '../AppManager';
<<<<<<< HEAD

const numLoadingSteps: number = 4;
=======
>>>>>>> a33d69b3

@Component({
    components: {
        'file-value': FileValue
    }
})
export default class FileRow extends Vue {
    @Prop() file: Object;
    @Prop() tags: string[];
    @Prop({ default: false }) readOnly: boolean;

    get fileManager() {
        return appManager.fileManager;
    }

    private _sub: SubscriptionLike;

    constructor() {
        super();
    }

    toggleFile(file: Object) {
        this.fileManager.selectFile(file);
    }

    onTagChanged(tag: string) {
        this.$emit('tagChanged', tag);
    }

    tagFocusChanged(file: Object, tag: string, focused: boolean) {
        this.$emit('tagFocusChanged', {
            file,
            tag,
            focused
        });
    }
};<|MERGE_RESOLUTION|>--- conflicted
+++ resolved
@@ -5,11 +5,6 @@
 import {Object, File} from 'common/Files';
 import FileValue from '../FileValue/FileValue';
 import { appManager } from '../AppManager';
-<<<<<<< HEAD
-
-const numLoadingSteps: number = 4;
-=======
->>>>>>> a33d69b3
 
 @Component({
     components: {
