--- conflicted
+++ resolved
@@ -259,18 +259,6 @@
 
         if (input.currentInputType === InputType.Mouse) {
 
-<<<<<<< HEAD
-            //
-            // Pan/Dolly/Rotate [Start]
-            //
-            if (input.getMouseButtonDown(MouseButtonId.Left) && this.enablePan) {
-                
-                // Pan start.
-                this.panStart.copy(input.getMouseClientPos());
-                this.state = STATE.PAN;
-
-            } else if (input.getMouseButtonDown(MouseButtonId.Middle) && this.enableZoom) {
-=======
             if (input.isMouseButtonDownOn(this._gameView.gameView)) {
                 //
                 // Pan/Dolly/Rotate [Start]
@@ -317,7 +305,6 @@
                     this.dollyStart.copy(this.dollyEnd);
 
                 } else if (input.getMouseButtonHeld(MouseButtonId.Right) && this.enableRotate) {
->>>>>>> 2dd79165
 
                     // Rotate move.
                     this.mouseRotateEnd.copy(input.getMouseClientPos());
@@ -329,16 +316,12 @@
                     this.mouseRotateStart.copy(this.mouseRotateEnd);
                 }
 
-<<<<<<< HEAD
-            } else if (input.getMouseButtonDown(MouseButtonId.Right) && this.enableRotate) {
-=======
                 //
                 // Pan/Dolly/Rotate [End]
                 //
                 if (input.getMouseButtonUp(MouseButtonId.Left) ||
                     input.getMouseButtonUp(MouseButtonId.Middle) ||
                     input.getMouseButtonUp(MouseButtonId.Right)) {
->>>>>>> 2dd79165
 
                     this.state = STATE.NONE;
 
@@ -357,24 +340,9 @@
                 }
             }
 
-<<<<<<< HEAD
-            //
-            // Pan/Dolly/Rotate [Move]
-            //
-            if (input.getMouseButtonHeld(MouseButtonId.Left) && this.enablePan) {
-
-                // Pan move.
-                this.panEnd.copy(input.getMouseClientPos());
-                this.panDelta.subVectors(this.panEnd, this.panStart).multiplyScalar(this.panSpeed);
-                this.pan(this.panDelta.x, this.panDelta.y);
-                this.panStart.copy(this.panEnd);
-
-            } else if (input.getMouseButtonHeld(MouseButtonId.Middle) && this.enableZoom) {
-=======
         } else if (input.currentInputType === InputType.Touch) {
 
             if (input.isMouseButtonDownOn(this._gameView.gameView)) {
->>>>>>> 2dd79165
 
                 //
                 // Pan/Dolly/Rotate [Start]
@@ -388,11 +356,7 @@
                         this.state = STATE.PAN;
                     }
 
-<<<<<<< HEAD
-            } else if (input.getMouseButtonHeld(MouseButtonId.Right) && this.enableRotate) {
-=======
                 } else if (input.getTouchCount() === 2) {
->>>>>>> 2dd79165
 
                     if (input.getTouchDown(1)) {
 
@@ -423,14 +387,10 @@
                     }
                 }
 
-<<<<<<< HEAD
-                if (input.getTouchDown(0) && this.enablePan ) {
-=======
                 //
                 // Pan/Dolly/Rotate [Move]
                 //
                 if (input.getTouchCount() === 1) {
->>>>>>> 2dd79165
 
                     if (input.getTouchHeld(0) && this.enablePan) {
 
@@ -444,23 +404,6 @@
 
                     if (this.enableZoom) {
 
-<<<<<<< HEAD
-                    if (this.enableZoom) {
-                        
-                        // Dolly start.
-                        const pagePosA = input.getTouchPagePos(0);
-                        const pagePosB = input.getTouchPagePos(1);
-                        const distance = pagePosA.distanceTo(pagePosB);
-                        this.dollyStart.set(0, distance);
-
-                    }
-
-                    if (this.enableRotate) {
-
-                        // Rotate start.
-                        this.touchRotateStart.finger0 = input.getTouchPagePos(0);
-                        this.touchRotateStart.finger1 = input.getTouchPagePos(1);
-=======
                         // Dolly move.
                         const pagePosA = input.getTouchPagePos(0);
                         const pagePosB = input.getTouchPagePos(1);
@@ -470,24 +413,10 @@
                         this.dollyDelta.set(0, Math.pow(this.dollyEnd.y / this.dollyStart.y, this.zoomSpeed));
                         this.dollyIn(this.dollyDelta.y);
                         this.dollyStart.copy(this.dollyEnd);
->>>>>>> 2dd79165
                     }
 
                     if (this.enableRotate) {
 
-<<<<<<< HEAD
-                if (input.getTouchHeld(0) && this.enablePan) {
-
-                    // Pan move.
-                    this.panEnd.copy(input.getTouchClientPos(0));
-                    this.panDelta.subVectors(this.panEnd, this.panStart).multiplyScalar(this.panSpeed);
-                    this.pan(this.panDelta.x, this.panDelta.y);
-                    this.panStart.copy(this.panEnd);
-                }
-            } else if (input.getTouchCount() === 2) {
-
-                if (this.enableZoom) {
-=======
                         // Rotate move.
                         this.touchRotateEnd.finger0 = input.getTouchPagePos(0);
                         this.touchRotateEnd.finger1 = input.getTouchPagePos(1);
@@ -502,7 +431,6 @@
 
                         let cross = startDir.x * endDir.y - startDir.y * endDir.x;
                         if (cross >= 0) xAngle = -xAngle;
->>>>>>> 2dd79165
 
                         this.rotateLeft(xAngle);
                         
@@ -529,42 +457,10 @@
                 }
                 
 
-<<<<<<< HEAD
-                if (this.enableRotate) {
-
-                    // Rotate move.
-                    this.touchRotateEnd.finger0 = input.getTouchPagePos(0);
-                    this.touchRotateEnd.finger1 = input.getTouchPagePos(1);
-                    
-                    // Rotate X (two finger lazy susan turning).
-                    let startDir = new Vector2().subVectors(this.touchRotateStart.finger0, this.touchRotateStart.finger1).normalize();
-                    let endDir = new Vector2().subVectors(this.touchRotateEnd.finger0, this.touchRotateEnd.finger1).normalize();
-                    
-                    let xAngle = startDir.dot(endDir) / (Math.sqrt(startDir.lengthSq() * endDir.lengthSq()));
-                    xAngle *= this.rotateSpeed;
-                    xAngle = Math.acos(ThreeMath.clamp(xAngle, -1, 1));
-
-                    let cross = startDir.x * endDir.y - startDir.y * endDir.x;
-                    if (cross >= 0) xAngle = -xAngle;
-
-                    this.rotateLeft(xAngle);
-                    
-                    // Rotate Y (vertical delta of midpoint between fingers).
-                    let startMidpoint = new Vector2(
-                        (this.touchRotateStart.finger0.x + this.touchRotateStart.finger1.x) / 2, 
-                        (this.touchRotateStart.finger0.y + this.touchRotateStart.finger1.y) / 2
-                    );
-
-                    let endMidpoint = new Vector2(
-                        (this.touchRotateEnd.finger0.x + this.touchRotateEnd.finger1.x) / 2, 
-                        (this.touchRotateEnd.finger0.y + this.touchRotateEnd.finger1.y) / 2
-                    );
-=======
                 //
                 // Pan/Dolly/Rotate [End]
                 //
                 if (input.getTouchCount() === 0) {
->>>>>>> 2dd79165
 
                     this.state = STATE.NONE;
 
