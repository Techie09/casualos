--- conflicted
+++ resolved
@@ -12,11 +12,6 @@
 import AlertDialogOptions from '../App/DialogOptions/AlertDialogOptions';
 import FileTag from '../FileTag/FileTag';
 import { lastEventId } from '@sentry/browser';
-<<<<<<< HEAD
-
-const numLoadingSteps: number = 4;
-=======
->>>>>>> a33d69b3
 
 @Component({
     components: {
